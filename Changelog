Entries are sorted chronologically from oldest to youngest within each release,
releases are sorted from youngest to oldest.

version <next>:
- nvenc encoder
- 10bit spp filter
- colorlevels filter
- RIFX format for *.wav files
- RTP/mpegts muxer
- non continuous cache protocol support
- tblend filter
- cropdetect support for non 8bpp, absolute (if limit >= 1) and relative (if limit < 1.0) threshold
- Camellia symmetric block cipher
- OpenH264 encoder wrapper
- VOC seeking support
- Closed caption Decoder
- fspp, uspp, pp7 MPlayer postprocessing filters ported to native filters
- showpalette filter
- Twofish symmetric block cipher
- Support DNx100 (960x720@8)
- eq2 filter ported from libmpcodecs as eq filter
- removed libmpcodecs
- Changed default DNxHD colour range in QuickTime .mov derivatives to mpeg range
- ported softpulldown filter from libmpcodecs as repeatfields filter
- dcshift filter
- RTP parser for loss tolerant payload format for MP3 audio (RFC 5219)
- RTP parser for AC3 payload format (RFC 4184)
- palettegen and paletteuse filters
- VP9 RTP payload format (draft 0) experimental depacketizer
- DV RTP payload format (RFC 6469) depacketizer
- DXVA2-accelerated HEVC decoding
- AAC ELD 480 decoding
- Intel QSV-accelerated H.264 decoding
- DSS SP decoder and DSS demuxer
<<<<<<< HEAD
- Fix stsd atom corruption in DNxHD QuickTimes
=======
- RTP depacketizer for AC3 payload format (RFC 4184)
>>>>>>> 5e5583ef


version 2.5:
- HEVC/H.265 RTP payload format (draft v6) packetizer
- SUP/PGS subtitle demuxer
- ffprobe -show_pixel_formats option
- CAST128 symmetric block cipher, ECB mode
- STL subtitle demuxer and decoder
- libutvideo YUV 4:2:2 10bit support
- XCB-based screen-grabber
- UDP-Lite support (RFC 3828)
- xBR scaling filter
- AVFoundation screen capturing support
- ffserver supports codec private options
- creating DASH compatible fragmented MP4, MPEG-DASH segmenting muxer
- WebP muxer with animated WebP support
- zygoaudio decoding support
- APNG demuxer
- postproc visualization support


version 2.4:
- Icecast protocol
- ported lenscorrection filter from frei0r filter
- large optimizations in dctdnoiz to make it usable
- ICY metadata are now requested by default with the HTTP protocol
- support for using metadata in stream specifiers in fftools
- LZMA compression support in TIFF decoder
- H.261 RTP payload format (RFC 4587) depacketizer and experimental packetizer
- HEVC/H.265 RTP payload format (draft v6) depacketizer
- added codecview filter to visualize information exported by some codecs
- Matroska 3D support thorugh side data
- HTML generation using texi2html is deprecated in favor of makeinfo/texi2any
- silenceremove filter


version 2.3:
- AC3 fixed-point decoding
- shuffleplanes filter
- subfile protocol
- Phantom Cine demuxer
- replaygain data export
- VP7 video decoder
- Alias PIX image encoder and decoder
- Improvements to the BRender PIX image decoder
- Improvements to the XBM decoder
- QTKit input device
- improvements to OpenEXR image decoder
- support decoding 16-bit RLE SGI images
- GDI screen grabbing for Windows
- alternative rendition support for HTTP Live Streaming
- AVFoundation input device
- Direct Stream Digital (DSD) decoder
- Magic Lantern Video (MLV) demuxer
- On2 AVC (Audio for Video) decoder
- support for decoding through DXVA2 in ffmpeg
- libbs2b-based stereo-to-binaural audio filter
- libx264 reference frames count limiting depending on level
- native Opus decoder
- display matrix export and rotation API
- WebVTT encoder
- showcqt multimedia filter
- zoompan filter
- signalstats filter
- hqx filter (hq2x, hq3x, hq4x)
- flanger filter
- Image format auto-detection
- LRC demuxer and muxer
- Samba protocol (via libsmbclient)
- WebM DASH Manifest muxer
- libfribidi support in drawtext


version 2.2:

- HNM version 4 demuxer and video decoder
- Live HDS muxer
- setsar/setdar filters now support variables in ratio expressions
- elbg filter
- string validation in ffprobe
- support for decoding through VDPAU in ffmpeg (the -hwaccel option)
- complete Voxware MetaSound decoder
- remove mp3_header_compress bitstream filter
- Windows resource files for shared libraries
- aeval filter
- stereoscopic 3d metadata handling
- WebP encoding via libwebp
- ATRAC3+ decoder
- VP8 in Ogg demuxing
- side & metadata support in NUT
- framepack filter
- XYZ12 rawvideo support in NUT
- Exif metadata support in WebP decoder
- OpenGL device
- Use metadata_header_padding to control padding in ID3 tags (currently used in
  MP3, AIFF, and OMA files), FLAC header, and the AVI "junk" block.
- Mirillis FIC video decoder
- Support DNx444
- libx265 encoder
- dejudder filter
- Autodetect VDA like all other hardware accelerations
- aliases and defaults for Ogg subtypes (opus, spx)


version 2.1:

- aecho filter
- perspective filter ported from libmpcodecs
- ffprobe -show_programs option
- compand filter
- RTMP seek support
- when transcoding with ffmpeg (i.e. not streamcopying), -ss is now accurate
  even when used as an input option. Previous behavior can be restored with
  the -noaccurate_seek option.
- ffmpeg -t option can now be used for inputs, to limit the duration of
  data read from an input file
- incomplete Voxware MetaSound decoder
- read EXIF metadata from JPEG
- DVB teletext decoder
- phase filter ported from libmpcodecs
- w3fdif filter
- Opus support in Matroska
- FFV1 version 1.3 is stable and no longer experimental
- FFV1: YUVA(444,422,420) 9, 10 and 16 bit support
- changed DTS stream id in lavf mpeg ps muxer from 0x8a to 0x88, to be
  more consistent with other muxers.
- adelay filter
- pullup filter ported from libmpcodecs
- ffprobe -read_intervals option
- Lossless and alpha support for WebP decoder
- Error Resilient AAC syntax (ER AAC LC) decoding
- Low Delay AAC (ER AAC LD) decoding
- mux chapters in ASF files
- SFTP protocol (via libssh)
- libx264: add ability to encode in YUVJ422P and YUVJ444P
- Fraps: use BT.709 colorspace by default for yuv, as reference fraps decoder does
- make decoding alpha optional for prores, ffv1 and vp6 by setting
  the skip_alpha flag.
- ladspa wrapper filter
- native VP9 decoder
- dpx parser
- max_error_rate parameter in ffmpeg
- PulseAudio output device
- ReplayGain scanner
- Enhanced Low Delay AAC (ER AAC ELD) decoding (no LD SBR support)
- Linux framebuffer output device
- HEVC decoder
- raw HEVC, HEVC in MOV/MP4, HEVC in Matroska, HEVC in MPEG-TS demuxing
- mergeplanes filter


version 2.0:

- curves filter
- reference-counting for AVFrame and AVPacket data
- ffmpeg now fails when input options are used for output file
  or vice versa
- support for Monkey's Audio versions from 3.93
- perms and aperms filters
- audio filtering support in ffplay
- 10% faster aac encoding on x86 and MIPS
- sine audio filter source
- WebP demuxing and decoding support
- ffmpeg options -filter_script and -filter_complex_script, which allow a
  filtergraph description to be read from a file
- OpenCL support
- audio phaser filter
- separatefields filter
- libquvi demuxer
- uniform options syntax across all filters
- telecine filter
- interlace filter
- smptehdbars source
- inverse telecine filters (fieldmatch and decimate)
- colorbalance filter
- colorchannelmixer filter
- The matroska demuxer can now output proper verbatim ASS packets. It will
  become the default at the next libavformat major bump.
- decent native animated GIF encoding
- asetrate filter
- interleave filter
- timeline editing with filters
- vidstabdetect and vidstabtransform filters for video stabilization using
  the vid.stab library
- astats filter
- trim and atrim filters
- ffmpeg -t and -ss (output-only) options are now sample-accurate when
  transcoding audio
- Matroska muxer can now put the index at the beginning of the file.
- extractplanes filter
- avectorscope filter
- ADPCM DTK decoder
- ADP demuxer
- RSD demuxer
- RedSpark demuxer
- ADPCM IMA Radical decoder
- zmq filters
- DCT denoiser filter (dctdnoiz)
- Wavelet denoiser filter ported from libmpcodecs as owdenoise (formerly "ow")
- Apple Intermediate Codec decoder
- Escape 130 video decoder
- FTP protocol support
- V4L2 output device
- 3D LUT filter (lut3d)
- SMPTE 302M audio encoder
- support for slice multithreading in libavfilter
- Hald CLUT support (generation and filtering)
- VC-1 interlaced B-frame support
- support for WavPack muxing (raw and in Matroska)
- XVideo output device
- vignette filter
- True Audio (TTA) encoder
- Go2Webinar decoder
- mcdeint filter ported from libmpcodecs
- sab filter ported from libmpcodecs
- ffprobe -show_chapters option
- WavPack encoding through libwavpack
- rotate filter
- spp filter ported from libmpcodecs
- libgme support
- psnr filter


version 1.2:

- VDPAU hardware acceleration through normal hwaccel
- SRTP support
- Error diffusion dither in Swscale
- Chained Ogg support
- Theora Midstream reconfiguration support
- EVRC decoder
- audio fade filter
- filtering audio with unknown channel layout
- allpass, bass, bandpass, bandreject, biquad, equalizer, highpass, lowpass
  and treble audio filter
- improved showspectrum filter, with multichannel support and sox-like colors
- histogram filter
- tee muxer
- il filter ported from libmpcodecs
- support ID3v2 tags in ASF files
- encrypted TTA stream decoding support
- RF64 support in WAV muxer
- noise filter ported from libmpcodecs
- Subtitles character encoding conversion
- blend filter
- stereo3d filter ported from libmpcodecs


version 1.1:

- stream disposition information printing in ffprobe
- filter for loudness analysis following EBU R128
- Opus encoder using libopus
- ffprobe -select_streams option
- Pinnacle TARGA CineWave YUV16 decoder
- TAK demuxer, decoder and parser
- DTS-HD demuxer
- remove -same_quant, it hasn't worked for years
- FFM2 support
- X-Face image encoder and decoder
- 24-bit FLAC encoding
- multi-channel ALAC encoding up to 7.1
- metadata (INFO tag) support in WAV muxer
- subtitles raw text decoder
- support for building DLLs using MSVC
- LVF demuxer
- ffescape tool
- metadata (info chunk) support in CAF muxer
- field filter ported from libmpcodecs
- AVR demuxer
- geq filter ported from libmpcodecs
- remove ffserver daemon mode
- AST muxer/demuxer
- new expansion syntax for drawtext
- BRender PIX image decoder
- ffprobe -show_entries option
- ffprobe -sections option
- ADPCM IMA Dialogic decoder
- BRSTM demuxer
- animated GIF decoder and demuxer
- PVF demuxer
- subtitles filter
- IRCAM muxer/demuxer
- Paris Audio File demuxer
- Virtual concatenation demuxer
- VobSub demuxer
- JSON captions for TED talks decoding support
- SOX Resampler support in libswresample
- aselect filter
- SGI RLE 8-bit / Silicon Graphics RLE 8-bit video decoder
- Silicon Graphics Motion Video Compressor 1 & 2 decoder
- Silicon Graphics Movie demuxer
- apad filter
- Resolution & pixel format change support with multithreading for H.264
- documentation split into per-component manuals
- pp (postproc) filter ported from MPlayer
- NIST Sphere demuxer
- MPL2, VPlayer, MPlayer, AQTitle, PJS and SubViewer v1 subtitles demuxers and decoders
- Sony Wave64 muxer
- adobe and limelight publisher authentication in RTMP
- data: URI scheme
- support building on the Plan 9 operating system
- kerndeint filter ported from MPlayer
- histeq filter ported from VirtualDub
- Megalux Frame demuxer
- 012v decoder
- Improved AVC Intra decoding support


version 1.0:

- INI and flat output in ffprobe
- Scene detection in libavfilter
- Indeo Audio decoder
- channelsplit audio filter
- setnsamples audio filter
- atempo filter
- ffprobe -show_data option
- RTMPT protocol support
- iLBC encoding/decoding via libilbc
- Microsoft Screen 1 decoder
- join audio filter
- audio channel mapping filter
- Microsoft ATC Screen decoder
- RTSP listen mode
- TechSmith Screen Codec 2 decoder
- AAC encoding via libfdk-aac
- Microsoft Expression Encoder Screen decoder
- RTMPS protocol support
- RTMPTS protocol support
- RTMPE protocol support
- RTMPTE protocol support
- showwaves and showspectrum filter
- LucasArts SMUSH SANM playback support
- LucasArts SMUSH VIMA audio decoder (ADPCM)
- LucasArts SMUSH demuxer
- SAMI, RealText and SubViewer demuxers and decoders
- Heart Of Darkness PAF playback support
- iec61883 device
- asettb filter
- new option: -progress
- 3GPP Timed Text encoder/decoder
- GeoTIFF decoder support
- ffmpeg -(no)stdin option
- Opus decoder using libopus
- caca output device using libcaca
- alphaextract and alphamerge filters
- concat filter
- flite filter
- Canopus Lossless Codec decoder
- bitmap subtitles in filters (experimental and temporary)
- MP2 encoding via TwoLAME
- bmp parser
- smptebars source
- asetpts filter
- hue filter
- ICO muxer
- SubRip encoder and decoder without embedded timing
- edge detection filter
- framestep filter
- ffmpeg -shortest option is now per-output file
  -pass and -passlogfile are now per-output stream
- volume measurement filter
- Ut Video encoder
- Microsoft Screen 2 decoder
- smartblur filter ported from MPlayer
- CPiA decoder
- decimate filter ported from MPlayer
- RTP depacketization of JPEG
- Smooth Streaming live segmenter muxer
- F4V muxer
- sendcmd and asendcmd filters
- WebVTT demuxer and decoder (simple tags supported)
- RTP packetization of JPEG
- faststart option in the MOV/MP4 muxer
- support for building with MSVC


version 0.11:

- Fixes: CVE-2012-2772, CVE-2012-2774, CVE-2012-2775, CVE-2012-2776, CVE-2012-2777,
         CVE-2012-2779, CVE-2012-2782, CVE-2012-2783, CVE-2012-2784, CVE-2012-2785,
         CVE-2012-2786, CVE-2012-2787, CVE-2012-2788, CVE-2012-2789, CVE-2012-2790,
         CVE-2012-2791, CVE-2012-2792, CVE-2012-2793, CVE-2012-2794, CVE-2012-2795,
         CVE-2012-2796, CVE-2012-2797, CVE-2012-2798, CVE-2012-2799, CVE-2012-2800,
         CVE-2012-2801, CVE-2012-2802, CVE-2012-2803, CVE-2012-2804,
- v408 Quicktime and Microsoft AYUV Uncompressed 4:4:4:4 encoder and decoder
- setfield filter
- CDXL demuxer and decoder
- Apple ProRes encoder
- ffprobe -count_packets and -count_frames options
- Sun Rasterfile Encoder
- ID3v2 attached pictures reading and writing
- WMA Lossless decoder
- bluray protocol
- blackdetect filter
- libutvideo encoder wrapper (--enable-libutvideo)
- swapuv filter
- bbox filter
- XBM encoder and decoder
- RealAudio Lossless decoder
- ZeroCodec decoder
- tile video filter
- Metal Gear Solid: The Twin Snakes demuxer
- OpenEXR image decoder
- removelogo filter
- drop support for ffmpeg without libavfilter
- drawtext video filter: fontconfig support
- ffmpeg -benchmark_all option
- super2xsai filter ported from libmpcodecs
- add libavresample audio conversion library for compatibility
- MicroDVD decoder
- Avid Meridien (AVUI) encoder and decoder
- accept + prefix to -pix_fmt option to disable automatic conversions.
- complete audio filtering in libavfilter and ffmpeg
- add fps filter
- vorbis parser
- png parser
- audio mix filter
- ffv1: support (draft) version 1.3


version 0.10:

- Fixes: CVE-2011-3929, CVE-2011-3934, CVE-2011-3935, CVE-2011-3936,
         CVE-2011-3937, CVE-2011-3940, CVE-2011-3941, CVE-2011-3944,
         CVE-2011-3945, CVE-2011-3946, CVE-2011-3947, CVE-2011-3949,
         CVE-2011-3950, CVE-2011-3951, CVE-2011-3952
- v410 Quicktime Uncompressed 4:4:4 10-bit encoder and decoder
- SBaGen (SBG) binaural beats script demuxer
- OpenMG Audio muxer
- Timecode extraction in DV and MOV
- thumbnail video filter
- XML output in ffprobe
- asplit audio filter
- tinterlace video filter
- astreamsync audio filter
- amerge audio filter
- ISMV (Smooth Streaming) muxer
- GSM audio parser
- SMJPEG muxer
- XWD encoder and decoder
- Automatic thread count based on detection number of (available) CPU cores
- y41p Brooktree Uncompressed 4:1:1 12-bit encoder and decoder
- ffprobe -show_error option
- Avid 1:1 10-bit RGB Packer codec
- v308 Quicktime Uncompressed 4:4:4 encoder and decoder
- yuv4 libquicktime packed 4:2:0 encoder and decoder
- ffprobe -show_frames option
- silencedetect audio filter
- ffprobe -show_program_version, -show_library_versions, -show_versions options
- rv34: frame-level multi-threading
- optimized iMDCT transform on x86 using SSE for for mpegaudiodec
- Improved PGS subtitle decoder
- dumpgraph option to lavfi device
- r210 and r10k encoders
- ffwavesynth decoder
- aviocat tool
- ffeval tool
- support encoding and decoding 4-channel SGI images


version 0.9:

- openal input device added
- boxblur filter added
- BWF muxer
- Flash Screen Video 2 decoder
- lavfi input device added
- added avconv, which is almost the same for now, except
for a few incompatible changes in the options, which will hopefully make them
easier to use. The changes are:
    * The options placement is now strictly enforced! While in theory the
      options for ffmpeg should be given in [input options] -i INPUT [output
      options] OUTPUT order, in practice it was possible to give output options
      before the -i and it mostly worked. Except when it didn't - the behavior was
      a bit inconsistent. In avconv, it is not possible to mix input and output
      options. All non-global options are reset after an input or output filename.
    * All per-file options are now truly per-file - they apply only to the next
      input or output file and specifying different values for different files
      will now work properly (notably -ss and -t options).
    * All per-stream options are now truly per-stream - it is possible to
      specify which stream(s) should a given option apply to. See the Stream
      specifiers section in the avconv manual for details.
    * In ffmpeg some options (like -newvideo/-newaudio/...) are irregular in the
      sense that they're specified after the output filename instead of before,
      like all other options. In avconv this irregularity is removed, all options
      apply to the next input or output file.
    * -newvideo/-newaudio/-newsubtitle options were removed. Not only were they
      irregular and highly confusing, they were also redundant. In avconv the -map
      option will create new streams in the output file and map input streams to
      them. E.g. avconv -i INPUT -map 0 OUTPUT will create an output stream for
      each stream in the first input file.
    * The -map option now has slightly different and more powerful syntax:
        + Colons (':') are used to separate file index/stream type/stream index
          instead of dots. Comma (',') is used to separate the sync stream instead
          of colon.. This is done for consistency with other options.
        + It's possible to specify stream type. E.g. -map 0:a:2 creates an
          output stream from the third input audio stream.
        + Omitting the stream index now maps all the streams of the given type,
          not just the first. E.g. -map 0:s creates output streams for all the
          subtitle streams in the first input file.
        + Since -map can now match multiple streams, negative mappings were
          introduced. Negative mappings disable some streams from an already
          defined map. E.g. '-map 0 -map -0:a:1' means 'create output streams for
          all the stream in the first input file, except for the second audio
          stream'.
    * There is a new option -c (or -codec) for choosing the decoder/encoder to
      use, which allows to precisely specify target stream(s) consistently with
      other options. E.g. -c:v lib264 sets the codec for all video streams, -c:a:0
      libvorbis sets the codec for the first audio stream and -c copy copies all
      the streams without reencoding. Old -vcodec/-acodec/-scodec options are now
      aliases to -c:v/a/s
    * It is now possible to precisely specify which stream should an AVOption
      apply to. E.g. -b:v:0 2M sets the bitrate for the first video stream, while
      -b:a 128k sets the bitrate for all audio streams. Note that the old -ab 128k
      syntax is deprecated and will stop working soon.
    * -map_chapters now takes only an input file index and applies to the next
      output file. This is consistent with how all the other options work.
    * -map_metadata now takes only an input metadata specifier and applies to
      the next output file. Output metadata specifier is now part of the option
      name, similarly to the AVOptions/map/codec feature above.
    * -metadata can now be used to set metadata on streams and chapters, e.g.
      -metadata:s:1 language=eng sets the language of the first stream to 'eng'.
      This made -vlang/-alang/-slang options redundant, so they were removed.
    * -qscale option now uses stream specifiers and applies to all streams, not
      just video. I.e. plain -qscale number would now apply to all streams. To get
      the old behavior, use -qscale:v. Also there is now a shortcut -q for -qscale
      and -aq is now an alias for -q:a.
    * -vbsf/-absf/-sbsf options were removed and replaced by a -bsf option which
      uses stream specifiers. Use -bsf:v/a/s instead of the old options.
    * -itsscale option now uses stream specifiers, so its argument is only the
      scale parameter.
    * -intra option was removed, use -g 0 for the same effect.
    * -psnr option was removed, use -flags +psnr for the same effect.
    * -vf option is now an alias to the new -filter option, which uses stream specifiers.
    * -vframes/-aframes/-dframes options are now aliases to the new -frames option.
    * -vtag/-atag/-stag options are now aliases to the new -tag option.
- XMV demuxer
- LOAS demuxer
- ashowinfo filter added
- Windows Media Image decoder
- amovie source added
- LATM muxer/demuxer
- Speex encoder via libspeex
- JSON output in ffprobe
- WTV muxer
- Optional C++ Support (needed for libstagefright)
- H.264 Decoding on Android via Stagefright
- Prores decoder
- BIN/XBIN/ADF/IDF text file decoder
- aconvert audio filter added
- audio support to lavfi input device added
- libcdio-paranoia input device for audio CD grabbing
- Apple ProRes decoder
- CELT in Ogg demuxing
- G.723.1 demuxer and decoder
- libmodplug support (--enable-libmodplug)
- VC-1 interlaced decoding
- libutvideo wrapper (--enable-libutvideo)
- aevalsrc audio source added
- Ut Video decoder
- Speex encoding via libspeex
- 4:2:2 H.264 decoding support
- 4:2:2 and 4:4:4 H.264 encoding with libx264
- Pulseaudio input device
- Prores encoder
- Video Decoder Acceleration (VDA) HWAccel module.
- replacement Indeo 3 decoder
- new ffmpeg option: -map_channel
- volume audio filter added
- earwax audio filter added
- libv4l2 support (--enable-libv4l2)
- TLS/SSL and HTTPS protocol support
- AVOptions API rewritten and documented
- most of CODEC_FLAG2_*, some CODEC_FLAG_* and many codec-specific fields in
  AVCodecContext deprecated. Codec private options should be used instead.
- Properly working defaults in libx264 wrapper, support for native presets.
- Encrypted OMA files support
- Discworld II BMV decoding support
- VBLE Decoder
- OS X Video Decoder Acceleration (VDA) support
- compact and csv output in ffprobe
- pan audio filter
- IFF Amiga Continuous Bitmap (ACBM) decoder
- ass filter
- CRI ADX audio format muxer and demuxer
- Playstation Portable PMP format demuxer
- Microsoft Windows ICO demuxer
- life source
- PCM format support in OMA demuxer
- CLJR encoder
- new option: -report
- Dxtory capture format decoder
- cellauto source
- Simple segmenting muxer
- Indeo 4 decoder
- SMJPEG demuxer


version 0.8:

- many many things we forgot because we rather write code than changelogs
- WebM support in Matroska de/muxer
- low overhead Ogg muxing
- MMS-TCP support
- VP8 de/encoding via libvpx
- Demuxer for On2's IVF format
- Pictor/PC Paint decoder
- HE-AAC v2 decoder
- HE-AAC v2 encoding with libaacplus
- libfaad2 wrapper removed
- DTS-ES extension (XCh) decoding support
- native VP8 decoder
- RTSP tunneling over HTTP
- RTP depacketization of SVQ3
- -strict inofficial replaced by -strict unofficial
- ffplay -exitonkeydown and -exitonmousedown options added
- native GSM / GSM MS decoder
- RTP depacketization of QDM2
- ANSI/ASCII art playback system
- Lego Mindstorms RSO de/muxer
- libavcore added (and subsequently removed)
- SubRip subtitle file muxer and demuxer
- Chinese AVS encoding via libxavs
- ffprobe -show_packets option added
- RTP packetization of Theora and Vorbis
- RTP depacketization of MP4A-LATM
- RTP packetization and depacketization of VP8
- hflip filter
- Apple HTTP Live Streaming demuxer
- a64 codec
- MMS-HTTP support
- G.722 ADPCM audio encoder/decoder
- R10k video decoder
- ocv_smooth filter
- frei0r wrapper filter
- change crop filter syntax to width:height:x:y
- make the crop filter accept parametric expressions
- make ffprobe accept AVFormatContext options
- yadif filter
- blackframe filter
- Demuxer for Leitch/Harris' VR native stream format (LXF)
- RTP depacketization of the X-QT QuickTime format
- SAP (Session Announcement Protocol, RFC 2974) muxer and demuxer
- cropdetect filter
- ffmpeg -crop* options removed
- transpose filter added
- ffmpeg -force_key_frames option added
- demuxer for receiving raw rtp:// URLs without an SDP description
- single stream LATM/LOAS decoder
- setpts filter added
- Win64 support for optimized x86 assembly functions
- MJPEG/AVI1 to JPEG/JFIF bitstream filter
- ASS subtitle encoder and decoder
- IEC 61937 encapsulation for E-AC-3, TrueHD, DTS-HD (for HDMI passthrough)
- overlay filter added
- rename aspect filter to setdar, and pixelaspect to setsar
- IEC 61937 demuxer
- Mobotix .mxg demuxer
- frei0r source added
- hqdn3d filter added
- RTP depacketization of QCELP
- FLAC parser added
- gradfun filter added
- AMR-WB decoder
- replace the ocv_smooth filter with a more generic ocv filter
- Windows Televison (WTV) demuxer
- FFmpeg metadata format muxer and demuxer
- SubRip (srt) subtitle encoder and decoder
- floating-point AC-3 encoder added
- Lagarith decoder
- ffmpeg -copytb option added
- IVF muxer added
- Wing Commander IV movies decoder added
- movie source added
- Bink version 'b' audio and video decoder
- Bitmap Brothers JV playback system
- Apple HTTP Live Streaming protocol handler
- sndio support for playback and record
- Linux framebuffer input device added
- Chronomaster DFA decoder
- DPX image encoder
- MicroDVD subtitle file muxer and demuxer
- Playstation Portable PMP format demuxer
- fieldorder video filter added
- AAC encoding via libvo-aacenc
- AMR-WB encoding via libvo-amrwbenc
- xWMA demuxer
- Mobotix MxPEG decoder
- VP8 frame-multithreading
- NEON optimizations for VP8
- Lots of deprecated API cruft removed
- fft and imdct optimizations for AVX (Sandy Bridge) processors
- showinfo filter added
- SMPTE 302M AES3 audio decoder
- Apple Core Audio Format muxer
- 9bit and 10bit per sample support in the H.264 decoder
- 9bit and 10bit FFV1 encoding / decoding
- split filter added
- select filter added
- sdl output device added
- libmpcodecs video filter support (3 times as many filters than before)
- mpeg2 aspect ratio dection fixed
- libxvid aspect pickiness fixed
- Frame multithreaded decoding
- E-AC-3 audio encoder
- ac3enc: add channel coupling support
- floating-point sample format support to the ac3, eac3, dca, aac, and vorbis decoders.
- H264/MPEG frame-level multi-threading
- All av_metadata_* functions renamed to av_dict_* and moved to libavutil
- 4:4:4 H.264 decoding support
- 10-bit H.264 optimizations for x86
- lut, lutrgb, and lutyuv filters added
- buffersink libavfilter sink added
- Bump libswscale for recently reported ABI break
- New J2K encoder (via OpenJPEG)


version 0.7:

- all the changes for 0.8, but keeping API/ABI compatibility with the 0.6 release


version 0.6:

- PB-frame decoding for H.263
- deprecated vhook subsystem removed
- deprecated old scaler removed
- VQF demuxer
- Alpha channel scaler
- PCX encoder
- RTP packetization of H.263
- RTP packetization of AMR
- RTP depacketization of Vorbis
- CorePNG decoding support
- Cook multichannel decoding support
- introduced avlanguage helpers in libavformat
- 8088flex TMV demuxer and decoder
- per-stream language-tags extraction in asfdec
- V210 decoder and encoder
- remaining GPL parts in AC-3 decoder converted to LGPL
- QCP demuxer
- SoX native format muxer and demuxer
- AMR-NB decoding/encoding, AMR-WB decoding via OpenCORE libraries
- DPX image decoder
- Electronic Arts Madcow decoder
- DivX (XSUB) subtitle encoder
- nonfree libamr support for AMR-NB/WB decoding/encoding removed
- experimental AAC encoder
- RTP depacketization of ASF and RTSP from WMS servers
- RTMP support in libavformat
- noX handling for OPT_BOOL X options
- Wave64 demuxer
- IEC-61937 compatible Muxer
- TwinVQ decoder
- Bluray (PGS) subtitle decoder
- LPCM support in MPEG-TS (HDMV RID as found on Blu-ray disks)
- WMA Pro decoder
- Core Audio Format demuxer
- ATRAC1 decoder
- MD STUDIO audio demuxer
- RF64 support in WAV demuxer
- MPEG-4 Audio Lossless Coding (ALS) decoder
- -formats option split into -formats, -codecs, -bsfs, and -protocols
- IV8 demuxer
- CDG demuxer and decoder
- R210 decoder
- Auravision Aura 1 and 2 decoders
- Deluxe Paint Animation playback system
- SIPR decoder
- Adobe Filmstrip muxer and demuxer
- RTP depacketization of H.263
- Bink demuxer and audio/video decoders
- enable symbol versioning by default for linkers that support it
- IFF PBM/ILBM bitmap decoder
- concat protocol
- Indeo 5 decoder
- RTP depacketization of AMR
- WMA Voice decoder
- ffprobe tool
- AMR-NB decoder
- RTSP muxer
- HE-AAC v1 decoder
- Kega Game Video (KGV1) decoder
- VorbisComment writing for FLAC, Ogg FLAC and Ogg Speex files
- RTP depacketization of Theora
- HTTP Digest authentication
- RTMP/RTMPT/RTMPS/RTMPE/RTMPTE protocol support via librtmp
- Psygnosis YOP demuxer and video decoder
- spectral extension support in the E-AC-3 decoder
- unsharp video filter
- RTP hinting in the mov/3gp/mp4 muxer
- Dirac in Ogg demuxing
- seek to keyframes in Ogg
- 4:2:2 and 4:4:4 Theora decoding
- 35% faster VP3/Theora decoding
- faster AAC decoding
- faster H.264 decoding
- RealAudio 1.0 (14.4K) encoder


version 0.5:

- DV50 AKA DVCPRO50 encoder, decoder, muxer and demuxer
- TechSmith Camtasia (TSCC) video decoder
- IBM Ultimotion (ULTI) video decoder
- Sierra Online audio file demuxer and decoder
- Apple QuickDraw (qdrw) video decoder
- Creative ADPCM audio decoder (16 bits as well as 8 bits schemes)
- Electronic Arts Multimedia (WVE/UV2/etc.) file demuxer
- Miro VideoXL (VIXL) video decoder
- H.261 video encoder
- QPEG video decoder
- Nullsoft Video (NSV) file demuxer
- Shorten audio decoder
- LOCO video decoder
- Apple Lossless Audio Codec (ALAC) decoder
- Winnov WNV1 video decoder
- Autodesk Animator Studio Codec (AASC) decoder
- Indeo 2 video decoder
- Fraps FPS1 video decoder
- Snow video encoder/decoder
- Sonic audio encoder/decoder
- Vorbis audio decoder
- Macromedia ADPCM decoder
- Duck TrueMotion 2 video decoder
- support for decoding FLX and DTA extensions in FLIC files
- H.264 custom quantization matrices support
- ffserver fixed, it should now be usable again
- QDM2 audio decoder
- Real Cooker audio decoder
- TrueSpeech audio decoder
- WMA2 audio decoder fixed, now all files should play correctly
- RealAudio 14.4 and 28.8 decoders fixed
- JPEG-LS decoder
- build system improvements
- tabs and trailing whitespace removed from the codebase
- CamStudio video decoder
- AIFF/AIFF-C audio format, encoding and decoding
- ADTS AAC file reading and writing
- Creative VOC file reading and writing
- American Laser Games multimedia (*.mm) playback system
- Zip Motion Blocks Video decoder
- improved Theora/VP3 decoder
- True Audio (TTA) decoder
- AVS demuxer and video decoder
- JPEG-LS encoder
- Smacker demuxer and decoder
- NuppelVideo/MythTV demuxer and RTjpeg decoder
- KMVC decoder
- MPEG-2 intra VLC support
- MPEG-2 4:2:2 encoder
- Flash Screen Video decoder
- GXF demuxer
- Chinese AVS decoder
- GXF muxer
- MXF demuxer
- VC-1/WMV3/WMV9 video decoder
- MacIntel support
- AviSynth support
- VMware video decoder
- VP5 video decoder
- VP6 video decoder
- WavPack lossless audio decoder
- Targa (.TGA) picture decoder
- Vorbis audio encoder
- Delphine Software .cin demuxer/audio and video decoder
- Tiertex .seq demuxer/video decoder
- MTV demuxer
- TIFF picture encoder and decoder
- GIF picture decoder
- Intel Music Coder decoder
- Zip Motion Blocks Video encoder
- Musepack decoder
- Flash Screen Video encoder
- Theora encoding via libtheora
- BMP encoder
- WMA encoder
- GSM-MS encoder and decoder
- DCA decoder
- DXA demuxer and decoder
- DNxHD decoder
- Gamecube movie (.THP) playback system
- Blackfin optimizations
- Interplay C93 demuxer and video decoder
- Bethsoft VID demuxer and video decoder
- CRYO APC demuxer
- ATRAC3 decoder
- V.Flash PTX decoder
- RoQ muxer, RoQ audio encoder
- Renderware TXD demuxer and decoder
- extern C declarations for C++ removed from headers
- sws_flags command line option
- codebook generator
- RoQ video encoder
- QTRLE encoder
- OS/2 support removed and restored again
- AC-3 decoder
- NUT muxer
- additional SPARC (VIS) optimizations
- Matroska muxer
- slice-based parallel H.264 decoding
- Monkey's Audio demuxer and decoder
- AMV audio and video decoder
- DNxHD encoder
- H.264 PAFF decoding
- Nellymoser ASAO decoder
- Beam Software SIFF demuxer and decoder
- libvorbis Vorbis decoding removed in favor of native decoder
- IntraX8 (J-Frame) subdecoder for WMV2 and VC-1
- Ogg (Theora, Vorbis and FLAC) muxer
- The "device" muxers and demuxers are now in a new libavdevice library
- PC Paintbrush PCX decoder
- Sun Rasterfile decoder
- TechnoTrend PVA demuxer
- Linux Media Labs MPEG-4 (LMLM4) demuxer
- AVM2 (Flash 9) SWF muxer
- QT variant of IMA ADPCM encoder
- VFW grabber
- iPod/iPhone compatible mp4 muxer
- Mimic decoder
- MSN TCP Webcam stream demuxer
- RL2 demuxer / decoder
- IFF demuxer
- 8SVX audio decoder
- non-recursive Makefiles
- BFI demuxer
- MAXIS EA XA (.xa) demuxer / decoder
- BFI video decoder
- OMA demuxer
- MLP/TrueHD decoder
- Electronic Arts CMV decoder
- Motion Pixels Video decoder
- Motion Pixels MVI demuxer
- removed animated GIF decoder/demuxer
- D-Cinema audio muxer
- Electronic Arts TGV decoder
- Apple Lossless Audio Codec (ALAC) encoder
- AAC decoder
- floating point PCM encoder/decoder
- MXF muxer
- DV100 AKA DVCPRO HD decoder and demuxer
- E-AC-3 support added to AC-3 decoder
- Nellymoser ASAO encoder
- ASS and SSA demuxer and muxer
- liba52 wrapper removed
- SVQ3 watermark decoding support
- Speex decoding via libspeex
- Electronic Arts TGQ decoder
- RV40 decoder
- QCELP / PureVoice decoder
- RV30 decoder
- hybrid WavPack support
- R3D REDCODE demuxer
- ALSA support for playback and record
- Electronic Arts TQI decoder
- OpenJPEG based JPEG 2000 decoder
- NC (NC4600) camera file demuxer
- Gopher client support
- MXF D-10 muxer
- generic metadata API
- flash ScreenVideo2 encoder


version 0.4.9-pre1:

- DV encoder, DV muxer
- Microsoft RLE video decoder
- Microsoft Video-1 decoder
- Apple Animation (RLE) decoder
- Apple Graphics (SMC) decoder
- Apple Video (RPZA) decoder
- Cinepak decoder
- Sega FILM (CPK) file demuxer
- Westwood multimedia support (VQA & AUD files)
- Id Quake II CIN playback support
- 8BPS video decoder
- FLIC playback support
- RealVideo 2.0 (RV20) decoder
- Duck TrueMotion v1 (DUCK) video decoder
- Sierra VMD demuxer and video decoder
- MSZH and ZLIB decoder support
- SVQ1 video encoder
- AMR-WB support
- PPC optimizations
- rate distortion optimal cbp support
- rate distorted optimal ac prediction for MPEG-4
- rate distorted optimal lambda->qp support
- AAC encoding with libfaac
- Sunplus JPEG codec (SP5X) support
- use Lagrange multipler instead of QP for ratecontrol
- Theora/VP3 decoding support
- XA and ADX ADPCM codecs
- export MPEG-2 active display area / pan scan
- Add support for configuring with IBM XLC
- floating point AAN DCT
- initial support for zygo video (not complete)
- RGB ffv1 support
- new audio/video parser API
- av_log() system
- av_read_frame() and av_seek_frame() support
- missing last frame fixes
- seek by mouse in ffplay
- noise reduction of DCT coefficients
- H.263 OBMC & 4MV support
- H.263 alternative inter vlc support
- H.263 loop filter
- H.263 slice structured mode
- interlaced DCT support for MPEG-2 encoding
- stuffing to stay above min_bitrate
- MB type & QP visualization
- frame stepping for ffplay
- interlaced motion estimation
- alternate scantable support
- SVCD scan offset support
- closed GOP support
- SSE2 FDCT
- quantizer noise shaping
- G.726 ADPCM audio codec
- MS ADPCM encoding
- multithreaded/SMP motion estimation
- multithreaded/SMP encoding for MPEG-1/MPEG-2/MPEG-4/H.263
- multithreaded/SMP decoding for MPEG-2
- FLAC decoder
- Metrowerks CodeWarrior suppport
- H.263+ custom pcf support
- nicer output for 'ffmpeg -formats'
- Matroska demuxer
- SGI image format, encoding and decoding
- H.264 loop filter support
- H.264 CABAC support
- nicer looking arrows for the motion vector visualization
- improved VCD support
- audio timestamp drift compensation
- MPEG-2 YUV 422/444 support
- polyphase kaiser windowed sinc and blackman nuttall windowed sinc audio resample
- better image scaling
- H.261 support
- correctly interleave packets during encoding
- VIS optimized motion compensation
- intra_dc_precision>0 encoding support
- support reuse of motion vectors/MB types/field select values of the source video
- more accurate deblock filter
- padding support
- many optimizations and bugfixes
- FunCom ISS audio file demuxer and according ADPCM decoding


version 0.4.8:

- MPEG-2 video encoding (Michael)
- Id RoQ playback subsystem (Mike Melanson and Tim Ferguson)
- Wing Commander III Movie (.mve) file playback subsystem (Mike Melanson
  and Mario Brito)
- Xan DPCM audio decoder (Mario Brito)
- Interplay MVE playback subsystem (Mike Melanson)
- Duck DK3 and DK4 ADPCM audio decoders (Mike Melanson)


version 0.4.7:

- RealAudio 1.0 (14_4) and 2.0 (28_8) native decoders. Author unknown, code from mplayerhq
  (originally from public domain player for Amiga at http://www.honeypot.net/audio)
- current version now also compiles with older GCC (Fabrice)
- 4X multimedia playback system including 4xm file demuxer (Mike
  Melanson), and 4X video and audio codecs (Michael)
- Creative YUV (CYUV) decoder (Mike Melanson)
- FFV1 codec (our very simple lossless intra only codec, compresses much better
  than HuffYUV) (Michael)
- ASV1 (Asus), H.264, Intel indeo3 codecs have been added (various)
- tiny PNG encoder and decoder, tiny GIF decoder, PAM decoder (PPM with
  alpha support), JPEG YUV colorspace support. (Fabrice Bellard)
- ffplay has been replaced with a newer version which uses SDL (optionally)
  for multiplatform support (Fabrice)
- Sorenson Version 3 codec (SVQ3) support has been added (decoding only) - donated
  by anonymous
- AMR format has been added (Johannes Carlsson)
- 3GP support has been added (Johannes Carlsson)
- VP3 codec has been added (Mike Melanson)
- more MPEG-1/2 fixes
- better multiplatform support, MS Visual Studio fixes (various)
- AltiVec optimizations (Magnus Damn and others)
- SH4 processor support has been added (BERO)
- new public interfaces (avcodec_get_pix_fmt) (Roman Shaposhnick)
- VOB streaming support (Brian Foley)
- better MP3 autodetection (Andriy Rysin)
- qpel encoding (Michael)
- 4mv+b frames encoding finally fixed (Michael)
- chroma ME (Michael)
- 5 comparison functions for ME (Michael)
- B-frame encoding speedup (Michael)
- WMV2 codec (unfinished - Michael)
- user specified diamond size for EPZS (Michael)
- Playstation STR playback subsystem, still experimental (Mike and Michael)
- ASV2 codec (Michael)
- CLJR decoder (Alex)

.. And lots more new enhancements and fixes.


version 0.4.6:

- completely new integer only MPEG audio layer 1/2/3 decoder rewritten
  from scratch
- Recoded DCT and motion vector search with gcc (no longer depends on nasm)
- fix quantization bug in AC3 encoder
- added PCM codecs and format. Corrected WAV/AVI/ASF PCM issues
- added prototype ffplay program
- added GOB header parsing on H.263/H.263+ decoder (Juanjo)
- bug fix on MCBPC tables of H.263 (Juanjo)
- bug fix on DC coefficients of H.263 (Juanjo)
- added Advanced Prediction Mode on H.263/H.263+ decoder (Juanjo)
- now we can decode H.263 streams found in QuickTime files (Juanjo)
- now we can decode H.263 streams found in VIVO v1 files(Juanjo)
- preliminary RTP "friendly" mode for H.263/H.263+ coding. (Juanjo)
- added GOB header for H.263/H.263+ coding on RTP mode (Juanjo)
- now H.263 picture size is returned on the first decoded frame (Juanjo)
- added first regression tests
- added MPEG-2 TS demuxer
- new demux API for libav
- more accurate and faster IDCT (Michael)
- faster and entropy-controlled motion search (Michael)
- two pass video encoding (Michael)
- new video rate control (Michael)
- added MSMPEG4V1, MSMPEGV2 and WMV1 support (Michael)
- great performance improvement of video encoders and decoders (Michael)
- new and faster bit readers and vlc parsers (Michael)
- high quality encoding mode: tries all macroblock/VLC types (Michael)
- added DV video decoder
- preliminary RTP/RTSP support in ffserver and libavformat
- H.263+ AIC decoding/encoding support (Juanjo)
- VCD MPEG-PS mode (Juanjo)
- PSNR stuff (Juanjo)
- simple stats output (Juanjo)
- 16-bit and 15-bit RGB/BGR/GBR support (Bisqwit)


version 0.4.5:

- some header fixes (Zdenek Kabelac <kabi at informatics.muni.cz>)
- many MMX optimizations (Nick Kurshev <nickols_k at mail.ru>)
- added configure system (actually a small shell script)
- added MPEG audio layer 1/2/3 decoding using LGPL'ed mpglib by
  Michael Hipp (temporary solution - waiting for integer only
  decoder)
- fixed VIDIOCSYNC interrupt
- added Intel H.263 decoding support ('I263' AVI fourCC)
- added Real Video 1.0 decoding (needs further testing)
- simplified image formats again. Added PGM format (=grey
  pgm). Renamed old PGM to PGMYUV.
- fixed msmpeg4 slice issues (tell me if you still find problems)
- fixed OpenDivX bugs with newer versions (added VOL header decoding)
- added support for MPlayer interface
- added macroblock skip optimization
- added MJPEG decoder
- added mmx/mmxext IDCT from libmpeg2
- added pgmyuvpipe, ppm, and ppm_pipe formats (original patch by Celer
  <celer at shell.scrypt.net>)
- added pixel format conversion layer (e.g. for MJPEG or PPM)
- added deinterlacing option
- MPEG-1/2 fixes
- MPEG-4 vol header fixes (Jonathan Marsden <snmjbm at pacbell.net>)
- ARM optimizations (Lionel Ulmer <lionel.ulmer at free.fr>).
- Windows porting of file converter
- added MJPEG raw format (input/output)
- added JPEG image format support (input/output)


version 0.4.4:

- fixed some std header definitions (Bjorn Lindgren
  <bjorn.e.lindgren at telia.com>).
- added MPEG demuxer (MPEG-1 and 2 compatible).
- added ASF demuxer
- added prototype RM demuxer
- added AC3 decoding (done with libac3 by Aaron Holtzman)
- added decoding codec parameter guessing (.e.g. for MPEG, because the
  header does not include them)
- fixed header generation in MPEG-1, AVI and ASF muxer: wmplayer can now
  play them (only tested video)
- fixed H.263 white bug
- fixed phase rounding in img resample filter
- add MMX code for polyphase img resample filter
- added CPU autodetection
- added generic title/author/copyright/comment string handling (ASF and RM
  use them)
- added SWF demux to extract MP3 track (not usable yet because no MP3
  decoder)
- added fractional frame rate support
- codecs are no longer searched by read_header() (should fix ffserver
  segfault)


version 0.4.3:

- BGR24 patch (initial patch by Jeroen Vreeken <pe1rxq at amsat.org>)
- fixed raw yuv output
- added motion rounding support in MPEG-4
- fixed motion bug rounding in MSMPEG4
- added B-frame handling in video core
- added full MPEG-1 decoding support
- added partial (frame only) MPEG-2 support
- changed the FOURCC code for H.263 to "U263" to be able to see the
  +AVI/H.263 file with the UB Video H.263+ decoder. MPlayer works with
  this +codec ;) (JuanJo).
- Halfpel motion estimation after MB type selection (JuanJo)
- added pgm and .Y.U.V output format
- suppressed 'img:' protocol. Simply use: /tmp/test%d.[pgm|Y] as input or
  output.
- added pgmpipe I/O format (original patch from Martin Aumueller
  <lists at reserv.at>, but changed completely since we use a format
  instead of a protocol)


version 0.4.2:

- added H.263/MPEG-4/MSMPEG4 decoding support. MPEG-4 decoding support
  (for OpenDivX) is almost complete: 8x8 MVs and rounding are
  missing. MSMPEG4 support is complete.
- added prototype MPEG-1 decoder. Only I- and P-frames handled yet (it
  can decode ffmpeg MPEGs :-)).
- added libavcodec API documentation (see apiexample.c).
- fixed image polyphase bug (the bottom of some images could be
  greenish)
- added support for non clipped motion vectors (decoding only)
  and image sizes non-multiple of 16
- added support for AC prediction (decoding only)
- added file overwrite confirmation (can be disabled with -y)
- added custom size picture to H.263 using H.263+ (Juanjo)


version 0.4.1:

- added MSMPEG4 (aka DivX) compatible encoder. Changed default codec
  of AVI and ASF to DIV3.
- added -me option to set motion estimation method
  (default=log). suppressed redundant -hq option.
- added options -acodec and -vcodec to force a given codec (useful for
  AVI for example)
- fixed -an option
- improved dct_quantize speed
- factorized some motion estimation code


version 0.4.0:

- removing grab code from ffserver and moved it to ffmpeg. Added
  multistream support to ffmpeg.
- added timeshifting support for live feeds (option ?date=xxx in the
  URL)
- added high quality image resize code with polyphase filter (need
  mmx/see optimization). Enable multiple image size support in ffserver.
- added multi live feed support in ffserver
- suppressed master feature from ffserver (it should be done with an
  external program which opens the .ffm url and writes it to another
  ffserver)
- added preliminary support for video stream parsing (WAV and AVI half
  done). Added proper support for audio/video file conversion in
  ffmpeg.
- added preliminary support for video file sending from ffserver
- redesigning I/O subsystem: now using URL based input and output
  (see avio.h)
- added WAV format support
- added "tty user interface" to ffmpeg to stop grabbing gracefully
- added MMX/SSE optimizations to SAD (Sums of Absolutes Differences)
  (Juan J. Sierralta P. a.k.a. "Juanjo" <juanjo at atmlab.utfsm.cl>)
- added MMX DCT from mpeg2_movie 1.5 (Juanjo)
- added new motion estimation algorithms, log and phods (Juanjo)
- changed directories: libav for format handling, libavcodec for
  codecs


version 0.3.4:

- added stereo in MPEG audio encoder


version 0.3.3:

- added 'high quality' mode which use motion vectors. It can be used in
  real time at low resolution.
- fixed rounding problems which caused quality problems at high
  bitrates and large GOP size


version 0.3.2: small fixes

- ASF fixes
- put_seek bug fix


version 0.3.1: added avi/divx support

- added AVI support
- added MPEG-4 codec compatible with OpenDivX. It is based on the H.263 codec
- added sound for flash format (not tested)


version 0.3: initial public release<|MERGE_RESOLUTION|>--- conflicted
+++ resolved
@@ -24,7 +24,7 @@
 - ported softpulldown filter from libmpcodecs as repeatfields filter
 - dcshift filter
 - RTP parser for loss tolerant payload format for MP3 audio (RFC 5219)
-- RTP parser for AC3 payload format (RFC 4184)
+- RTP depacketizer for AC3 payload format (RFC 4184)
 - palettegen and paletteuse filters
 - VP9 RTP payload format (draft 0) experimental depacketizer
 - DV RTP payload format (RFC 6469) depacketizer
@@ -32,11 +32,7 @@
 - AAC ELD 480 decoding
 - Intel QSV-accelerated H.264 decoding
 - DSS SP decoder and DSS demuxer
-<<<<<<< HEAD
 - Fix stsd atom corruption in DNxHD QuickTimes
-=======
-- RTP depacketizer for AC3 payload format (RFC 4184)
->>>>>>> 5e5583ef
 
 
 version 2.5:
