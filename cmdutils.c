/*
 * Various utilities for command line tools
 * Copyright (c) 2000-2003 Fabrice Bellard
 *
 * This file is part of FFmpeg.
 *
 * FFmpeg is free software; you can redistribute it and/or
 * modify it under the terms of the GNU Lesser General Public
 * License as published by the Free Software Foundation; either
 * version 2.1 of the License, or (at your option) any later version.
 *
 * FFmpeg is distributed in the hope that it will be useful,
 * but WITHOUT ANY WARRANTY; without even the implied warranty of
 * MERCHANTABILITY or FITNESS FOR A PARTICULAR PURPOSE.  See the GNU
 * Lesser General Public License for more details.
 *
 * You should have received a copy of the GNU Lesser General Public
 * License along with FFmpeg; if not, write to the Free Software
 * Foundation, Inc., 51 Franklin Street, Fifth Floor, Boston, MA 02110-1301 USA
 */

#include <string.h>
#include <stdint.h>
#include <stdlib.h>
#include <errno.h>
#include <math.h>

/* Include only the enabled headers since some compilers (namely, Sun
   Studio) will not omit unused inline functions and create undefined
   references to libraries that are not being built. */

#include "config.h"
#include "compat/va_copy.h"
#include "libavformat/avformat.h"
#include "libavfilter/avfilter.h"
#include "libavdevice/avdevice.h"
#include "libavresample/avresample.h"
#include "libswscale/swscale.h"
#include "libswresample/swresample.h"
#include "libpostproc/postprocess.h"
#include "libavutil/avassert.h"
#include "libavutil/avstring.h"
#include "libavutil/bprint.h"
#include "libavutil/display.h"
#include "libavutil/mathematics.h"
#include "libavutil/imgutils.h"
#include "libavutil/libm.h"
#include "libavutil/parseutils.h"
#include "libavutil/pixdesc.h"
#include "libavutil/eval.h"
#include "libavutil/dict.h"
#include "libavutil/opt.h"
#include "libavutil/cpu.h"
#include "libavutil/ffversion.h"
#include "cmdutils.h"
#if CONFIG_NETWORK
#include "libavformat/network.h"
#endif
#if HAVE_SYS_RESOURCE_H
#include <sys/time.h>
#include <sys/resource.h>
#endif

static int init_report(const char *env);

struct SwsContext *sws_opts;
AVDictionary *swr_opts;
AVDictionary *format_opts, *codec_opts, *resample_opts;

static FILE *report_file;
static int report_file_level = AV_LOG_DEBUG;
int hide_banner = 0;

void init_opts(void)
{

    if(CONFIG_SWSCALE)
        sws_opts = sws_getContext(16, 16, 0, 16, 16, 0, SWS_BICUBIC,
                              NULL, NULL, NULL);
}

void uninit_opts(void)
{
#if CONFIG_SWSCALE
    sws_freeContext(sws_opts);
    sws_opts = NULL;
#endif

    av_dict_free(&swr_opts);
    av_dict_free(&format_opts);
    av_dict_free(&codec_opts);
    av_dict_free(&resample_opts);
}

void log_callback_help(void *ptr, int level, const char *fmt, va_list vl)
{
    vfprintf(stdout, fmt, vl);
}

static void log_callback_report(void *ptr, int level, const char *fmt, va_list vl)
{
    va_list vl2;
    char line[1024];
    static int print_prefix = 1;

    va_copy(vl2, vl);
    av_log_default_callback(ptr, level, fmt, vl);
    av_log_format_line(ptr, level, fmt, vl2, line, sizeof(line), &print_prefix);
    va_end(vl2);
    if (report_file_level >= level) {
        fputs(line, report_file);
        fflush(report_file);
    }
}

static void (*program_exit)(int ret);

void register_exit(void (*cb)(int ret))
{
    program_exit = cb;
}

void exit_program(int ret)
{
    if (program_exit)
        program_exit(ret);

    exit(ret);
}

double parse_number_or_die(const char *context, const char *numstr, int type,
                           double min, double max)
{
    char *tail;
    const char *error;
    double d = av_strtod(numstr, &tail);
    if (*tail)
        error = "Expected number for %s but found: %s\n";
    else if (d < min || d > max)
        error = "The value for %s was %s which is not within %f - %f\n";
    else if (type == OPT_INT64 && (int64_t)d != d)
        error = "Expected int64 for %s but found %s\n";
    else if (type == OPT_INT && (int)d != d)
        error = "Expected int for %s but found %s\n";
    else
        return d;
    av_log(NULL, AV_LOG_FATAL, error, context, numstr, min, max);
    exit_program(1);
    return 0;
}

int64_t parse_time_or_die(const char *context, const char *timestr,
                          int is_duration)
{
    int64_t us;
    if (av_parse_time(&us, timestr, is_duration) < 0) {
        av_log(NULL, AV_LOG_FATAL, "Invalid %s specification for %s: %s\n",
               is_duration ? "duration" : "date", context, timestr);
        exit_program(1);
    }
    return us;
}

void show_help_options(const OptionDef *options, const char *msg, int req_flags,
                       int rej_flags, int alt_flags)
{
    const OptionDef *po;
    int first;

    first = 1;
    for (po = options; po->name; po++) {
        char buf[64];

        if (((po->flags & req_flags) != req_flags) ||
            (alt_flags && !(po->flags & alt_flags)) ||
            (po->flags & rej_flags))
            continue;

        if (first) {
            printf("%s\n", msg);
            first = 0;
        }
        av_strlcpy(buf, po->name, sizeof(buf));
        if (po->argname) {
            av_strlcat(buf, " ", sizeof(buf));
            av_strlcat(buf, po->argname, sizeof(buf));
        }
        printf("-%-17s  %s\n", buf, po->help);
    }
    printf("\n");
}

void show_help_children(const AVClass *class, int flags)
{
    const AVClass *child = NULL;
    if (class->option) {
        av_opt_show2(&class, NULL, flags, 0);
        printf("\n");
    }

    while (child = av_opt_child_class_next(class, child))
        show_help_children(child, flags);
}

static const OptionDef *find_option(const OptionDef *po, const char *name)
{
    const char *p = strchr(name, ':');
    int len = p ? p - name : strlen(name);

    while (po->name) {
        if (!strncmp(name, po->name, len) && strlen(po->name) == len)
            break;
        po++;
    }
    return po;
}

/* _WIN32 means using the windows libc - cygwin doesn't define that
 * by default. HAVE_COMMANDLINETOARGVW is true on cygwin, while
 * it doesn't provide the actual command line via GetCommandLineW(). */
#if HAVE_COMMANDLINETOARGVW && defined(_WIN32)
#include <windows.h>
#include <shellapi.h>
/* Will be leaked on exit */
static char** win32_argv_utf8 = NULL;
static int win32_argc = 0;

/**
 * Prepare command line arguments for executable.
 * For Windows - perform wide-char to UTF-8 conversion.
 * Input arguments should be main() function arguments.
 * @param argc_ptr Arguments number (including executable)
 * @param argv_ptr Arguments list.
 */
static void prepare_app_arguments(int *argc_ptr, char ***argv_ptr)
{
    char *argstr_flat;
    wchar_t **argv_w;
    int i, buffsize = 0, offset = 0;

    if (win32_argv_utf8) {
        *argc_ptr = win32_argc;
        *argv_ptr = win32_argv_utf8;
        return;
    }

    win32_argc = 0;
    argv_w = CommandLineToArgvW(GetCommandLineW(), &win32_argc);
    if (win32_argc <= 0 || !argv_w)
        return;

    /* determine the UTF-8 buffer size (including NULL-termination symbols) */
    for (i = 0; i < win32_argc; i++)
        buffsize += WideCharToMultiByte(CP_UTF8, 0, argv_w[i], -1,
                                        NULL, 0, NULL, NULL);

    win32_argv_utf8 = av_mallocz(sizeof(char *) * (win32_argc + 1) + buffsize);
    argstr_flat     = (char *)win32_argv_utf8 + sizeof(char *) * (win32_argc + 1);
    if (!win32_argv_utf8) {
        LocalFree(argv_w);
        return;
    }

    for (i = 0; i < win32_argc; i++) {
        win32_argv_utf8[i] = &argstr_flat[offset];
        offset += WideCharToMultiByte(CP_UTF8, 0, argv_w[i], -1,
                                      &argstr_flat[offset],
                                      buffsize - offset, NULL, NULL);
    }
    win32_argv_utf8[i] = NULL;
    LocalFree(argv_w);

    *argc_ptr = win32_argc;
    *argv_ptr = win32_argv_utf8;
}
#else
static inline void prepare_app_arguments(int *argc_ptr, char ***argv_ptr)
{
    /* nothing to do */
}
#endif /* HAVE_COMMANDLINETOARGVW */

static int write_option(void *optctx, const OptionDef *po, const char *opt,
                        const char *arg)
{
    /* new-style options contain an offset into optctx, old-style address of
     * a global var*/
    void *dst = po->flags & (OPT_OFFSET | OPT_SPEC) ?
                (uint8_t *)optctx + po->u.off : po->u.dst_ptr;
    int *dstcount;

    if (po->flags & OPT_SPEC) {
        SpecifierOpt **so = dst;
        char *p = strchr(opt, ':');
        char *str;

        dstcount = (int *)(so + 1);
        *so = grow_array(*so, sizeof(**so), dstcount, *dstcount + 1);
        str = av_strdup(p ? p + 1 : "");
        if (!str)
            return AVERROR(ENOMEM);
        (*so)[*dstcount - 1].specifier = str;
        dst = &(*so)[*dstcount - 1].u;
    }

    if (po->flags & OPT_STRING) {
        char *str;
        str = av_strdup(arg);
        av_freep(dst);
        if (!str)
            return AVERROR(ENOMEM);
        *(char **)dst = str;
    } else if (po->flags & OPT_BOOL || po->flags & OPT_INT) {
        *(int *)dst = parse_number_or_die(opt, arg, OPT_INT64, INT_MIN, INT_MAX);
    } else if (po->flags & OPT_INT64) {
        *(int64_t *)dst = parse_number_or_die(opt, arg, OPT_INT64, INT64_MIN, INT64_MAX);
    } else if (po->flags & OPT_TIME) {
        *(int64_t *)dst = parse_time_or_die(opt, arg, 1);
    } else if (po->flags & OPT_FLOAT) {
        *(float *)dst = parse_number_or_die(opt, arg, OPT_FLOAT, -INFINITY, INFINITY);
    } else if (po->flags & OPT_DOUBLE) {
        *(double *)dst = parse_number_or_die(opt, arg, OPT_DOUBLE, -INFINITY, INFINITY);
    } else if (po->u.func_arg) {
        int ret = po->u.func_arg(optctx, opt, arg);
        if (ret < 0) {
            av_log(NULL, AV_LOG_ERROR,
                   "Failed to set value '%s' for option '%s': %s\n",
                   arg, opt, av_err2str(ret));
            return ret;
        }
    }
    if (po->flags & OPT_EXIT)
        exit_program(0);

    return 0;
}

int parse_option(void *optctx, const char *opt, const char *arg,
                 const OptionDef *options)
{
    const OptionDef *po;
    int ret;

    po = find_option(options, opt);
    if (!po->name && opt[0] == 'n' && opt[1] == 'o') {
        /* handle 'no' bool option */
        po = find_option(options, opt + 2);
        if ((po->name && (po->flags & OPT_BOOL)))
            arg = "0";
    } else if (po->flags & OPT_BOOL)
        arg = "1";

    if (!po->name)
        po = find_option(options, "default");
    if (!po->name) {
        av_log(NULL, AV_LOG_ERROR, "Unrecognized option '%s'\n", opt);
        return AVERROR(EINVAL);
    }
    if (po->flags & HAS_ARG && !arg) {
        av_log(NULL, AV_LOG_ERROR, "Missing argument for option '%s'\n", opt);
        return AVERROR(EINVAL);
    }

    ret = write_option(optctx, po, opt, arg);
    if (ret < 0)
        return ret;

    return !!(po->flags & HAS_ARG);
}

void parse_options(void *optctx, int argc, char **argv, const OptionDef *options,
                   void (*parse_arg_function)(void *, const char*))
{
    const char *opt;
    int optindex, handleoptions = 1, ret;

    /* perform system-dependent conversions for arguments list */
    prepare_app_arguments(&argc, &argv);

    /* parse options */
    optindex = 1;
    while (optindex < argc) {
        opt = argv[optindex++];

        if (handleoptions && opt[0] == '-' && opt[1] != '\0') {
            if (opt[1] == '-' && opt[2] == '\0') {
                handleoptions = 0;
                continue;
            }
            opt++;

            if ((ret = parse_option(optctx, opt, argv[optindex], options)) < 0)
                exit_program(1);
            optindex += ret;
        } else {
            if (parse_arg_function)
                parse_arg_function(optctx, opt);
        }
    }
}

int parse_optgroup(void *optctx, OptionGroup *g)
{
    int i, ret;

    av_log(NULL, AV_LOG_DEBUG, "Parsing a group of options: %s %s.\n",
           g->group_def->name, g->arg);

    for (i = 0; i < g->nb_opts; i++) {
        Option *o = &g->opts[i];

        if (g->group_def->flags &&
            !(g->group_def->flags & o->opt->flags)) {
            av_log(NULL, AV_LOG_ERROR, "Option %s (%s) cannot be applied to "
                   "%s %s -- you are trying to apply an input option to an "
                   "output file or vice versa. Move this option before the "
                   "file it belongs to.\n", o->key, o->opt->help,
                   g->group_def->name, g->arg);
            return AVERROR(EINVAL);
        }

        av_log(NULL, AV_LOG_DEBUG, "Applying option %s (%s) with argument %s.\n",
               o->key, o->opt->help, o->val);

        ret = write_option(optctx, o->opt, o->key, o->val);
        if (ret < 0)
            return ret;
    }

    av_log(NULL, AV_LOG_DEBUG, "Successfully parsed a group of options.\n");

    return 0;
}

int locate_option(int argc, char **argv, const OptionDef *options,
                  const char *optname)
{
    const OptionDef *po;
    int i;

    for (i = 1; i < argc; i++) {
        const char *cur_opt = argv[i];

        if (*cur_opt++ != '-')
            continue;

        po = find_option(options, cur_opt);
        if (!po->name && cur_opt[0] == 'n' && cur_opt[1] == 'o')
            po = find_option(options, cur_opt + 2);

        if ((!po->name && !strcmp(cur_opt, optname)) ||
             (po->name && !strcmp(optname, po->name)))
            return i;

        if (!po->name || po->flags & HAS_ARG)
            i++;
    }
    return 0;
}

static void dump_argument(const char *a)
{
    const unsigned char *p;

    for (p = a; *p; p++)
        if (!((*p >= '+' && *p <= ':') || (*p >= '@' && *p <= 'Z') ||
              *p == '_' || (*p >= 'a' && *p <= 'z')))
            break;
    if (!*p) {
        fputs(a, report_file);
        return;
    }
    fputc('"', report_file);
    for (p = a; *p; p++) {
        if (*p == '\\' || *p == '"' || *p == '$' || *p == '`')
            fprintf(report_file, "\\%c", *p);
        else if (*p < ' ' || *p > '~')
            fprintf(report_file, "\\x%02x", *p);
        else
            fputc(*p, report_file);
    }
    fputc('"', report_file);
}

static void check_options(const OptionDef *po)
{
    while (po->name) {
        if (po->flags & OPT_PERFILE)
            av_assert0(po->flags & (OPT_INPUT | OPT_OUTPUT));
        po++;
    }
}

void parse_loglevel(int argc, char **argv, const OptionDef *options)
{
    int idx = locate_option(argc, argv, options, "loglevel");
    const char *env;

    check_options(options);

    if (!idx)
        idx = locate_option(argc, argv, options, "v");
    if (idx && argv[idx + 1])
        opt_loglevel(NULL, "loglevel", argv[idx + 1]);
    idx = locate_option(argc, argv, options, "report");
    if ((env = getenv("FFREPORT")) || idx) {
        init_report(env);
        if (report_file) {
            int i;
            fprintf(report_file, "Command line:\n");
            for (i = 0; i < argc; i++) {
                dump_argument(argv[i]);
                fputc(i < argc - 1 ? ' ' : '\n', report_file);
            }
            fflush(report_file);
        }
    }
    idx = locate_option(argc, argv, options, "hide_banner");
    if (idx)
        hide_banner = 1;
}

static const AVOption *opt_find(void *obj, const char *name, const char *unit,
                            int opt_flags, int search_flags)
{
    const AVOption *o = av_opt_find(obj, name, unit, opt_flags, search_flags);
    if(o && !o->flags)
        return NULL;
    return o;
}

#define FLAGS (o->type == AV_OPT_TYPE_FLAGS) ? AV_DICT_APPEND : 0
int opt_default(void *optctx, const char *opt, const char *arg)
{
    const AVOption *o;
    int consumed = 0;
    char opt_stripped[128];
    const char *p;
    const AVClass *cc = avcodec_get_class(), *fc = avformat_get_class();
#if CONFIG_AVRESAMPLE
    const AVClass *rc = avresample_get_class();
#endif
    const AVClass *sc, *swr_class;

    if (!strcmp(opt, "debug") || !strcmp(opt, "fdebug"))
        av_log_set_level(AV_LOG_DEBUG);

    if (!(p = strchr(opt, ':')))
        p = opt + strlen(opt);
    av_strlcpy(opt_stripped, opt, FFMIN(sizeof(opt_stripped), p - opt + 1));

    if ((o = opt_find(&cc, opt_stripped, NULL, 0,
                         AV_OPT_SEARCH_CHILDREN | AV_OPT_SEARCH_FAKE_OBJ)) ||
        ((opt[0] == 'v' || opt[0] == 'a' || opt[0] == 's') &&
         (o = opt_find(&cc, opt + 1, NULL, 0, AV_OPT_SEARCH_FAKE_OBJ)))) {
        av_dict_set(&codec_opts, opt, arg, FLAGS);
        consumed = 1;
    }
    if ((o = opt_find(&fc, opt, NULL, 0,
                         AV_OPT_SEARCH_CHILDREN | AV_OPT_SEARCH_FAKE_OBJ))) {
        av_dict_set(&format_opts, opt, arg, FLAGS);
        if (consumed)
            av_log(NULL, AV_LOG_VERBOSE, "Routing option %s to both codec and muxer layer\n", opt);
        consumed = 1;
    }
#if CONFIG_SWSCALE
    sc = sws_get_class();
    if (!consumed && opt_find(&sc, opt, NULL, 0,
                         AV_OPT_SEARCH_CHILDREN | AV_OPT_SEARCH_FAKE_OBJ)) {
        // XXX we only support sws_flags, not arbitrary sws options
        int ret = av_opt_set(sws_opts, opt, arg, 0);
        if (ret < 0) {
            av_log(NULL, AV_LOG_ERROR, "Error setting option %s.\n", opt);
            return ret;
        }
        consumed = 1;
    }
#else
    if (!consumed && !strcmp(opt, "sws_flags")) {
        av_log(NULL, AV_LOG_WARNING, "Ignoring %s %s, due to disabled swscale\n", opt, arg);
        consumed = 1;
    }
#endif
#if CONFIG_SWRESAMPLE
    swr_class = swr_get_class();
    if (!consumed && (o=opt_find(&swr_class, opt, NULL, 0,
                                    AV_OPT_SEARCH_CHILDREN | AV_OPT_SEARCH_FAKE_OBJ))) {
        struct SwrContext *swr = swr_alloc();
        int ret = av_opt_set(swr, opt, arg, 0);
        swr_free(&swr);
        if (ret < 0) {
            av_log(NULL, AV_LOG_ERROR, "Error setting option %s.\n", opt);
            return ret;
        }
        av_dict_set(&swr_opts, opt, arg, FLAGS);
        consumed = 1;
    }
#endif
#if CONFIG_AVRESAMPLE
    if ((o=opt_find(&rc, opt, NULL, 0,
                       AV_OPT_SEARCH_CHILDREN | AV_OPT_SEARCH_FAKE_OBJ))) {
        av_dict_set(&resample_opts, opt, arg, FLAGS);
        consumed = 1;
    }
#endif

    if (consumed)
        return 0;
    return AVERROR_OPTION_NOT_FOUND;
}

/*
 * Check whether given option is a group separator.
 *
 * @return index of the group definition that matched or -1 if none
 */
static int match_group_separator(const OptionGroupDef *groups, int nb_groups,
                                 const char *opt)
{
    int i;

    for (i = 0; i < nb_groups; i++) {
        const OptionGroupDef *p = &groups[i];
        if (p->sep && !strcmp(p->sep, opt))
            return i;
    }

    return -1;
}

/*
 * Finish parsing an option group.
 *
 * @param group_idx which group definition should this group belong to
 * @param arg argument of the group delimiting option
 */
static void finish_group(OptionParseContext *octx, int group_idx,
                         const char *arg)
{
    OptionGroupList *l = &octx->groups[group_idx];
    OptionGroup *g;

    GROW_ARRAY(l->groups, l->nb_groups);
    g = &l->groups[l->nb_groups - 1];

    *g             = octx->cur_group;
    g->arg         = arg;
    g->group_def   = l->group_def;
#if CONFIG_SWSCALE
    g->sws_opts    = sws_opts;
#endif
    g->swr_opts    = swr_opts;
    g->codec_opts  = codec_opts;
    g->format_opts = format_opts;
    g->resample_opts = resample_opts;

    codec_opts  = NULL;
    format_opts = NULL;
    resample_opts = NULL;
#if CONFIG_SWSCALE
    sws_opts    = NULL;
#endif
    swr_opts    = NULL;
    init_opts();

    memset(&octx->cur_group, 0, sizeof(octx->cur_group));
}

/*
 * Add an option instance to currently parsed group.
 */
static void add_opt(OptionParseContext *octx, const OptionDef *opt,
                    const char *key, const char *val)
{
    int global = !(opt->flags & (OPT_PERFILE | OPT_SPEC | OPT_OFFSET));
    OptionGroup *g = global ? &octx->global_opts : &octx->cur_group;

    GROW_ARRAY(g->opts, g->nb_opts);
    g->opts[g->nb_opts - 1].opt = opt;
    g->opts[g->nb_opts - 1].key = key;
    g->opts[g->nb_opts - 1].val = val;
}

static void init_parse_context(OptionParseContext *octx,
                               const OptionGroupDef *groups, int nb_groups)
{
    static const OptionGroupDef global_group = { "global" };
    int i;

    memset(octx, 0, sizeof(*octx));

    octx->nb_groups = nb_groups;
    octx->groups    = av_mallocz_array(octx->nb_groups, sizeof(*octx->groups));
    if (!octx->groups)
        exit_program(1);

    for (i = 0; i < octx->nb_groups; i++)
        octx->groups[i].group_def = &groups[i];

    octx->global_opts.group_def = &global_group;
    octx->global_opts.arg       = "";

    init_opts();
}

void uninit_parse_context(OptionParseContext *octx)
{
    int i, j;

    for (i = 0; i < octx->nb_groups; i++) {
        OptionGroupList *l = &octx->groups[i];

        for (j = 0; j < l->nb_groups; j++) {
            av_freep(&l->groups[j].opts);
            av_dict_free(&l->groups[j].codec_opts);
            av_dict_free(&l->groups[j].format_opts);
            av_dict_free(&l->groups[j].resample_opts);
#if CONFIG_SWSCALE
            sws_freeContext(l->groups[j].sws_opts);
#endif
            av_dict_free(&l->groups[j].swr_opts);
        }
        av_freep(&l->groups);
    }
    av_freep(&octx->groups);

    av_freep(&octx->cur_group.opts);
    av_freep(&octx->global_opts.opts);

    uninit_opts();
}

int split_commandline(OptionParseContext *octx, int argc, char *argv[],
                      const OptionDef *options,
                      const OptionGroupDef *groups, int nb_groups)
{
    int optindex = 1;
    int dashdash = -2;

    /* perform system-dependent conversions for arguments list */
    prepare_app_arguments(&argc, &argv);

    init_parse_context(octx, groups, nb_groups);
    av_log(NULL, AV_LOG_DEBUG, "Splitting the commandline.\n");

    while (optindex < argc) {
        const char *opt = argv[optindex++], *arg;
        const OptionDef *po;
        int ret;

        av_log(NULL, AV_LOG_DEBUG, "Reading option '%s' ...", opt);

        if (opt[0] == '-' && opt[1] == '-' && !opt[2]) {
            dashdash = optindex;
            continue;
        }
        /* unnamed group separators, e.g. output filename */
        if (opt[0] != '-' || !opt[1] || dashdash+1 == optindex) {
            finish_group(octx, 0, opt);
            av_log(NULL, AV_LOG_DEBUG, " matched as %s.\n", groups[0].name);
            continue;
        }
        opt++;

#define GET_ARG(arg)                                                           \
do {                                                                           \
    arg = argv[optindex++];                                                    \
    if (!arg) {                                                                \
        av_log(NULL, AV_LOG_ERROR, "Missing argument for option '%s'.\n", opt);\
        return AVERROR(EINVAL);                                                \
    }                                                                          \
} while (0)

        /* named group separators, e.g. -i */
        if ((ret = match_group_separator(groups, nb_groups, opt)) >= 0) {
            GET_ARG(arg);
            finish_group(octx, ret, arg);
            av_log(NULL, AV_LOG_DEBUG, " matched as %s with argument '%s'.\n",
                   groups[ret].name, arg);
            continue;
        }

        /* normal options */
        po = find_option(options, opt);
        if (po->name) {
            if (po->flags & OPT_EXIT) {
                /* optional argument, e.g. -h */
                arg = argv[optindex++];
            } else if (po->flags & HAS_ARG) {
                GET_ARG(arg);
            } else {
                arg = "1";
            }

            add_opt(octx, po, opt, arg);
            av_log(NULL, AV_LOG_DEBUG, " matched as option '%s' (%s) with "
                   "argument '%s'.\n", po->name, po->help, arg);
            continue;
        }

        /* AVOptions */
        if (argv[optindex]) {
            ret = opt_default(NULL, opt, argv[optindex]);
            if (ret >= 0) {
                av_log(NULL, AV_LOG_DEBUG, " matched as AVOption '%s' with "
                       "argument '%s'.\n", opt, argv[optindex]);
                optindex++;
                continue;
            } else if (ret != AVERROR_OPTION_NOT_FOUND) {
                av_log(NULL, AV_LOG_ERROR, "Error parsing option '%s' "
                       "with argument '%s'.\n", opt, argv[optindex]);
                return ret;
            }
        }

        /* boolean -nofoo options */
        if (opt[0] == 'n' && opt[1] == 'o' &&
            (po = find_option(options, opt + 2)) &&
            po->name && po->flags & OPT_BOOL) {
            add_opt(octx, po, opt, "0");
            av_log(NULL, AV_LOG_DEBUG, " matched as option '%s' (%s) with "
                   "argument 0.\n", po->name, po->help);
            continue;
        }

        av_log(NULL, AV_LOG_ERROR, "Unrecognized option '%s'.\n", opt);
        return AVERROR_OPTION_NOT_FOUND;
    }

    if (octx->cur_group.nb_opts || codec_opts || format_opts || resample_opts)
        av_log(NULL, AV_LOG_WARNING, "Trailing options were found on the "
               "commandline.\n");

    av_log(NULL, AV_LOG_DEBUG, "Finished splitting the commandline.\n");

    return 0;
}

int opt_cpuflags(void *optctx, const char *opt, const char *arg)
{
    int ret;
    unsigned flags = av_get_cpu_flags();

    if ((ret = av_parse_cpu_caps(&flags, arg)) < 0)
        return ret;

    av_force_cpu_flags(flags);
    return 0;
}

int opt_loglevel(void *optctx, const char *opt, const char *arg)
{
    const struct { const char *name; int level; } log_levels[] = {
        { "quiet"  , AV_LOG_QUIET   },
        { "panic"  , AV_LOG_PANIC   },
        { "fatal"  , AV_LOG_FATAL   },
        { "error"  , AV_LOG_ERROR   },
        { "warning", AV_LOG_WARNING },
        { "info"   , AV_LOG_INFO    },
        { "verbose", AV_LOG_VERBOSE },
        { "debug"  , AV_LOG_DEBUG   },
        { "trace"  , AV_LOG_TRACE   },
    };
    char *tail;
    int level;
    int flags;
    int i;

    flags = av_log_get_flags();
    tail = strstr(arg, "repeat");
    if (tail)
        flags &= ~AV_LOG_SKIP_REPEATED;
    else
        flags |= AV_LOG_SKIP_REPEATED;

    av_log_set_flags(flags);
    if (tail == arg)
        arg += 6 + (arg[6]=='+');
    if(tail && !*arg)
        return 0;

    for (i = 0; i < FF_ARRAY_ELEMS(log_levels); i++) {
        if (!strcmp(log_levels[i].name, arg)) {
            av_log_set_level(log_levels[i].level);
            return 0;
        }
    }

    level = strtol(arg, &tail, 10);
    if (*tail) {
        av_log(NULL, AV_LOG_FATAL, "Invalid loglevel \"%s\". "
               "Possible levels are numbers or:\n", arg);
        for (i = 0; i < FF_ARRAY_ELEMS(log_levels); i++)
            av_log(NULL, AV_LOG_FATAL, "\"%s\"\n", log_levels[i].name);
        exit_program(1);
    }
    av_log_set_level(level);
    return 0;
}

static void expand_filename_template(AVBPrint *bp, const char *template,
                                     struct tm *tm)
{
    int c;

    while ((c = *(template++))) {
        if (c == '%') {
            if (!(c = *(template++)))
                break;
            switch (c) {
            case 'p':
                av_bprintf(bp, "%s", program_name);
                break;
            case 't':
                av_bprintf(bp, "%04d%02d%02d-%02d%02d%02d",
                           tm->tm_year + 1900, tm->tm_mon + 1, tm->tm_mday,
                           tm->tm_hour, tm->tm_min, tm->tm_sec);
                break;
            case '%':
                av_bprint_chars(bp, c, 1);
                break;
            }
        } else {
            av_bprint_chars(bp, c, 1);
        }
    }
}

static int init_report(const char *env)
{
    char *filename_template = NULL;
    char *key, *val;
    int ret, count = 0;
    time_t now;
    struct tm *tm;
    AVBPrint filename;

    if (report_file) /* already opened */
        return 0;
    time(&now);
    tm = localtime(&now);

    while (env && *env) {
        if ((ret = av_opt_get_key_value(&env, "=", ":", 0, &key, &val)) < 0) {
            if (count)
                av_log(NULL, AV_LOG_ERROR,
                       "Failed to parse FFREPORT environment variable: %s\n",
                       av_err2str(ret));
            break;
        }
        if (*env)
            env++;
        count++;
        if (!strcmp(key, "file")) {
            av_free(filename_template);
            filename_template = val;
            val = NULL;
        } else if (!strcmp(key, "level")) {
            char *tail;
            report_file_level = strtol(val, &tail, 10);
            if (*tail) {
                av_log(NULL, AV_LOG_FATAL, "Invalid report file level\n");
                exit_program(1);
            }
        } else {
            av_log(NULL, AV_LOG_ERROR, "Unknown key '%s' in FFREPORT\n", key);
        }
        av_free(val);
        av_free(key);
    }

    av_bprint_init(&filename, 0, 1);
    expand_filename_template(&filename,
                             av_x_if_null(filename_template, "%p-%t.log"), tm);
    av_free(filename_template);
    if (!av_bprint_is_complete(&filename)) {
        av_log(NULL, AV_LOG_ERROR, "Out of memory building report file name\n");
        return AVERROR(ENOMEM);
    }

    report_file = fopen(filename.str, "w");
    if (!report_file) {
        int ret = AVERROR(errno);
        av_log(NULL, AV_LOG_ERROR, "Failed to open report \"%s\": %s\n",
               filename.str, strerror(errno));
        return ret;
    }
    av_log_set_callback(log_callback_report);
    av_log(NULL, AV_LOG_INFO,
           "%s started on %04d-%02d-%02d at %02d:%02d:%02d\n"
           "Report written to \"%s\"\n",
           program_name,
           tm->tm_year + 1900, tm->tm_mon + 1, tm->tm_mday,
           tm->tm_hour, tm->tm_min, tm->tm_sec,
           filename.str);
    av_bprint_finalize(&filename, NULL);
    return 0;
}

int opt_report(const char *opt)
{
    return init_report(NULL);
}

int opt_max_alloc(void *optctx, const char *opt, const char *arg)
{
    char *tail;
    size_t max;

    max = strtol(arg, &tail, 10);
    if (*tail) {
        av_log(NULL, AV_LOG_FATAL, "Invalid max_alloc \"%s\".\n", arg);
        exit_program(1);
    }
    av_max_alloc(max);
    return 0;
}

int opt_timelimit(void *optctx, const char *opt, const char *arg)
{
#if HAVE_SETRLIMIT
    int lim = parse_number_or_die(opt, arg, OPT_INT64, 0, INT_MAX);
    struct rlimit rl = { lim, lim + 1 };
    if (setrlimit(RLIMIT_CPU, &rl))
        perror("setrlimit");
#else
    av_log(NULL, AV_LOG_WARNING, "-%s not implemented on this OS\n", opt);
#endif
    return 0;
}

void print_error(const char *filename, int err)
{
    char errbuf[128];
    const char *errbuf_ptr = errbuf;

    if (av_strerror(err, errbuf, sizeof(errbuf)) < 0)
        errbuf_ptr = strerror(AVUNERROR(err));
    av_log(NULL, AV_LOG_ERROR, "%s: %s\n", filename, errbuf_ptr);
}

static int warned_cfg = 0;

#define INDENT        1
#define SHOW_VERSION  2
#define SHOW_CONFIG   4
#define SHOW_COPYRIGHT 8

#define PRINT_LIB_INFO(libname, LIBNAME, flags, level)                  \
    if (CONFIG_##LIBNAME) {                                             \
        const char *indent = flags & INDENT? "  " : "";                 \
        if (flags & SHOW_VERSION) {                                     \
            unsigned int version = libname##_version();                 \
            av_log(NULL, level,                                         \
                   "%slib%-11s %2d.%3d.%3d / %2d.%3d.%3d\n",            \
                   indent, #libname,                                    \
                   LIB##LIBNAME##_VERSION_MAJOR,                        \
                   LIB##LIBNAME##_VERSION_MINOR,                        \
                   LIB##LIBNAME##_VERSION_MICRO,                        \
                   version >> 16, version >> 8 & 0xff, version & 0xff); \
        }                                                               \
        if (flags & SHOW_CONFIG) {                                      \
            const char *cfg = libname##_configuration();                \
            if (strcmp(FFMPEG_CONFIGURATION, cfg)) {                    \
                if (!warned_cfg) {                                      \
                    av_log(NULL, level,                                 \
                            "%sWARNING: library configuration mismatch\n", \
                            indent);                                    \
                    warned_cfg = 1;                                     \
                }                                                       \
                av_log(NULL, level, "%s%-11s configuration: %s\n",      \
                        indent, #libname, cfg);                         \
            }                                                           \
        }                                                               \
    }                                                                   \

static void print_all_libs_info(int flags, int level)
{
    PRINT_LIB_INFO(avutil,   AVUTIL,   flags, level);
    PRINT_LIB_INFO(avcodec,  AVCODEC,  flags, level);
    PRINT_LIB_INFO(avformat, AVFORMAT, flags, level);
    PRINT_LIB_INFO(avdevice, AVDEVICE, flags, level);
    PRINT_LIB_INFO(avfilter, AVFILTER, flags, level);
    PRINT_LIB_INFO(avresample, AVRESAMPLE, flags, level);
    PRINT_LIB_INFO(swscale,  SWSCALE,  flags, level);
    PRINT_LIB_INFO(swresample,SWRESAMPLE,  flags, level);
    PRINT_LIB_INFO(postproc, POSTPROC, flags, level);
}

static void print_program_info(int flags, int level)
{
    const char *indent = flags & INDENT? "  " : "";

    av_log(NULL, level, "%s version " FFMPEG_VERSION, program_name);
    if (flags & SHOW_COPYRIGHT)
        av_log(NULL, level, " Copyright (c) %d-%d the FFmpeg developers",
               program_birth_year, CONFIG_THIS_YEAR);
    av_log(NULL, level, "\n");
    av_log(NULL, level, "%sbuilt with %s\n", indent, CC_IDENT);

    av_log(NULL, level, "%sconfiguration: " FFMPEG_CONFIGURATION "\n", indent);
}

static void print_buildconf(int flags, int level)
{
    const char *indent = flags & INDENT ? "  " : "";
    char str[] = { FFMPEG_CONFIGURATION };
    char *conflist, *remove_tilde, *splitconf;

    // Change all the ' --' strings to '~--' so that
    // they can be identified as tokens.
    while ((conflist = strstr(str, " --")) != NULL) {
        strncpy(conflist, "~--", 3);
    }

    // Compensate for the weirdness this would cause
    // when passing 'pkg-config --static'.
    while ((remove_tilde = strstr(str, "pkg-config~")) != NULL) {
        strncpy(remove_tilde, "pkg-config ", 11);
    }

    splitconf = strtok(str, "~");
    av_log(NULL, level, "\n%sconfiguration:\n", indent);
    while (splitconf != NULL) {
        av_log(NULL, level, "%s%s%s\n", indent, indent, splitconf);
        splitconf = strtok(NULL, "~");
    }
}

void show_banner(int argc, char **argv, const OptionDef *options)
{
    int idx = locate_option(argc, argv, options, "version");
    if (hide_banner || idx)
        return;

    print_program_info (INDENT|SHOW_COPYRIGHT, AV_LOG_INFO);
    print_all_libs_info(INDENT|SHOW_CONFIG,  AV_LOG_INFO);
    print_all_libs_info(INDENT|SHOW_VERSION, AV_LOG_INFO);
}

int show_version(void *optctx, const char *opt, const char *arg)
{
    av_log_set_callback(log_callback_help);
    print_program_info (SHOW_COPYRIGHT, AV_LOG_INFO);
    print_all_libs_info(SHOW_VERSION, AV_LOG_INFO);

    return 0;
}

int show_buildconf(void *optctx, const char *opt, const char *arg)
{
    av_log_set_callback(log_callback_help);
    print_buildconf      (INDENT|0, AV_LOG_INFO);

    return 0;
}

int show_license(void *optctx, const char *opt, const char *arg)
{
#if CONFIG_NONFREE
    printf(
    "This version of %s has nonfree parts compiled in.\n"
    "Therefore it is not legally redistributable.\n",
    program_name );
#elif CONFIG_GPLV3
    printf(
    "%s is free software; you can redistribute it and/or modify\n"
    "it under the terms of the GNU General Public License as published by\n"
    "the Free Software Foundation; either version 3 of the License, or\n"
    "(at your option) any later version.\n"
    "\n"
    "%s is distributed in the hope that it will be useful,\n"
    "but WITHOUT ANY WARRANTY; without even the implied warranty of\n"
    "MERCHANTABILITY or FITNESS FOR A PARTICULAR PURPOSE.  See the\n"
    "GNU General Public License for more details.\n"
    "\n"
    "You should have received a copy of the GNU General Public License\n"
    "along with %s.  If not, see <http://www.gnu.org/licenses/>.\n",
    program_name, program_name, program_name );
#elif CONFIG_GPL
    printf(
    "%s is free software; you can redistribute it and/or modify\n"
    "it under the terms of the GNU General Public License as published by\n"
    "the Free Software Foundation; either version 2 of the License, or\n"
    "(at your option) any later version.\n"
    "\n"
    "%s is distributed in the hope that it will be useful,\n"
    "but WITHOUT ANY WARRANTY; without even the implied warranty of\n"
    "MERCHANTABILITY or FITNESS FOR A PARTICULAR PURPOSE.  See the\n"
    "GNU General Public License for more details.\n"
    "\n"
    "You should have received a copy of the GNU General Public License\n"
    "along with %s; if not, write to the Free Software\n"
    "Foundation, Inc., 51 Franklin Street, Fifth Floor, Boston, MA 02110-1301 USA\n",
    program_name, program_name, program_name );
#elif CONFIG_LGPLV3
    printf(
    "%s is free software; you can redistribute it and/or modify\n"
    "it under the terms of the GNU Lesser General Public License as published by\n"
    "the Free Software Foundation; either version 3 of the License, or\n"
    "(at your option) any later version.\n"
    "\n"
    "%s is distributed in the hope that it will be useful,\n"
    "but WITHOUT ANY WARRANTY; without even the implied warranty of\n"
    "MERCHANTABILITY or FITNESS FOR A PARTICULAR PURPOSE.  See the\n"
    "GNU Lesser General Public License for more details.\n"
    "\n"
    "You should have received a copy of the GNU Lesser General Public License\n"
    "along with %s.  If not, see <http://www.gnu.org/licenses/>.\n",
    program_name, program_name, program_name );
#else
    printf(
    "%s is free software; you can redistribute it and/or\n"
    "modify it under the terms of the GNU Lesser General Public\n"
    "License as published by the Free Software Foundation; either\n"
    "version 2.1 of the License, or (at your option) any later version.\n"
    "\n"
    "%s is distributed in the hope that it will be useful,\n"
    "but WITHOUT ANY WARRANTY; without even the implied warranty of\n"
    "MERCHANTABILITY or FITNESS FOR A PARTICULAR PURPOSE.  See the GNU\n"
    "Lesser General Public License for more details.\n"
    "\n"
    "You should have received a copy of the GNU Lesser General Public\n"
    "License along with %s; if not, write to the Free Software\n"
    "Foundation, Inc., 51 Franklin Street, Fifth Floor, Boston, MA 02110-1301 USA\n",
    program_name, program_name, program_name );
#endif

    return 0;
}

static int is_device(const AVClass *avclass)
{
    if (!avclass)
        return 0;
    return AV_IS_INPUT_DEVICE(avclass->category) || AV_IS_OUTPUT_DEVICE(avclass->category);
}

static int show_formats_devices(void *optctx, const char *opt, const char *arg, int device_only)
{
    AVInputFormat *ifmt  = NULL;
    AVOutputFormat *ofmt = NULL;
    const char *last_name;
    int is_dev;

    printf("%s\n"
           " D. = Demuxing supported\n"
           " .E = Muxing supported\n"
           " --\n", device_only ? "Devices:" : "File formats:");
    last_name = "000";
    for (;;) {
        int decode = 0;
        int encode = 0;
        const char *name      = NULL;
        const char *long_name = NULL;

        while ((ofmt = av_oformat_next(ofmt))) {
            is_dev = is_device(ofmt->priv_class);
            if (!is_dev && device_only)
                continue;
            if ((!name || strcmp(ofmt->name, name) < 0) &&
                strcmp(ofmt->name, last_name) > 0) {
                name      = ofmt->name;
                long_name = ofmt->long_name;
                encode    = 1;
            }
        }
        while ((ifmt = av_iformat_next(ifmt))) {
            is_dev = is_device(ifmt->priv_class);
            if (!is_dev && device_only)
                continue;
            if ((!name || strcmp(ifmt->name, name) < 0) &&
                strcmp(ifmt->name, last_name) > 0) {
                name      = ifmt->name;
                long_name = ifmt->long_name;
                encode    = 0;
            }
            if (name && strcmp(ifmt->name, name) == 0)
                decode = 1;
        }
        if (!name)
            break;
        last_name = name;

        printf(" %s%s %-15s %s\n",
               decode ? "D" : " ",
               encode ? "E" : " ",
               name,
            long_name ? long_name:" ");
    }
    return 0;
}

int show_formats(void *optctx, const char *opt, const char *arg)
{
    return show_formats_devices(optctx, opt, arg, 0);
}

int show_devices(void *optctx, const char *opt, const char *arg)
{
    return show_formats_devices(optctx, opt, arg, 1);
}

#define PRINT_CODEC_SUPPORTED(codec, field, type, list_name, term, get_name) \
    if (codec->field) {                                                      \
        const type *p = codec->field;                                        \
                                                                             \
        printf("    Supported " list_name ":");                              \
        while (*p != term) {                                                 \
            get_name(*p);                                                    \
            printf(" %s", name);                                             \
            p++;                                                             \
        }                                                                    \
        printf("\n");                                                        \
    }                                                                        \

static void print_codec(const AVCodec *c)
{
    int encoder = av_codec_is_encoder(c);

    printf("%s %s [%s]:\n", encoder ? "Encoder" : "Decoder", c->name,
           c->long_name ? c->long_name : "");

    if (c->type == AVMEDIA_TYPE_VIDEO ||
        c->type == AVMEDIA_TYPE_AUDIO) {
        printf("    Threading capabilities: ");
        switch (c->capabilities & (CODEC_CAP_FRAME_THREADS |
                                   CODEC_CAP_SLICE_THREADS)) {
        case CODEC_CAP_FRAME_THREADS |
             CODEC_CAP_SLICE_THREADS: printf("frame and slice"); break;
        case CODEC_CAP_FRAME_THREADS: printf("frame");           break;
        case CODEC_CAP_SLICE_THREADS: printf("slice");           break;
        default:                      printf("no");              break;
        }
        printf("\n");
    }

    if (c->supported_framerates) {
        const AVRational *fps = c->supported_framerates;

        printf("    Supported framerates:");
        while (fps->num) {
            printf(" %d/%d", fps->num, fps->den);
            fps++;
        }
        printf("\n");
    }
    PRINT_CODEC_SUPPORTED(c, pix_fmts, enum AVPixelFormat, "pixel formats",
                          AV_PIX_FMT_NONE, GET_PIX_FMT_NAME);
    PRINT_CODEC_SUPPORTED(c, supported_samplerates, int, "sample rates", 0,
                          GET_SAMPLE_RATE_NAME);
    PRINT_CODEC_SUPPORTED(c, sample_fmts, enum AVSampleFormat, "sample formats",
                          AV_SAMPLE_FMT_NONE, GET_SAMPLE_FMT_NAME);
    PRINT_CODEC_SUPPORTED(c, channel_layouts, uint64_t, "channel layouts",
                          0, GET_CH_LAYOUT_DESC);

    if (c->priv_class) {
        show_help_children(c->priv_class,
                           AV_OPT_FLAG_ENCODING_PARAM |
                           AV_OPT_FLAG_DECODING_PARAM);
    }
}

static char get_media_type_char(enum AVMediaType type)
{
    switch (type) {
        case AVMEDIA_TYPE_VIDEO:    return 'V';
        case AVMEDIA_TYPE_AUDIO:    return 'A';
        case AVMEDIA_TYPE_DATA:     return 'D';
        case AVMEDIA_TYPE_SUBTITLE: return 'S';
        case AVMEDIA_TYPE_ATTACHMENT:return 'T';
        default:                    return '?';
    }
}

static const AVCodec *next_codec_for_id(enum AVCodecID id, const AVCodec *prev,
                                        int encoder)
{
    while ((prev = av_codec_next(prev))) {
        if (prev->id == id &&
            (encoder ? av_codec_is_encoder(prev) : av_codec_is_decoder(prev)))
            return prev;
    }
    return NULL;
}

static int compare_codec_desc(const void *a, const void *b)
{
    const AVCodecDescriptor * const *da = a;
    const AVCodecDescriptor * const *db = b;

    return (*da)->type != (*db)->type ? (*da)->type - (*db)->type :
           strcmp((*da)->name, (*db)->name);
}

static unsigned get_codecs_sorted(const AVCodecDescriptor ***rcodecs)
{
    const AVCodecDescriptor *desc = NULL;
    const AVCodecDescriptor **codecs;
    unsigned nb_codecs = 0, i = 0;

    while ((desc = avcodec_descriptor_next(desc)))
        nb_codecs++;
    if (!(codecs = av_calloc(nb_codecs, sizeof(*codecs)))) {
        av_log(NULL, AV_LOG_ERROR, "Out of memory\n");
        exit_program(1);
    }
    desc = NULL;
    while ((desc = avcodec_descriptor_next(desc)))
        codecs[i++] = desc;
    av_assert0(i == nb_codecs);
    qsort(codecs, nb_codecs, sizeof(*codecs), compare_codec_desc);
    *rcodecs = codecs;
    return nb_codecs;
}

static void print_codecs_for_id(enum AVCodecID id, int encoder)
{
    const AVCodec *codec = NULL;

    printf(" (%s: ", encoder ? "encoders" : "decoders");

    while ((codec = next_codec_for_id(id, codec, encoder)))
        printf("%s ", codec->name);

    printf(")");
}

int show_codecs(void *optctx, const char *opt, const char *arg)
{
    const AVCodecDescriptor **codecs;
    unsigned i, nb_codecs = get_codecs_sorted(&codecs);

    printf("Codecs:\n"
           " D..... = Decoding supported\n"
           " .E.... = Encoding supported\n"
           " ..V... = Video codec\n"
           " ..A... = Audio codec\n"
           " ..S... = Subtitle codec\n"
           " ...I.. = Intra frame-only codec\n"
           " ....L. = Lossy compression\n"
           " .....S = Lossless compression\n"
           " -------\n");
    for (i = 0; i < nb_codecs; i++) {
        const AVCodecDescriptor *desc = codecs[i];
        const AVCodec *codec = NULL;

        if (strstr(desc->name, "_deprecated"))
            continue;

        printf(" ");
        printf(avcodec_find_decoder(desc->id) ? "D" : ".");
        printf(avcodec_find_encoder(desc->id) ? "E" : ".");

        printf("%c", get_media_type_char(desc->type));
        printf((desc->props & AV_CODEC_PROP_INTRA_ONLY) ? "I" : ".");
        printf((desc->props & AV_CODEC_PROP_LOSSY)      ? "L" : ".");
        printf((desc->props & AV_CODEC_PROP_LOSSLESS)   ? "S" : ".");

        printf(" %-20s %s", desc->name, desc->long_name ? desc->long_name : "");

        /* print decoders/encoders when there's more than one or their
         * names are different from codec name */
        while ((codec = next_codec_for_id(desc->id, codec, 0))) {
            if (strcmp(codec->name, desc->name)) {
                print_codecs_for_id(desc->id, 0);
                break;
            }
        }
        codec = NULL;
        while ((codec = next_codec_for_id(desc->id, codec, 1))) {
            if (strcmp(codec->name, desc->name)) {
                print_codecs_for_id(desc->id, 1);
                break;
            }
        }

        printf("\n");
    }
    av_free(codecs);
    return 0;
}

static void print_codecs(int encoder)
{
    const AVCodecDescriptor **codecs;
    unsigned i, nb_codecs = get_codecs_sorted(&codecs);

    printf("%s:\n"
           " V..... = Video\n"
           " A..... = Audio\n"
           " S..... = Subtitle\n"
           " .F.... = Frame-level multithreading\n"
           " ..S... = Slice-level multithreading\n"
           " ...X.. = Codec is experimental\n"
           " ....B. = Supports draw_horiz_band\n"
           " .....D = Supports direct rendering method 1\n"
           " ------\n",
           encoder ? "Encoders" : "Decoders");
    for (i = 0; i < nb_codecs; i++) {
        const AVCodecDescriptor *desc = codecs[i];
        const AVCodec *codec = NULL;

        while ((codec = next_codec_for_id(desc->id, codec, encoder))) {
            printf(" %c", get_media_type_char(desc->type));
            printf((codec->capabilities & CODEC_CAP_FRAME_THREADS) ? "F" : ".");
            printf((codec->capabilities & CODEC_CAP_SLICE_THREADS) ? "S" : ".");
            printf((codec->capabilities & CODEC_CAP_EXPERIMENTAL)  ? "X" : ".");
            printf((codec->capabilities & CODEC_CAP_DRAW_HORIZ_BAND)?"B" : ".");
            printf((codec->capabilities & CODEC_CAP_DR1)           ? "D" : ".");

            printf(" %-20s %s", codec->name, codec->long_name ? codec->long_name : "");
            if (strcmp(codec->name, desc->name))
                printf(" (codec %s)", desc->name);

            printf("\n");
        }
    }
    av_free(codecs);
}

int show_decoders(void *optctx, const char *opt, const char *arg)
{
    print_codecs(0);
    return 0;
}

int show_encoders(void *optctx, const char *opt, const char *arg)
{
    print_codecs(1);
    return 0;
}

int show_bsfs(void *optctx, const char *opt, const char *arg)
{
    AVBitStreamFilter *bsf = NULL;

    printf("Bitstream filters:\n");
    while ((bsf = av_bitstream_filter_next(bsf)))
        printf("%s\n", bsf->name);
    printf("\n");
    return 0;
}

int show_protocols(void *optctx, const char *opt, const char *arg)
{
    void *opaque = NULL;
    const char *name;

    printf("Supported file protocols:\n"
           "Input:\n");
    while ((name = avio_enum_protocols(&opaque, 0)))
        printf("  %s\n", name);
    printf("Output:\n");
    while ((name = avio_enum_protocols(&opaque, 1)))
        printf("  %s\n", name);
    return 0;
}

int show_filters(void *optctx, const char *opt, const char *arg)
{
#if CONFIG_AVFILTER
    const AVFilter *filter = NULL;
    char descr[64], *descr_cur;
    int i, j;
    const AVFilterPad *pad;

    printf("Filters:\n"
           "  T.. = Timeline support\n"
           "  .S. = Slice threading\n"
           "  ..C = Command support\n"
           "  A = Audio input/output\n"
           "  V = Video input/output\n"
           "  N = Dynamic number and/or type of input/output\n"
           "  | = Source or sink filter\n");
    while ((filter = avfilter_next(filter))) {
        descr_cur = descr;
        for (i = 0; i < 2; i++) {
            if (i) {
                *(descr_cur++) = '-';
                *(descr_cur++) = '>';
            }
            pad = i ? filter->outputs : filter->inputs;
            for (j = 0; pad && pad[j].name; j++) {
                if (descr_cur >= descr + sizeof(descr) - 4)
                    break;
                *(descr_cur++) = get_media_type_char(pad[j].type);
            }
            if (!j)
                *(descr_cur++) = ((!i && (filter->flags & AVFILTER_FLAG_DYNAMIC_INPUTS)) ||
                                  ( i && (filter->flags & AVFILTER_FLAG_DYNAMIC_OUTPUTS))) ? 'N' : '|';
        }
        *descr_cur = 0;
        printf(" %c%c%c %-16s %-10s %s\n",
               filter->flags & AVFILTER_FLAG_SUPPORT_TIMELINE ? 'T' : '.',
               filter->flags & AVFILTER_FLAG_SLICE_THREADS    ? 'S' : '.',
               filter->process_command                        ? 'C' : '.',
               filter->name, descr, filter->description);
    }
#else
    printf("No filters available: libavfilter disabled\n");
#endif
    return 0;
}

int show_colors(void *optctx, const char *opt, const char *arg)
{
    const char *name;
    const uint8_t *rgb;
    int i;

    printf("%-32s #RRGGBB\n", "name");

    for (i = 0; name = av_get_known_color_name(i, &rgb); i++)
        printf("%-32s #%02x%02x%02x\n", name, rgb[0], rgb[1], rgb[2]);

    return 0;
}

int show_pix_fmts(void *optctx, const char *opt, const char *arg)
{
    const AVPixFmtDescriptor *pix_desc = NULL;

    printf("Pixel formats:\n"
           "I.... = Supported Input  format for conversion\n"
           ".O... = Supported Output format for conversion\n"
           "..H.. = Hardware accelerated format\n"
           "...P. = Paletted format\n"
           "....B = Bitstream format\n"
           "FLAGS NAME            NB_COMPONENTS BITS_PER_PIXEL\n"
           "-----\n");

#if !CONFIG_SWSCALE
#   define sws_isSupportedInput(x)  0
#   define sws_isSupportedOutput(x) 0
#endif

    while ((pix_desc = av_pix_fmt_desc_next(pix_desc))) {
        enum AVPixelFormat pix_fmt = av_pix_fmt_desc_get_id(pix_desc);
        printf("%c%c%c%c%c %-16s       %d            %2d\n",
               sws_isSupportedInput (pix_fmt)              ? 'I' : '.',
               sws_isSupportedOutput(pix_fmt)              ? 'O' : '.',
               pix_desc->flags & AV_PIX_FMT_FLAG_HWACCEL   ? 'H' : '.',
               pix_desc->flags & AV_PIX_FMT_FLAG_PAL       ? 'P' : '.',
               pix_desc->flags & AV_PIX_FMT_FLAG_BITSTREAM ? 'B' : '.',
               pix_desc->name,
               pix_desc->nb_components,
               av_get_bits_per_pixel(pix_desc));
    }
    return 0;
}

int show_layouts(void *optctx, const char *opt, const char *arg)
{
    int i = 0;
    uint64_t layout, j;
    const char *name, *descr;

    printf("Individual channels:\n"
           "NAME           DESCRIPTION\n");
    for (i = 0; i < 63; i++) {
        name = av_get_channel_name((uint64_t)1 << i);
        if (!name)
            continue;
        descr = av_get_channel_description((uint64_t)1 << i);
        printf("%-14s %s\n", name, descr);
    }
    printf("\nStandard channel layouts:\n"
           "NAME           DECOMPOSITION\n");
    for (i = 0; !av_get_standard_channel_layout(i, &layout, &name); i++) {
        if (name) {
            printf("%-14s ", name);
            for (j = 1; j; j <<= 1)
                if ((layout & j))
                    printf("%s%s", (layout & (j - 1)) ? "+" : "", av_get_channel_name(j));
            printf("\n");
        }
    }
    return 0;
}

int show_sample_fmts(void *optctx, const char *opt, const char *arg)
{
    int i;
    char fmt_str[128];
    for (i = -1; i < AV_SAMPLE_FMT_NB; i++)
        printf("%s\n", av_get_sample_fmt_string(fmt_str, sizeof(fmt_str), i));
    return 0;
}

static void show_help_codec(const char *name, int encoder)
{
    const AVCodecDescriptor *desc;
    const AVCodec *codec;

    if (!name) {
        av_log(NULL, AV_LOG_ERROR, "No codec name specified.\n");
        return;
    }

    codec = encoder ? avcodec_find_encoder_by_name(name) :
                      avcodec_find_decoder_by_name(name);

    if (codec)
        print_codec(codec);
    else if ((desc = avcodec_descriptor_get_by_name(name))) {
        int printed = 0;

        while ((codec = next_codec_for_id(desc->id, codec, encoder))) {
            printed = 1;
            print_codec(codec);
        }

        if (!printed) {
            av_log(NULL, AV_LOG_ERROR, "Codec '%s' is known to FFmpeg, "
                   "but no %s for it are available. FFmpeg might need to be "
                   "recompiled with additional external libraries.\n",
                   name, encoder ? "encoders" : "decoders");
        }
    } else {
        av_log(NULL, AV_LOG_ERROR, "Codec '%s' is not recognized by FFmpeg.\n",
               name);
    }
}

static void show_help_demuxer(const char *name)
{
    const AVInputFormat *fmt = av_find_input_format(name);

    if (!fmt) {
        av_log(NULL, AV_LOG_ERROR, "Unknown format '%s'.\n", name);
        return;
    }

    printf("Demuxer %s [%s]:\n", fmt->name, fmt->long_name);

    if (fmt->extensions)
        printf("    Common extensions: %s.\n", fmt->extensions);

    if (fmt->priv_class)
        show_help_children(fmt->priv_class, AV_OPT_FLAG_DECODING_PARAM);
}

static void show_help_muxer(const char *name)
{
    const AVCodecDescriptor *desc;
    const AVOutputFormat *fmt = av_guess_format(name, NULL, NULL);

    if (!fmt) {
        av_log(NULL, AV_LOG_ERROR, "Unknown format '%s'.\n", name);
        return;
    }

    printf("Muxer %s [%s]:\n", fmt->name, fmt->long_name);

    if (fmt->extensions)
        printf("    Common extensions: %s.\n", fmt->extensions);
    if (fmt->mime_type)
        printf("    Mime type: %s.\n", fmt->mime_type);
    if (fmt->video_codec != AV_CODEC_ID_NONE &&
        (desc = avcodec_descriptor_get(fmt->video_codec))) {
        printf("    Default video codec: %s.\n", desc->name);
    }
    if (fmt->audio_codec != AV_CODEC_ID_NONE &&
        (desc = avcodec_descriptor_get(fmt->audio_codec))) {
        printf("    Default audio codec: %s.\n", desc->name);
    }
    if (fmt->subtitle_codec != AV_CODEC_ID_NONE &&
        (desc = avcodec_descriptor_get(fmt->subtitle_codec))) {
        printf("    Default subtitle codec: %s.\n", desc->name);
    }

    if (fmt->priv_class)
        show_help_children(fmt->priv_class, AV_OPT_FLAG_ENCODING_PARAM);
}

#if CONFIG_AVFILTER
static void show_help_filter(const char *name)
{
#if CONFIG_AVFILTER
    const AVFilter *f = avfilter_get_by_name(name);
    int i, count;

    if (!name) {
        av_log(NULL, AV_LOG_ERROR, "No filter name specified.\n");
        return;
    } else if (!f) {
        av_log(NULL, AV_LOG_ERROR, "Unknown filter '%s'.\n", name);
        return;
    }

    printf("Filter %s\n", f->name);
    if (f->description)
        printf("  %s\n", f->description);

    if (f->flags & AVFILTER_FLAG_SLICE_THREADS)
        printf("    slice threading supported\n");

    printf("    Inputs:\n");
    count = avfilter_pad_count(f->inputs);
    for (i = 0; i < count; i++) {
        printf("       #%d: %s (%s)\n", i, avfilter_pad_get_name(f->inputs, i),
               media_type_string(avfilter_pad_get_type(f->inputs, i)));
    }
    if (f->flags & AVFILTER_FLAG_DYNAMIC_INPUTS)
        printf("        dynamic (depending on the options)\n");
    else if (!count)
        printf("        none (source filter)\n");

    printf("    Outputs:\n");
    count = avfilter_pad_count(f->outputs);
    for (i = 0; i < count; i++) {
        printf("       #%d: %s (%s)\n", i, avfilter_pad_get_name(f->outputs, i),
               media_type_string(avfilter_pad_get_type(f->outputs, i)));
    }
    if (f->flags & AVFILTER_FLAG_DYNAMIC_OUTPUTS)
        printf("        dynamic (depending on the options)\n");
    else if (!count)
        printf("        none (sink filter)\n");

    if (f->priv_class)
        show_help_children(f->priv_class, AV_OPT_FLAG_VIDEO_PARAM | AV_OPT_FLAG_FILTERING_PARAM |
                                          AV_OPT_FLAG_AUDIO_PARAM);
    if (f->flags & AVFILTER_FLAG_SUPPORT_TIMELINE)
        printf("This filter has support for timeline through the 'enable' option.\n");
#else
    av_log(NULL, AV_LOG_ERROR, "Build without libavfilter; "
           "can not to satisfy request\n");
#endif
}
#endif

int show_help(void *optctx, const char *opt, const char *arg)
{
    char *topic, *par;
    av_log_set_callback(log_callback_help);

    topic = av_strdup(arg ? arg : "");
    if (!topic)
        return AVERROR(ENOMEM);
    par = strchr(topic, '=');
    if (par)
        *par++ = 0;

    if (!*topic) {
        show_help_default(topic, par);
    } else if (!strcmp(topic, "decoder")) {
        show_help_codec(par, 0);
    } else if (!strcmp(topic, "encoder")) {
        show_help_codec(par, 1);
    } else if (!strcmp(topic, "demuxer")) {
        show_help_demuxer(par);
    } else if (!strcmp(topic, "muxer")) {
        show_help_muxer(par);
#if CONFIG_AVFILTER
    } else if (!strcmp(topic, "filter")) {
        show_help_filter(par);
#endif
    } else {
        show_help_default(topic, par);
    }

    av_freep(&topic);
    return 0;
}

int read_yesno(void)
{
    int c = getchar();
    int yesno = (av_toupper(c) == 'Y');

    while (c != '\n' && c != EOF)
        c = getchar();

    return yesno;
}

<<<<<<< HEAD
int cmdutils_read_file(const char *filename, char **bufptr, size_t *size)
{
    int64_t ret;
    FILE *f = av_fopen_utf8(filename, "rb");

    if (!f) {
        ret = AVERROR(errno);
        av_log(NULL, AV_LOG_ERROR, "Cannot read file '%s': %s\n", filename,
               strerror(errno));
        return ret;
    }

    ret = fseek(f, 0, SEEK_END);
    if (ret == -1) {
        ret = AVERROR(errno);
        goto out;
    }

    ret = ftell(f);
    if (ret < 0) {
        ret = AVERROR(errno);
        goto out;
    }
    *size = ret;

    ret = fseek(f, 0, SEEK_SET);
    if (ret == -1) {
        ret = AVERROR(errno);
        goto out;
    }

    *bufptr = av_malloc(*size + 1);
    if (!*bufptr) {
        av_log(NULL, AV_LOG_ERROR, "Could not allocate file buffer\n");
        ret = AVERROR(ENOMEM);
        goto out;
    }
    ret = fread(*bufptr, 1, *size, f);
    if (ret < *size) {
        av_free(*bufptr);
        if (ferror(f)) {
            ret = AVERROR(errno);
            av_log(NULL, AV_LOG_ERROR, "Error while reading file '%s': %s\n",
                   filename, strerror(errno));
        } else
            ret = AVERROR_EOF;
    } else {
        ret = 0;
        (*bufptr)[(*size)++] = '\0';
    }

out:
    if (ret < 0)
        av_log(NULL, AV_LOG_ERROR, "IO error: %s\n", av_err2str(ret));
    fclose(f);
    return ret;
=======
void init_pts_correction(PtsCorrectionContext *ctx)
{
    ctx->num_faulty_pts = ctx->num_faulty_dts = 0;
    ctx->last_pts = ctx->last_dts = INT64_MIN;
}

int64_t guess_correct_pts(PtsCorrectionContext *ctx, int64_t reordered_pts,
                          int64_t dts)
{
    int64_t pts = AV_NOPTS_VALUE;

    if (dts != AV_NOPTS_VALUE) {
        ctx->num_faulty_dts += dts <= ctx->last_dts;
        ctx->last_dts = dts;
    }
    if (reordered_pts != AV_NOPTS_VALUE) {
        ctx->num_faulty_pts += reordered_pts <= ctx->last_pts;
        ctx->last_pts = reordered_pts;
    }
    if ((ctx->num_faulty_pts<=ctx->num_faulty_dts || dts == AV_NOPTS_VALUE)
        && reordered_pts != AV_NOPTS_VALUE)
        pts = reordered_pts;
    else
        pts = dts;

    return pts;
>>>>>>> bd2ab27c
}

FILE *get_preset_file(char *filename, size_t filename_size,
                      const char *preset_name, int is_path,
                      const char *codec_name)
{
    FILE *f = NULL;
    int i;
    const char *base[3] = { getenv("FFMPEG_DATADIR"),
                            getenv("HOME"),
                            FFMPEG_DATADIR, };

    if (is_path) {
        av_strlcpy(filename, preset_name, filename_size);
        f = fopen(filename, "r");
    } else {
#ifdef _WIN32
        char datadir[MAX_PATH], *ls;
        base[2] = NULL;

        if (GetModuleFileNameA(GetModuleHandleA(NULL), datadir, sizeof(datadir) - 1))
        {
            for (ls = datadir; ls < datadir + strlen(datadir); ls++)
                if (*ls == '\\') *ls = '/';

            if (ls = strrchr(datadir, '/'))
            {
                *ls = 0;
                strncat(datadir, "/ffpresets",  sizeof(datadir) - 1 - strlen(datadir));
                base[2] = datadir;
            }
        }
#endif
        for (i = 0; i < 3 && !f; i++) {
            if (!base[i])
                continue;
            snprintf(filename, filename_size, "%s%s/%s.ffpreset", base[i],
                     i != 1 ? "" : "/.ffmpeg", preset_name);
            f = fopen(filename, "r");
            if (!f && codec_name) {
                snprintf(filename, filename_size,
                         "%s%s/%s-%s.ffpreset",
                         base[i], i != 1 ? "" : "/.ffmpeg", codec_name,
                         preset_name);
                f = fopen(filename, "r");
            }
        }
    }

    return f;
}

int check_stream_specifier(AVFormatContext *s, AVStream *st, const char *spec)
{
    int ret = avformat_match_stream_specifier(s, st, spec);
    if (ret < 0)
        av_log(s, AV_LOG_ERROR, "Invalid stream specifier: %s.\n", spec);
    return ret;
}

AVDictionary *filter_codec_opts(AVDictionary *opts, enum AVCodecID codec_id,
                                AVFormatContext *s, AVStream *st, AVCodec *codec)
{
    AVDictionary    *ret = NULL;
    AVDictionaryEntry *t = NULL;
    int            flags = s->oformat ? AV_OPT_FLAG_ENCODING_PARAM
                                      : AV_OPT_FLAG_DECODING_PARAM;
    char          prefix = 0;
    const AVClass    *cc = avcodec_get_class();

    if (!codec)
        codec            = s->oformat ? avcodec_find_encoder(codec_id)
                                      : avcodec_find_decoder(codec_id);

    switch (st->codec->codec_type) {
    case AVMEDIA_TYPE_VIDEO:
        prefix  = 'v';
        flags  |= AV_OPT_FLAG_VIDEO_PARAM;
        break;
    case AVMEDIA_TYPE_AUDIO:
        prefix  = 'a';
        flags  |= AV_OPT_FLAG_AUDIO_PARAM;
        break;
    case AVMEDIA_TYPE_SUBTITLE:
        prefix  = 's';
        flags  |= AV_OPT_FLAG_SUBTITLE_PARAM;
        break;
    }

    while (t = av_dict_get(opts, "", t, AV_DICT_IGNORE_SUFFIX)) {
        char *p = strchr(t->key, ':');

        /* check stream specification in opt name */
        if (p)
            switch (check_stream_specifier(s, st, p + 1)) {
            case  1: *p = 0; break;
            case  0:         continue;
            default:         exit_program(1);
            }

        if (av_opt_find(&cc, t->key, NULL, flags, AV_OPT_SEARCH_FAKE_OBJ) ||
            !codec ||
            (codec->priv_class &&
             av_opt_find(&codec->priv_class, t->key, NULL, flags,
                         AV_OPT_SEARCH_FAKE_OBJ)))
            av_dict_set(&ret, t->key, t->value, 0);
        else if (t->key[0] == prefix &&
                 av_opt_find(&cc, t->key + 1, NULL, flags,
                             AV_OPT_SEARCH_FAKE_OBJ))
            av_dict_set(&ret, t->key + 1, t->value, 0);

        if (p)
            *p = ':';
    }
    return ret;
}

AVDictionary **setup_find_stream_info_opts(AVFormatContext *s,
                                           AVDictionary *codec_opts)
{
    int i;
    AVDictionary **opts;

    if (!s->nb_streams)
        return NULL;
    opts = av_mallocz_array(s->nb_streams, sizeof(*opts));
    if (!opts) {
        av_log(NULL, AV_LOG_ERROR,
               "Could not alloc memory for stream options.\n");
        return NULL;
    }
    for (i = 0; i < s->nb_streams; i++)
        opts[i] = filter_codec_opts(codec_opts, s->streams[i]->codec->codec_id,
                                    s, s->streams[i], NULL);
    return opts;
}

void *grow_array(void *array, int elem_size, int *size, int new_size)
{
    if (new_size >= INT_MAX / elem_size) {
        av_log(NULL, AV_LOG_ERROR, "Array too big.\n");
        exit_program(1);
    }
    if (*size < new_size) {
        uint8_t *tmp = av_realloc_array(array, new_size, elem_size);
        if (!tmp) {
            av_log(NULL, AV_LOG_ERROR, "Could not alloc buffer.\n");
            exit_program(1);
        }
        memset(tmp + *size*elem_size, 0, (new_size-*size) * elem_size);
        *size = new_size;
        return tmp;
    }
    return array;
}

double get_rotation(AVStream *st)
{
    AVDictionaryEntry *rotate_tag = av_dict_get(st->metadata, "rotate", NULL, 0);
    uint8_t* displaymatrix = av_stream_get_side_data(st,
                                                     AV_PKT_DATA_DISPLAYMATRIX, NULL);
    double theta = 0;

    if (rotate_tag && *rotate_tag->value && strcmp(rotate_tag->value, "0")) {
        char *tail;
        theta = av_strtod(rotate_tag->value, &tail);
        if (*tail)
            theta = 0;
    }
    if (displaymatrix && !theta)
        theta = -av_display_rotation_get((int32_t*) displaymatrix);

    theta -= 360*floor(theta/360 + 0.9/360);

    if (fabs(theta - 90*round(theta/90)) > 2)
        av_log_ask_for_sample(NULL, "Odd rotation angle\n");

    return theta;
}

#if CONFIG_AVDEVICE
static int print_device_sources(AVInputFormat *fmt, AVDictionary *opts)
{
    int ret, i;
    AVDeviceInfoList *device_list = NULL;

    if (!fmt || !fmt->priv_class  || !AV_IS_INPUT_DEVICE(fmt->priv_class->category))
        return AVERROR(EINVAL);

    printf("Audo-detected sources for %s:\n", fmt->name);
    if (!fmt->get_device_list) {
        ret = AVERROR(ENOSYS);
        printf("Cannot list sources. Not implemented.\n");
        goto fail;
    }

    if ((ret = avdevice_list_input_sources(fmt, NULL, opts, &device_list)) < 0) {
        printf("Cannot list sources.\n");
        goto fail;
    }

    for (i = 0; i < device_list->nb_devices; i++) {
        printf("%s %s [%s]\n", device_list->default_device == i ? "*" : " ",
               device_list->devices[i]->device_name, device_list->devices[i]->device_description);
    }

  fail:
    avdevice_free_list_devices(&device_list);
    return ret;
}

static int print_device_sinks(AVOutputFormat *fmt, AVDictionary *opts)
{
    int ret, i;
    AVDeviceInfoList *device_list = NULL;

    if (!fmt || !fmt->priv_class  || !AV_IS_OUTPUT_DEVICE(fmt->priv_class->category))
        return AVERROR(EINVAL);

    printf("Audo-detected sinks for %s:\n", fmt->name);
    if (!fmt->get_device_list) {
        ret = AVERROR(ENOSYS);
        printf("Cannot list sinks. Not implemented.\n");
        goto fail;
    }

    if ((ret = avdevice_list_output_sinks(fmt, NULL, opts, &device_list)) < 0) {
        printf("Cannot list sinks.\n");
        goto fail;
    }

    for (i = 0; i < device_list->nb_devices; i++) {
        printf("%s %s [%s]\n", device_list->default_device == i ? "*" : " ",
               device_list->devices[i]->device_name, device_list->devices[i]->device_description);
    }

  fail:
    avdevice_free_list_devices(&device_list);
    return ret;
}

static int show_sinks_sources_parse_arg(const char *arg, char **dev, AVDictionary **opts)
{
    int ret;
    if (arg) {
        char *opts_str = NULL;
        av_assert0(dev && opts);
        *dev = av_strdup(arg);
        if (!*dev)
            return AVERROR(ENOMEM);
        if ((opts_str = strchr(*dev, ','))) {
            *(opts_str++) = '\0';
            if (opts_str[0] && ((ret = av_dict_parse_string(opts, opts_str, "=", ":", 0)) < 0)) {
                av_freep(dev);
                return ret;
            }
        }
    } else
        printf("\nDevice name is not provided.\n"
                "You can pass devicename[,opt1=val1[,opt2=val2...]] as an argument.\n\n");
    return 0;
}

int show_sources(void *optctx, const char *opt, const char *arg)
{
    AVInputFormat *fmt = NULL;
    char *dev = NULL;
    AVDictionary *opts = NULL;
    int ret = 0;
    int error_level = av_log_get_level();

    av_log_set_level(AV_LOG_ERROR);

    if ((ret = show_sinks_sources_parse_arg(arg, &dev, &opts)) < 0)
        goto fail;

    do {
        fmt = av_input_audio_device_next(fmt);
        if (fmt) {
            if (!strcmp(fmt->name, "lavfi"))
                continue; //it's pointless to probe lavfi
            if (dev && !av_match_name(dev, fmt->name))
                continue;
            print_device_sources(fmt, opts);
        }
    } while (fmt);
    do {
        fmt = av_input_video_device_next(fmt);
        if (fmt) {
            if (dev && !av_match_name(dev, fmt->name))
                continue;
            print_device_sources(fmt, opts);
        }
    } while (fmt);
  fail:
    av_dict_free(&opts);
    av_free(dev);
    av_log_set_level(error_level);
    return ret;
}

int show_sinks(void *optctx, const char *opt, const char *arg)
{
    AVOutputFormat *fmt = NULL;
    char *dev = NULL;
    AVDictionary *opts = NULL;
    int ret = 0;
    int error_level = av_log_get_level();

    av_log_set_level(AV_LOG_ERROR);

    if ((ret = show_sinks_sources_parse_arg(arg, &dev, &opts)) < 0)
        goto fail;

    do {
        fmt = av_output_audio_device_next(fmt);
        if (fmt) {
            if (dev && !av_match_name(dev, fmt->name))
                continue;
            print_device_sinks(fmt, opts);
        }
    } while (fmt);
    do {
        fmt = av_output_video_device_next(fmt);
        if (fmt) {
            if (dev && !av_match_name(dev, fmt->name))
                continue;
            print_device_sinks(fmt, opts);
        }
    } while (fmt);
  fail:
    av_dict_free(&opts);
    av_free(dev);
    av_log_set_level(error_level);
    return ret;
}

#endif<|MERGE_RESOLUTION|>--- conflicted
+++ resolved
@@ -1875,93 +1875,6 @@
     return yesno;
 }
 
-<<<<<<< HEAD
-int cmdutils_read_file(const char *filename, char **bufptr, size_t *size)
-{
-    int64_t ret;
-    FILE *f = av_fopen_utf8(filename, "rb");
-
-    if (!f) {
-        ret = AVERROR(errno);
-        av_log(NULL, AV_LOG_ERROR, "Cannot read file '%s': %s\n", filename,
-               strerror(errno));
-        return ret;
-    }
-
-    ret = fseek(f, 0, SEEK_END);
-    if (ret == -1) {
-        ret = AVERROR(errno);
-        goto out;
-    }
-
-    ret = ftell(f);
-    if (ret < 0) {
-        ret = AVERROR(errno);
-        goto out;
-    }
-    *size = ret;
-
-    ret = fseek(f, 0, SEEK_SET);
-    if (ret == -1) {
-        ret = AVERROR(errno);
-        goto out;
-    }
-
-    *bufptr = av_malloc(*size + 1);
-    if (!*bufptr) {
-        av_log(NULL, AV_LOG_ERROR, "Could not allocate file buffer\n");
-        ret = AVERROR(ENOMEM);
-        goto out;
-    }
-    ret = fread(*bufptr, 1, *size, f);
-    if (ret < *size) {
-        av_free(*bufptr);
-        if (ferror(f)) {
-            ret = AVERROR(errno);
-            av_log(NULL, AV_LOG_ERROR, "Error while reading file '%s': %s\n",
-                   filename, strerror(errno));
-        } else
-            ret = AVERROR_EOF;
-    } else {
-        ret = 0;
-        (*bufptr)[(*size)++] = '\0';
-    }
-
-out:
-    if (ret < 0)
-        av_log(NULL, AV_LOG_ERROR, "IO error: %s\n", av_err2str(ret));
-    fclose(f);
-    return ret;
-=======
-void init_pts_correction(PtsCorrectionContext *ctx)
-{
-    ctx->num_faulty_pts = ctx->num_faulty_dts = 0;
-    ctx->last_pts = ctx->last_dts = INT64_MIN;
-}
-
-int64_t guess_correct_pts(PtsCorrectionContext *ctx, int64_t reordered_pts,
-                          int64_t dts)
-{
-    int64_t pts = AV_NOPTS_VALUE;
-
-    if (dts != AV_NOPTS_VALUE) {
-        ctx->num_faulty_dts += dts <= ctx->last_dts;
-        ctx->last_dts = dts;
-    }
-    if (reordered_pts != AV_NOPTS_VALUE) {
-        ctx->num_faulty_pts += reordered_pts <= ctx->last_pts;
-        ctx->last_pts = reordered_pts;
-    }
-    if ((ctx->num_faulty_pts<=ctx->num_faulty_dts || dts == AV_NOPTS_VALUE)
-        && reordered_pts != AV_NOPTS_VALUE)
-        pts = reordered_pts;
-    else
-        pts = dts;
-
-    return pts;
->>>>>>> bd2ab27c
-}
-
 FILE *get_preset_file(char *filename, size_t filename_size,
                       const char *preset_name, int is_path,
                       const char *codec_name)
