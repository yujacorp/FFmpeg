--- conflicted
+++ resolved
@@ -1224,10 +1224,9 @@
 
 use_pkg_config(){
     pkg="$1"
-<<<<<<< HEAD
     check_pkg_config "$@" || return 1
-    add_cflags    $(get_safe ${pkg}_cflags)
-    add_extralibs $(get_safe ${pkg}_libs)
+    add_cflags    $(get_safe "${pkg}_cflags")
+    add_extralibs $(get_safe "${pkg}_libs")
 }
 
 require_pkg_config(){
@@ -1247,16 +1246,11 @@
         echo "long check_func(void) { return (long) FT_Init_FreeType; }"
         echo "int main(void) { return 0; }"
     } | check_ld "cc" $pkg_cflags $pkg_libs \
-      && set_safe ${pkg}_cflags $pkg_cflags \
-      && set_safe ${pkg}_libs   $pkg_libs \
+      && set_safe "${pkg}_cflags" $pkg_cflags \
+      && set_safe "${pkg}_libs"   $pkg_libs \
       || die "ERROR: $pkg not found"
-    add_cflags    $(get_safe ${pkg}_cflags)
-    add_extralibs $(get_safe ${pkg}_libs)
-=======
-    check_pkg_config "$@" || die "ERROR: $pkg not found"
     add_cflags    $(get_safe "${pkg}_cflags")
     add_extralibs $(get_safe "${pkg}_libs")
->>>>>>> 06db4552
 }
 
 hostcc_e(){
