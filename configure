--- conflicted
+++ resolved
@@ -1328,15 +1328,11 @@
     filtering_audio_example
     filtering_video_example
     metadata_example
-<<<<<<< HEAD
     muxing_example
+    qsvdec_example
     remuxing_example
     resampling_audio_example
     scaling_video_example
-=======
-    output_example
-    qsvdec_example
->>>>>>> 990e4a66
     transcode_aac_example
     transcoding_example
 "
@@ -2659,18 +2655,13 @@
 filtering_audio_example_deps="avfilter avcodec avformat avutil"
 filtering_video_example_deps="avfilter avcodec avformat avutil"
 metadata_example_deps="avformat avutil"
-<<<<<<< HEAD
 muxing_example_deps="avcodec avformat avutil swscale"
+qsvdec_example_deps="avcodec avutil libmfx h264_qsv_decoder vaapi_x11"
 remuxing_example_deps="avcodec avformat avutil"
 resampling_audio_example_deps="avutil swresample"
 scaling_video_example_deps="avutil swscale"
 transcode_aac_example_deps="avcodec avformat swresample"
 transcoding_example_deps="avfilter avcodec avformat avutil"
-=======
-output_example_deps="avcodec avformat avutil swscale"
-qsvdec_example_deps="avcodec avutil libmfx h264_qsv_decoder vaapi_x11"
-transcode_aac_example_deps="avcodec avformat avresample"
->>>>>>> 990e4a66
 
 # libraries, in linking order
 avcodec_deps="avutil"
@@ -5130,7 +5121,6 @@
     require Xfixes X11/extensions/Xfixes.h XFixesGetCursorImage -lXfixes
 fi
 
-<<<<<<< HEAD
 check_func_headers "windows.h" CreateDIBSection "$gdigrab_indev_extralibs"
 
 enabled dxva2api_h &&
@@ -5146,11 +5136,10 @@
 enabled vaapi &&
     check_lib va/va.h vaInitialize -lva ||
     disable vaapi
-=======
+
 enabled vaapi && enabled xlib &&
     check_lib2 "va/va.h va/va_x11.h" vaGetDisplay -lva -lva-x11 &&
     enable vaapi_x11
->>>>>>> 990e4a66
 
 enabled vdpau &&
     check_cpp_condition vdpau/vdpau.h "defined VDP_DECODER_PROFILE_MPEG4_PART2_ASP" ||
