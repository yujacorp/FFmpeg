--- conflicted
+++ resolved
@@ -2,28 +2,18 @@
 since the last major version increase.
 
 The last version increases were:
-<<<<<<< HEAD
 libavcodec:  2012-01-27
 libavdevice: 2011-04-18
 libavfilter: 2011-04-18
 libavformat: 2012-01-27
+libavresample: 2012-xx-xx
 libpostproc: 2011-04-18
 libswscale:  2011-06-20
 libavutil:   2011-04-18
-=======
-libavcodec:    2012-01-27
-libavdevice:   2011-04-18
-libavfilter:   2011-04-18
-libavformat:   2012-01-27
-libavresample: 2012-xx-xx
-libswscale:    2011-06-20
-libavutil:     2011-04-18
->>>>>>> 394dbde5
 
 
 API changes, most recent first:
 
-<<<<<<< HEAD
 2012-04-20 - xxxxxxx - lavfi 2.70.100
   Add avfilter_unref_bufferp() to avfilter.h.
 
@@ -32,10 +22,9 @@
 
 2012-03-26 - a67d9cf - lavfi 2.66.100
   Add avfilter_fill_frame_from_{audio_,}buffer_ref() functions.
-=======
+
 2012-xx-xx - xxxxxxx - lavr 0.0.0
   Add libavresample audio conversion library
->>>>>>> 394dbde5
 
 2012-xx-xx - xxxxxxx - lavu 51.28.0 - audio_fifo.h
   Add audio FIFO functions:
