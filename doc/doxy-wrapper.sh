--- conflicted
+++ resolved
@@ -8,12 +8,5 @@
 doxygen - <<EOF
 @INCLUDE        = ${DOXYFILE}
 INPUT           = $@
-<<<<<<< HEAD
-EXAMPLE_PATH    = ${SRC_PATH}/
-=======
 EXAMPLE_PATH    = ${SRC_PATH}/doc/examples
-HTML_HEADER     = ${SRC_PATH}/doc/doxy/header.html
-HTML_FOOTER     = ${SRC_PATH}/doc/doxy/footer.html
-HTML_STYLESHEET = ${SRC_PATH}/doc/doxy/doxy_stylesheet.css
->>>>>>> b339182e
 EOF