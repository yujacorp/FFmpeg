/*
 * ffplay : Simple Media Player based on the FFmpeg libraries
 * Copyright (c) 2003 Fabrice Bellard
 *
 * This file is part of FFmpeg.
 *
 * FFmpeg is free software; you can redistribute it and/or
 * modify it under the terms of the GNU Lesser General Public
 * License as published by the Free Software Foundation; either
 * version 2.1 of the License, or (at your option) any later version.
 *
 * FFmpeg is distributed in the hope that it will be useful,
 * but WITHOUT ANY WARRANTY; without even the implied warranty of
 * MERCHANTABILITY or FITNESS FOR A PARTICULAR PURPOSE.  See the GNU
 * Lesser General Public License for more details.
 *
 * You should have received a copy of the GNU Lesser General Public
 * License along with FFmpeg; if not, write to the Free Software
 * Foundation, Inc., 51 Franklin Street, Fifth Floor, Boston, MA 02110-1301 USA
 */

#include "config.h"
#include <inttypes.h>
#include <math.h>
#include <limits.h>
#include "libavutil/avstring.h"
#include "libavutil/colorspace.h"
#include "libavutil/pixdesc.h"
#include "libavutil/imgutils.h"
#include "libavutil/parseutils.h"
#include "libavutil/samplefmt.h"
#include "libavutil/avassert.h"
#include "libavformat/avformat.h"
#include "libavdevice/avdevice.h"
#include "libswscale/swscale.h"
#include "libavcodec/audioconvert.h"
#include "libavutil/opt.h"
#include "libavcodec/avfft.h"

#if CONFIG_AVFILTER
# include "libavfilter/avcodec.h"
# include "libavfilter/avfilter.h"
# include "libavfilter/avfiltergraph.h"
#endif

#include "cmdutils.h"

#include <SDL.h>
#include <SDL_thread.h>

#ifdef __MINGW32__
#undef main /* We don't want SDL to override our main() */
#endif

#include <unistd.h>
#include <assert.h>

const char program_name[] = "ffplay";
const int program_birth_year = 2003;

//#define DEBUG
//#define DEBUG_SYNC

#define MAX_QUEUE_SIZE (15 * 1024 * 1024)
#define MIN_AUDIOQ_SIZE (20 * 16 * 1024)
#define MIN_FRAMES 5

/* SDL audio buffer size, in samples. Should be small to have precise
   A/V sync as SDL does not have hardware buffer fullness info. */
#define SDL_AUDIO_BUFFER_SIZE 1024

/* no AV sync correction is done if below the AV sync threshold */
#define AV_SYNC_THRESHOLD 0.01
/* no AV correction is done if too big error */
#define AV_NOSYNC_THRESHOLD 10.0

#define FRAME_SKIP_FACTOR 0.05

/* maximum audio speed change to get correct sync */
#define SAMPLE_CORRECTION_PERCENT_MAX 10

/* we use about AUDIO_DIFF_AVG_NB A-V differences to make the average */
#define AUDIO_DIFF_AVG_NB   20

/* NOTE: the size must be big enough to compensate the hardware audio buffersize size */
#define SAMPLE_ARRAY_SIZE (2*65536)

static int sws_flags = SWS_BICUBIC;

typedef struct PacketQueue {
    AVPacketList *first_pkt, *last_pkt;
    int nb_packets;
    int size;
    int abort_request;
    SDL_mutex *mutex;
    SDL_cond *cond;
} PacketQueue;

#define VIDEO_PICTURE_QUEUE_SIZE 2
#define SUBPICTURE_QUEUE_SIZE 4

typedef struct VideoPicture {
    double pts;                                  ///<presentation time stamp for this picture
    double target_clock;                         ///<av_gettime() time at which this should be displayed ideally
    int64_t pos;                                 ///<byte position in file
    SDL_Overlay *bmp;
    int width, height; /* source height & width */
    int allocated;
    enum PixelFormat pix_fmt;

#if CONFIG_AVFILTER
    AVFilterBufferRef *picref;
#endif
} VideoPicture;

typedef struct SubPicture {
    double pts; /* presentation time stamp for this picture */
    AVSubtitle sub;
} SubPicture;

enum {
    AV_SYNC_AUDIO_MASTER, /* default choice */
    AV_SYNC_VIDEO_MASTER,
    AV_SYNC_EXTERNAL_CLOCK, /* synchronize to an external clock */
};

typedef struct VideoState {
    SDL_Thread *read_tid;
    SDL_Thread *video_tid;
    SDL_Thread *refresh_tid;
    AVInputFormat *iformat;
    int no_background;
    int abort_request;
    int paused;
    int last_paused;
    int seek_req;
    int seek_flags;
    int64_t seek_pos;
    int64_t seek_rel;
    int read_pause_return;
    AVFormatContext *ic;

    int audio_stream;

    int av_sync_type;
    double external_clock; /* external clock base */
    int64_t external_clock_time;

    double audio_clock;
    double audio_diff_cum; /* used for AV difference average computation */
    double audio_diff_avg_coef;
    double audio_diff_threshold;
    int audio_diff_avg_count;
    AVStream *audio_st;
    PacketQueue audioq;
    int audio_hw_buf_size;
    /* samples output by the codec. we reserve more space for avsync
       compensation */
    DECLARE_ALIGNED(16,uint8_t,audio_buf1)[(AVCODEC_MAX_AUDIO_FRAME_SIZE * 3) / 2];
    DECLARE_ALIGNED(16,uint8_t,audio_buf2)[(AVCODEC_MAX_AUDIO_FRAME_SIZE * 3) / 2];
    uint8_t *audio_buf;
    unsigned int audio_buf_size; /* in bytes */
    int audio_buf_index; /* in bytes */
    AVPacket audio_pkt_temp;
    AVPacket audio_pkt;
    enum AVSampleFormat audio_src_fmt;
    AVAudioConvert *reformat_ctx;

    enum ShowMode {
        SHOW_MODE_NONE = -1, SHOW_MODE_VIDEO = 0, SHOW_MODE_WAVES, SHOW_MODE_RDFT, SHOW_MODE_NB
    } show_mode;
    int16_t sample_array[SAMPLE_ARRAY_SIZE];
    int sample_array_index;
    int last_i_start;
    RDFTContext *rdft;
    int rdft_bits;
    FFTSample *rdft_data;
    int xpos;

    SDL_Thread *subtitle_tid;
    int subtitle_stream;
    int subtitle_stream_changed;
    AVStream *subtitle_st;
    PacketQueue subtitleq;
    SubPicture subpq[SUBPICTURE_QUEUE_SIZE];
    int subpq_size, subpq_rindex, subpq_windex;
    SDL_mutex *subpq_mutex;
    SDL_cond *subpq_cond;

    double frame_timer;
    double frame_last_pts;
    double frame_last_delay;
    double video_clock;                          ///<pts of last decoded frame / predicted pts of next decoded frame
    int video_stream;
    AVStream *video_st;
    PacketQueue videoq;
    double video_current_pts;                    ///<current displayed pts (different from video_clock if frame fifos are used)
    double video_current_pts_drift;              ///<video_current_pts - time (av_gettime) at which we updated video_current_pts - used to have running video pts
    int64_t video_current_pos;                   ///<current displayed file pos
    VideoPicture pictq[VIDEO_PICTURE_QUEUE_SIZE];
    int pictq_size, pictq_rindex, pictq_windex;
    SDL_mutex *pictq_mutex;
    SDL_cond *pictq_cond;
#if !CONFIG_AVFILTER
    struct SwsContext *img_convert_ctx;
#endif

    char filename[1024];
    int width, height, xleft, ytop;

#if CONFIG_AVFILTER
    AVFilterContext *out_video_filter;          ///<the last filter in the video chain
#endif

    float skip_frames;
    float skip_frames_index;
    int refresh;
} VideoState;

static void show_help(void);

/* options specified by the user */
static AVInputFormat *file_iformat;
static const char *input_filename;
static const char *window_title;
static int fs_screen_width;
static int fs_screen_height;
static int screen_width = 0;
static int screen_height = 0;
static int frame_width = 0;
static int frame_height = 0;
static enum PixelFormat frame_pix_fmt = PIX_FMT_NONE;
static int audio_disable;
static int video_disable;
static int wanted_stream[AVMEDIA_TYPE_NB]={
    [AVMEDIA_TYPE_AUDIO]=-1,
    [AVMEDIA_TYPE_VIDEO]=-1,
    [AVMEDIA_TYPE_SUBTITLE]=-1,
};
static int seek_by_bytes=-1;
static int display_disable;
static int show_status = 1;
static int av_sync_type = AV_SYNC_AUDIO_MASTER;
static int64_t start_time = AV_NOPTS_VALUE;
static int64_t duration = AV_NOPTS_VALUE;
static int debug = 0;
static int debug_mv = 0;
static int step = 0;
static int thread_count = 1;
static int workaround_bugs = 1;
static int fast = 0;
static int genpts = 0;
static int lowres = 0;
static int idct = FF_IDCT_AUTO;
static enum AVDiscard skip_frame= AVDISCARD_DEFAULT;
static enum AVDiscard skip_idct= AVDISCARD_DEFAULT;
static enum AVDiscard skip_loop_filter= AVDISCARD_DEFAULT;
static int error_recognition = FF_ER_CAREFUL;
static int error_concealment = 3;
static int decoder_reorder_pts= -1;
static int autoexit;
static int exit_on_keydown;
static int exit_on_mousedown;
static int loop=1;
static int framedrop=1;
static enum ShowMode show_mode = SHOW_MODE_NONE;

static int rdftspeed=20;
#if CONFIG_AVFILTER
static char *vfilters = NULL;
#endif

/* current context */
static int is_full_screen;
static VideoState *cur_stream;
static int64_t audio_callback_time;

static AVPacket flush_pkt;

#define FF_ALLOC_EVENT   (SDL_USEREVENT)
#define FF_REFRESH_EVENT (SDL_USEREVENT + 1)
#define FF_QUIT_EVENT    (SDL_USEREVENT + 2)

static SDL_Surface *screen;

static int packet_queue_put(PacketQueue *q, AVPacket *pkt)
{
    AVPacketList *pkt1;

    /* duplicate the packet */
    if (pkt!=&flush_pkt && av_dup_packet(pkt) < 0)
        return -1;

    pkt1 = av_malloc(sizeof(AVPacketList));
    if (!pkt1)
        return -1;
    pkt1->pkt = *pkt;
    pkt1->next = NULL;


    SDL_LockMutex(q->mutex);

    if (!q->last_pkt)

        q->first_pkt = pkt1;
    else
        q->last_pkt->next = pkt1;
    q->last_pkt = pkt1;
    q->nb_packets++;
    q->size += pkt1->pkt.size + sizeof(*pkt1);
    /* XXX: should duplicate packet data in DV case */
    SDL_CondSignal(q->cond);

    SDL_UnlockMutex(q->mutex);
    return 0;
}

/* packet queue handling */
static void packet_queue_init(PacketQueue *q)
{
    memset(q, 0, sizeof(PacketQueue));
    q->mutex = SDL_CreateMutex();
    q->cond = SDL_CreateCond();
    packet_queue_put(q, &flush_pkt);
}

static void packet_queue_flush(PacketQueue *q)
{
    AVPacketList *pkt, *pkt1;

    SDL_LockMutex(q->mutex);
    for(pkt = q->first_pkt; pkt != NULL; pkt = pkt1) {
        pkt1 = pkt->next;
        av_free_packet(&pkt->pkt);
        av_freep(&pkt);
    }
    q->last_pkt = NULL;
    q->first_pkt = NULL;
    q->nb_packets = 0;
    q->size = 0;
    SDL_UnlockMutex(q->mutex);
}

static void packet_queue_end(PacketQueue *q)
{
    packet_queue_flush(q);
    SDL_DestroyMutex(q->mutex);
    SDL_DestroyCond(q->cond);
}

static void packet_queue_abort(PacketQueue *q)
{
    SDL_LockMutex(q->mutex);

    q->abort_request = 1;

    SDL_CondSignal(q->cond);

    SDL_UnlockMutex(q->mutex);
}

/* return < 0 if aborted, 0 if no packet and > 0 if packet.  */
static int packet_queue_get(PacketQueue *q, AVPacket *pkt, int block)
{
    AVPacketList *pkt1;
    int ret;

    SDL_LockMutex(q->mutex);

    for(;;) {
        if (q->abort_request) {
            ret = -1;
            break;
        }

        pkt1 = q->first_pkt;
        if (pkt1) {
            q->first_pkt = pkt1->next;
            if (!q->first_pkt)
                q->last_pkt = NULL;
            q->nb_packets--;
            q->size -= pkt1->pkt.size + sizeof(*pkt1);
            *pkt = pkt1->pkt;
            av_free(pkt1);
            ret = 1;
            break;
        } else if (!block) {
            ret = 0;
            break;
        } else {
            SDL_CondWait(q->cond, q->mutex);
        }
    }
    SDL_UnlockMutex(q->mutex);
    return ret;
}

static inline void fill_rectangle(SDL_Surface *screen,
                                  int x, int y, int w, int h, int color)
{
    SDL_Rect rect;
    rect.x = x;
    rect.y = y;
    rect.w = w;
    rect.h = h;
    SDL_FillRect(screen, &rect, color);
}

#define ALPHA_BLEND(a, oldp, newp, s)\
((((oldp << s) * (255 - (a))) + (newp * (a))) / (255 << s))

#define RGBA_IN(r, g, b, a, s)\
{\
    unsigned int v = ((const uint32_t *)(s))[0];\
    a = (v >> 24) & 0xff;\
    r = (v >> 16) & 0xff;\
    g = (v >> 8) & 0xff;\
    b = v & 0xff;\
}

#define YUVA_IN(y, u, v, a, s, pal)\
{\
    unsigned int val = ((const uint32_t *)(pal))[*(const uint8_t*)(s)];\
    a = (val >> 24) & 0xff;\
    y = (val >> 16) & 0xff;\
    u = (val >> 8) & 0xff;\
    v = val & 0xff;\
}

#define YUVA_OUT(d, y, u, v, a)\
{\
    ((uint32_t *)(d))[0] = (a << 24) | (y << 16) | (u << 8) | v;\
}


#define BPP 1

static void blend_subrect(AVPicture *dst, const AVSubtitleRect *rect, int imgw, int imgh)
{
    int wrap, wrap3, width2, skip2;
    int y, u, v, a, u1, v1, a1, w, h;
    uint8_t *lum, *cb, *cr;
    const uint8_t *p;
    const uint32_t *pal;
    int dstx, dsty, dstw, dsth;

    dstw = av_clip(rect->w, 0, imgw);
    dsth = av_clip(rect->h, 0, imgh);
    dstx = av_clip(rect->x, 0, imgw - dstw);
    dsty = av_clip(rect->y, 0, imgh - dsth);
    lum = dst->data[0] + dsty * dst->linesize[0];
    cb = dst->data[1] + (dsty >> 1) * dst->linesize[1];
    cr = dst->data[2] + (dsty >> 1) * dst->linesize[2];

    width2 = ((dstw + 1) >> 1) + (dstx & ~dstw & 1);
    skip2 = dstx >> 1;
    wrap = dst->linesize[0];
    wrap3 = rect->pict.linesize[0];
    p = rect->pict.data[0];
    pal = (const uint32_t *)rect->pict.data[1];  /* Now in YCrCb! */

    if (dsty & 1) {
        lum += dstx;
        cb += skip2;
        cr += skip2;

        if (dstx & 1) {
            YUVA_IN(y, u, v, a, p, pal);
            lum[0] = ALPHA_BLEND(a, lum[0], y, 0);
            cb[0] = ALPHA_BLEND(a >> 2, cb[0], u, 0);
            cr[0] = ALPHA_BLEND(a >> 2, cr[0], v, 0);
            cb++;
            cr++;
            lum++;
            p += BPP;
        }
        for(w = dstw - (dstx & 1); w >= 2; w -= 2) {
            YUVA_IN(y, u, v, a, p, pal);
            u1 = u;
            v1 = v;
            a1 = a;
            lum[0] = ALPHA_BLEND(a, lum[0], y, 0);

            YUVA_IN(y, u, v, a, p + BPP, pal);
            u1 += u;
            v1 += v;
            a1 += a;
            lum[1] = ALPHA_BLEND(a, lum[1], y, 0);
            cb[0] = ALPHA_BLEND(a1 >> 2, cb[0], u1, 1);
            cr[0] = ALPHA_BLEND(a1 >> 2, cr[0], v1, 1);
            cb++;
            cr++;
            p += 2 * BPP;
            lum += 2;
        }
        if (w) {
            YUVA_IN(y, u, v, a, p, pal);
            lum[0] = ALPHA_BLEND(a, lum[0], y, 0);
            cb[0] = ALPHA_BLEND(a >> 2, cb[0], u, 0);
            cr[0] = ALPHA_BLEND(a >> 2, cr[0], v, 0);
            p++;
            lum++;
        }
        p += wrap3 - dstw * BPP;
        lum += wrap - dstw - dstx;
        cb += dst->linesize[1] - width2 - skip2;
        cr += dst->linesize[2] - width2 - skip2;
    }
    for(h = dsth - (dsty & 1); h >= 2; h -= 2) {
        lum += dstx;
        cb += skip2;
        cr += skip2;

        if (dstx & 1) {
            YUVA_IN(y, u, v, a, p, pal);
            u1 = u;
            v1 = v;
            a1 = a;
            lum[0] = ALPHA_BLEND(a, lum[0], y, 0);
            p += wrap3;
            lum += wrap;
            YUVA_IN(y, u, v, a, p, pal);
            u1 += u;
            v1 += v;
            a1 += a;
            lum[0] = ALPHA_BLEND(a, lum[0], y, 0);
            cb[0] = ALPHA_BLEND(a1 >> 2, cb[0], u1, 1);
            cr[0] = ALPHA_BLEND(a1 >> 2, cr[0], v1, 1);
            cb++;
            cr++;
            p += -wrap3 + BPP;
            lum += -wrap + 1;
        }
        for(w = dstw - (dstx & 1); w >= 2; w -= 2) {
            YUVA_IN(y, u, v, a, p, pal);
            u1 = u;
            v1 = v;
            a1 = a;
            lum[0] = ALPHA_BLEND(a, lum[0], y, 0);

            YUVA_IN(y, u, v, a, p + BPP, pal);
            u1 += u;
            v1 += v;
            a1 += a;
            lum[1] = ALPHA_BLEND(a, lum[1], y, 0);
            p += wrap3;
            lum += wrap;

            YUVA_IN(y, u, v, a, p, pal);
            u1 += u;
            v1 += v;
            a1 += a;
            lum[0] = ALPHA_BLEND(a, lum[0], y, 0);

            YUVA_IN(y, u, v, a, p + BPP, pal);
            u1 += u;
            v1 += v;
            a1 += a;
            lum[1] = ALPHA_BLEND(a, lum[1], y, 0);

            cb[0] = ALPHA_BLEND(a1 >> 2, cb[0], u1, 2);
            cr[0] = ALPHA_BLEND(a1 >> 2, cr[0], v1, 2);

            cb++;
            cr++;
            p += -wrap3 + 2 * BPP;
            lum += -wrap + 2;
        }
        if (w) {
            YUVA_IN(y, u, v, a, p, pal);
            u1 = u;
            v1 = v;
            a1 = a;
            lum[0] = ALPHA_BLEND(a, lum[0], y, 0);
            p += wrap3;
            lum += wrap;
            YUVA_IN(y, u, v, a, p, pal);
            u1 += u;
            v1 += v;
            a1 += a;
            lum[0] = ALPHA_BLEND(a, lum[0], y, 0);
            cb[0] = ALPHA_BLEND(a1 >> 2, cb[0], u1, 1);
            cr[0] = ALPHA_BLEND(a1 >> 2, cr[0], v1, 1);
            cb++;
            cr++;
            p += -wrap3 + BPP;
            lum += -wrap + 1;
        }
        p += wrap3 + (wrap3 - dstw * BPP);
        lum += wrap + (wrap - dstw - dstx);
        cb += dst->linesize[1] - width2 - skip2;
        cr += dst->linesize[2] - width2 - skip2;
    }
    /* handle odd height */
    if (h) {
        lum += dstx;
        cb += skip2;
        cr += skip2;

        if (dstx & 1) {
            YUVA_IN(y, u, v, a, p, pal);
            lum[0] = ALPHA_BLEND(a, lum[0], y, 0);
            cb[0] = ALPHA_BLEND(a >> 2, cb[0], u, 0);
            cr[0] = ALPHA_BLEND(a >> 2, cr[0], v, 0);
            cb++;
            cr++;
            lum++;
            p += BPP;
        }
        for(w = dstw - (dstx & 1); w >= 2; w -= 2) {
            YUVA_IN(y, u, v, a, p, pal);
            u1 = u;
            v1 = v;
            a1 = a;
            lum[0] = ALPHA_BLEND(a, lum[0], y, 0);

            YUVA_IN(y, u, v, a, p + BPP, pal);
            u1 += u;
            v1 += v;
            a1 += a;
            lum[1] = ALPHA_BLEND(a, lum[1], y, 0);
            cb[0] = ALPHA_BLEND(a1 >> 2, cb[0], u, 1);
            cr[0] = ALPHA_BLEND(a1 >> 2, cr[0], v, 1);
            cb++;
            cr++;
            p += 2 * BPP;
            lum += 2;
        }
        if (w) {
            YUVA_IN(y, u, v, a, p, pal);
            lum[0] = ALPHA_BLEND(a, lum[0], y, 0);
            cb[0] = ALPHA_BLEND(a >> 2, cb[0], u, 0);
            cr[0] = ALPHA_BLEND(a >> 2, cr[0], v, 0);
        }
    }
}

static void free_subpicture(SubPicture *sp)
{
    avsubtitle_free(&sp->sub);
}

static void video_image_display(VideoState *is)
{
    VideoPicture *vp;
    SubPicture *sp;
    AVPicture pict;
    float aspect_ratio;
    int width, height, x, y;
    SDL_Rect rect;
    int i;

    vp = &is->pictq[is->pictq_rindex];
    if (vp->bmp) {
#if CONFIG_AVFILTER
         if (vp->picref->video->sample_aspect_ratio.num == 0)
             aspect_ratio = 0;
         else
             aspect_ratio = av_q2d(vp->picref->video->sample_aspect_ratio);
#else

        /* XXX: use variable in the frame */
        if (is->video_st->sample_aspect_ratio.num)
            aspect_ratio = av_q2d(is->video_st->sample_aspect_ratio);
        else if (is->video_st->codec->sample_aspect_ratio.num)
            aspect_ratio = av_q2d(is->video_st->codec->sample_aspect_ratio);
        else
            aspect_ratio = 0;
#endif
        if (aspect_ratio <= 0.0)
            aspect_ratio = 1.0;
        aspect_ratio *= (float)vp->width / (float)vp->height;

        if (is->subtitle_st) {
            if (is->subpq_size > 0) {
                sp = &is->subpq[is->subpq_rindex];

                if (vp->pts >= sp->pts + ((float) sp->sub.start_display_time / 1000)) {
                    SDL_LockYUVOverlay (vp->bmp);

                    pict.data[0] = vp->bmp->pixels[0];
                    pict.data[1] = vp->bmp->pixels[2];
                    pict.data[2] = vp->bmp->pixels[1];

                    pict.linesize[0] = vp->bmp->pitches[0];
                    pict.linesize[1] = vp->bmp->pitches[2];
                    pict.linesize[2] = vp->bmp->pitches[1];

                    for (i = 0; i < sp->sub.num_rects; i++)
                        blend_subrect(&pict, sp->sub.rects[i],
                                      vp->bmp->w, vp->bmp->h);

                    SDL_UnlockYUVOverlay (vp->bmp);
                }
            }
        }


        /* XXX: we suppose the screen has a 1.0 pixel ratio */
        height = is->height;
        width = ((int)rint(height * aspect_ratio)) & ~1;
        if (width > is->width) {
            width = is->width;
            height = ((int)rint(width / aspect_ratio)) & ~1;
        }
        x = (is->width - width) / 2;
        y = (is->height - height) / 2;
        is->no_background = 0;
        rect.x = is->xleft + x;
        rect.y = is->ytop  + y;
        rect.w = FFMAX(width,  1);
        rect.h = FFMAX(height, 1);
        SDL_DisplayYUVOverlay(vp->bmp, &rect);
    }
}

/* get the current audio output buffer size, in samples. With SDL, we
   cannot have a precise information */
static int audio_write_get_buf_size(VideoState *is)
{
    return is->audio_buf_size - is->audio_buf_index;
}

static inline int compute_mod(int a, int b)
{
    return a < 0 ? a%b + b : a%b;
}

static void video_audio_display(VideoState *s)
{
    int i, i_start, x, y1, y, ys, delay, n, nb_display_channels;
    int ch, channels, h, h2, bgcolor, fgcolor;
    int16_t time_diff;
    int rdft_bits, nb_freq;

    for(rdft_bits=1; (1<<rdft_bits)<2*s->height; rdft_bits++)
        ;
    nb_freq= 1<<(rdft_bits-1);

    /* compute display index : center on currently output samples */
    channels = s->audio_st->codec->channels;
    nb_display_channels = channels;
    if (!s->paused) {
        int data_used= s->show_mode == SHOW_MODE_WAVES ? s->width : (2*nb_freq);
        n = 2 * channels;
        delay = audio_write_get_buf_size(s);
        delay /= n;

        /* to be more precise, we take into account the time spent since
           the last buffer computation */
        if (audio_callback_time) {
            time_diff = av_gettime() - audio_callback_time;
            delay -= (time_diff * s->audio_st->codec->sample_rate) / 1000000;
        }

        delay += 2*data_used;
        if (delay < data_used)
            delay = data_used;

        i_start= x = compute_mod(s->sample_array_index - delay * channels, SAMPLE_ARRAY_SIZE);
        if (s->show_mode == SHOW_MODE_WAVES) {
            h= INT_MIN;
            for(i=0; i<1000; i+=channels){
                int idx= (SAMPLE_ARRAY_SIZE + x - i) % SAMPLE_ARRAY_SIZE;
                int a= s->sample_array[idx];
                int b= s->sample_array[(idx + 4*channels)%SAMPLE_ARRAY_SIZE];
                int c= s->sample_array[(idx + 5*channels)%SAMPLE_ARRAY_SIZE];
                int d= s->sample_array[(idx + 9*channels)%SAMPLE_ARRAY_SIZE];
                int score= a-d;
                if(h<score && (b^c)<0){
                    h= score;
                    i_start= idx;
                }
            }
        }

        s->last_i_start = i_start;
    } else {
        i_start = s->last_i_start;
    }

    bgcolor = SDL_MapRGB(screen->format, 0x00, 0x00, 0x00);
    if (s->show_mode == SHOW_MODE_WAVES) {
        fill_rectangle(screen,
                       s->xleft, s->ytop, s->width, s->height,
                       bgcolor);

        fgcolor = SDL_MapRGB(screen->format, 0xff, 0xff, 0xff);

        /* total height for one channel */
        h = s->height / nb_display_channels;
        /* graph height / 2 */
        h2 = (h * 9) / 20;
        for(ch = 0;ch < nb_display_channels; ch++) {
            i = i_start + ch;
            y1 = s->ytop + ch * h + (h / 2); /* position of center line */
            for(x = 0; x < s->width; x++) {
                y = (s->sample_array[i] * h2) >> 15;
                if (y < 0) {
                    y = -y;
                    ys = y1 - y;
                } else {
                    ys = y1;
                }
                fill_rectangle(screen,
                               s->xleft + x, ys, 1, y,
                               fgcolor);
                i += channels;
                if (i >= SAMPLE_ARRAY_SIZE)
                    i -= SAMPLE_ARRAY_SIZE;
            }
        }

        fgcolor = SDL_MapRGB(screen->format, 0x00, 0x00, 0xff);

        for(ch = 1;ch < nb_display_channels; ch++) {
            y = s->ytop + ch * h;
            fill_rectangle(screen,
                           s->xleft, y, s->width, 1,
                           fgcolor);
        }
        SDL_UpdateRect(screen, s->xleft, s->ytop, s->width, s->height);
    }else{
        nb_display_channels= FFMIN(nb_display_channels, 2);
        if(rdft_bits != s->rdft_bits){
            av_rdft_end(s->rdft);
            av_free(s->rdft_data);
            s->rdft = av_rdft_init(rdft_bits, DFT_R2C);
            s->rdft_bits= rdft_bits;
            s->rdft_data= av_malloc(4*nb_freq*sizeof(*s->rdft_data));
        }
        {
            FFTSample *data[2];
            for(ch = 0;ch < nb_display_channels; ch++) {
                data[ch] = s->rdft_data + 2*nb_freq*ch;
                i = i_start + ch;
                for(x = 0; x < 2*nb_freq; x++) {
                    double w= (x-nb_freq)*(1.0/nb_freq);
                    data[ch][x]= s->sample_array[i]*(1.0-w*w);
                    i += channels;
                    if (i >= SAMPLE_ARRAY_SIZE)
                        i -= SAMPLE_ARRAY_SIZE;
                }
                av_rdft_calc(s->rdft, data[ch]);
            }
            //least efficient way to do this, we should of course directly access it but its more than fast enough
            for(y=0; y<s->height; y++){
                double w= 1/sqrt(nb_freq);
                int a= sqrt(w*sqrt(data[0][2*y+0]*data[0][2*y+0] + data[0][2*y+1]*data[0][2*y+1]));
                int b= (nb_display_channels == 2 ) ? sqrt(w*sqrt(data[1][2*y+0]*data[1][2*y+0]
                       + data[1][2*y+1]*data[1][2*y+1])) : a;
                a= FFMIN(a,255);
                b= FFMIN(b,255);
                fgcolor = SDL_MapRGB(screen->format, a, b, (a+b)/2);

                fill_rectangle(screen,
                            s->xpos, s->height-y, 1, 1,
                            fgcolor);
            }
        }
        SDL_UpdateRect(screen, s->xpos, s->ytop, 1, s->height);
        s->xpos++;
        if(s->xpos >= s->width)
            s->xpos= s->xleft;
    }
}

static int video_open(VideoState *is){
    int flags = SDL_HWSURFACE|SDL_ASYNCBLIT|SDL_HWACCEL;
    int w,h;

    if(is_full_screen) flags |= SDL_FULLSCREEN;
    else               flags |= SDL_RESIZABLE;

    if (is_full_screen && fs_screen_width) {
        w = fs_screen_width;
        h = fs_screen_height;
    } else if(!is_full_screen && screen_width){
        w = screen_width;
        h = screen_height;
#if CONFIG_AVFILTER
    }else if (is->out_video_filter && is->out_video_filter->inputs[0]){
        w = is->out_video_filter->inputs[0]->w;
        h = is->out_video_filter->inputs[0]->h;
#else
    }else if (is->video_st && is->video_st->codec->width){
        w = is->video_st->codec->width;
        h = is->video_st->codec->height;
#endif
    } else {
        w = 640;
        h = 480;
    }
    if(screen && is->width == screen->w && screen->w == w
       && is->height== screen->h && screen->h == h)
        return 0;

#ifndef __APPLE__
    screen = SDL_SetVideoMode(w, h, 0, flags);
#else
    /* setting bits_per_pixel = 0 or 32 causes blank video on OS X */
    screen = SDL_SetVideoMode(w, h, 24, flags);
#endif
    if (!screen) {
        fprintf(stderr, "SDL: could not set video mode - exiting\n");
        return -1;
    }
    if (!window_title)
        window_title = input_filename;
    SDL_WM_SetCaption(window_title, window_title);

    is->width = screen->w;
    is->height = screen->h;

    return 0;
}

/* display the current picture, if any */
static void video_display(VideoState *is)
{
    if(!screen)
        video_open(cur_stream);
    if (is->audio_st && is->show_mode != SHOW_MODE_VIDEO)
        video_audio_display(is);
    else if (is->video_st)
        video_image_display(is);
}

static int refresh_thread(void *opaque)
{
    VideoState *is= opaque;
    while(!is->abort_request){
        SDL_Event event;
        event.type = FF_REFRESH_EVENT;
        event.user.data1 = opaque;
        if(!is->refresh){
            is->refresh=1;
            SDL_PushEvent(&event);
        }
        //FIXME ideally we should wait the correct time but SDLs event passing is so slow it would be silly
        usleep(is->audio_st && is->show_mode != SHOW_MODE_VIDEO ? rdftspeed*1000 : 5000);
    }
    return 0;
}

/* get the current audio clock value */
static double get_audio_clock(VideoState *is)
{
    double pts;
    int hw_buf_size, bytes_per_sec;
    pts = is->audio_clock;
    hw_buf_size = audio_write_get_buf_size(is);
    bytes_per_sec = 0;
    if (is->audio_st) {
        bytes_per_sec = is->audio_st->codec->sample_rate *
            2 * is->audio_st->codec->channels;
    }
    if (bytes_per_sec)
        pts -= (double)hw_buf_size / bytes_per_sec;
    return pts;
}

/* get the current video clock value */
static double get_video_clock(VideoState *is)
{
    if (is->paused) {
        return is->video_current_pts;
    } else {
        return is->video_current_pts_drift + av_gettime() / 1000000.0;
    }
}

/* get the current external clock value */
static double get_external_clock(VideoState *is)
{
    int64_t ti;
    ti = av_gettime();
    return is->external_clock + ((ti - is->external_clock_time) * 1e-6);
}

/* get the current master clock value */
static double get_master_clock(VideoState *is)
{
    double val;

    if (is->av_sync_type == AV_SYNC_VIDEO_MASTER) {
        if (is->video_st)
            val = get_video_clock(is);
        else
            val = get_audio_clock(is);
    } else if (is->av_sync_type == AV_SYNC_AUDIO_MASTER) {
        if (is->audio_st)
            val = get_audio_clock(is);
        else
            val = get_video_clock(is);
    } else {
        val = get_external_clock(is);
    }
    return val;
}

/* seek in the stream */
static void stream_seek(VideoState *is, int64_t pos, int64_t rel, int seek_by_bytes)
{
    if (!is->seek_req) {
        is->seek_pos = pos;
        is->seek_rel = rel;
        is->seek_flags &= ~AVSEEK_FLAG_BYTE;
        if (seek_by_bytes)
            is->seek_flags |= AVSEEK_FLAG_BYTE;
        is->seek_req = 1;
    }
}

/* pause or resume the video */
static void stream_toggle_pause(VideoState *is)
{
    if (is->paused) {
        is->frame_timer += av_gettime() / 1000000.0 + is->video_current_pts_drift - is->video_current_pts;
        if(is->read_pause_return != AVERROR(ENOSYS)){
            is->video_current_pts = is->video_current_pts_drift + av_gettime() / 1000000.0;
        }
        is->video_current_pts_drift = is->video_current_pts - av_gettime() / 1000000.0;
    }
    is->paused = !is->paused;
}

static double compute_target_time(double frame_current_pts, VideoState *is)
{
    double delay, sync_threshold, diff;

    /* compute nominal delay */
    delay = frame_current_pts - is->frame_last_pts;
    if (delay <= 0 || delay >= 10.0) {
        /* if incorrect delay, use previous one */
        delay = is->frame_last_delay;
    } else {
        is->frame_last_delay = delay;
    }
    is->frame_last_pts = frame_current_pts;

    /* update delay to follow master synchronisation source */
    if (((is->av_sync_type == AV_SYNC_AUDIO_MASTER && is->audio_st) ||
         is->av_sync_type == AV_SYNC_EXTERNAL_CLOCK)) {
        /* if video is slave, we try to correct big delays by
           duplicating or deleting a frame */
        diff = get_video_clock(is) - get_master_clock(is);

        /* skip or repeat frame. We take into account the
           delay to compute the threshold. I still don't know
           if it is the best guess */
        sync_threshold = FFMAX(AV_SYNC_THRESHOLD, delay);
        if (fabs(diff) < AV_NOSYNC_THRESHOLD) {
            if (diff <= -sync_threshold)
                delay = 0;
            else if (diff >= sync_threshold)
                delay = 2 * delay;
        }
    }
    is->frame_timer += delay;
#if defined(DEBUG_SYNC)
    printf("video: delay=%0.3f actual_delay=%0.3f pts=%0.3f A-V=%f\n",
            delay, actual_delay, frame_current_pts, -diff);
#endif

    return is->frame_timer;
}

/* called to display each frame */
static void video_refresh(void *opaque)
{
    VideoState *is = opaque;
    VideoPicture *vp;

    SubPicture *sp, *sp2;

    if (is->video_st) {
retry:
        if (is->pictq_size == 0) {
            //nothing to do, no picture to display in the que
        } else {
            double time= av_gettime()/1000000.0;
            double next_target;
            /* dequeue the picture */
            vp = &is->pictq[is->pictq_rindex];

            if(time < vp->target_clock)
                return;
            /* update current video pts */
            is->video_current_pts = vp->pts;
            is->video_current_pts_drift = is->video_current_pts - time;
            is->video_current_pos = vp->pos;
            if(is->pictq_size > 1){
                VideoPicture *nextvp= &is->pictq[(is->pictq_rindex+1)%VIDEO_PICTURE_QUEUE_SIZE];
                assert(nextvp->target_clock >= vp->target_clock);
                next_target= nextvp->target_clock;
            }else{
                next_target= vp->target_clock + is->video_clock - vp->pts; //FIXME pass durations cleanly
            }
            if(framedrop && time > next_target){
                is->skip_frames *= 1.0 + FRAME_SKIP_FACTOR;
                if(is->pictq_size > 1 || time > next_target + 0.5){
                    /* update queue size and signal for next picture */
                    if (++is->pictq_rindex == VIDEO_PICTURE_QUEUE_SIZE)
                        is->pictq_rindex = 0;

                    SDL_LockMutex(is->pictq_mutex);
                    is->pictq_size--;
                    SDL_CondSignal(is->pictq_cond);
                    SDL_UnlockMutex(is->pictq_mutex);
                    goto retry;
                }
            }

            if(is->subtitle_st) {
                if (is->subtitle_stream_changed) {
                    SDL_LockMutex(is->subpq_mutex);

                    while (is->subpq_size) {
                        free_subpicture(&is->subpq[is->subpq_rindex]);

                        /* update queue size and signal for next picture */
                        if (++is->subpq_rindex == SUBPICTURE_QUEUE_SIZE)
                            is->subpq_rindex = 0;

                        is->subpq_size--;
                    }
                    is->subtitle_stream_changed = 0;

                    SDL_CondSignal(is->subpq_cond);
                    SDL_UnlockMutex(is->subpq_mutex);
                } else {
                    if (is->subpq_size > 0) {
                        sp = &is->subpq[is->subpq_rindex];

                        if (is->subpq_size > 1)
                            sp2 = &is->subpq[(is->subpq_rindex + 1) % SUBPICTURE_QUEUE_SIZE];
                        else
                            sp2 = NULL;

                        if ((is->video_current_pts > (sp->pts + ((float) sp->sub.end_display_time / 1000)))
                                || (sp2 && is->video_current_pts > (sp2->pts + ((float) sp2->sub.start_display_time / 1000))))
                        {
                            free_subpicture(sp);

                            /* update queue size and signal for next picture */
                            if (++is->subpq_rindex == SUBPICTURE_QUEUE_SIZE)
                                is->subpq_rindex = 0;

                            SDL_LockMutex(is->subpq_mutex);
                            is->subpq_size--;
                            SDL_CondSignal(is->subpq_cond);
                            SDL_UnlockMutex(is->subpq_mutex);
                        }
                    }
                }
            }

            /* display picture */
            if (!display_disable)
                video_display(is);

            /* update queue size and signal for next picture */
            if (++is->pictq_rindex == VIDEO_PICTURE_QUEUE_SIZE)
                is->pictq_rindex = 0;

            SDL_LockMutex(is->pictq_mutex);
            is->pictq_size--;
            SDL_CondSignal(is->pictq_cond);
            SDL_UnlockMutex(is->pictq_mutex);
        }
    } else if (is->audio_st) {
        /* draw the next audio frame */

        /* if only audio stream, then display the audio bars (better
           than nothing, just to test the implementation */

        /* display picture */
        if (!display_disable)
            video_display(is);
    }
    if (show_status) {
        static int64_t last_time;
        int64_t cur_time;
        int aqsize, vqsize, sqsize;
        double av_diff;

        cur_time = av_gettime();
        if (!last_time || (cur_time - last_time) >= 30000) {
            aqsize = 0;
            vqsize = 0;
            sqsize = 0;
            if (is->audio_st)
                aqsize = is->audioq.size;
            if (is->video_st)
                vqsize = is->videoq.size;
            if (is->subtitle_st)
                sqsize = is->subtitleq.size;
            av_diff = 0;
            if (is->audio_st && is->video_st)
                av_diff = get_audio_clock(is) - get_video_clock(is);
            printf("%7.2f A-V:%7.3f s:%3.1f aq=%5dKB vq=%5dKB sq=%5dB f=%"PRId64"/%"PRId64"   \r",
                   get_master_clock(is),
                   av_diff,
                   FFMAX(is->skip_frames-1, 0),
                   aqsize / 1024,
                   vqsize / 1024,
                   sqsize,
                   is->video_st ? is->video_st->codec->pts_correction_num_faulty_dts : 0,
                   is->video_st ? is->video_st->codec->pts_correction_num_faulty_pts : 0);
            fflush(stdout);
            last_time = cur_time;
        }
    }
}

static void stream_close(VideoState *is)
{
    VideoPicture *vp;
    int i;
    /* XXX: use a special url_shutdown call to abort parse cleanly */
    is->abort_request = 1;
    SDL_WaitThread(is->read_tid, NULL);
    SDL_WaitThread(is->refresh_tid, NULL);

    /* free all pictures */
    for(i=0;i<VIDEO_PICTURE_QUEUE_SIZE; i++) {
        vp = &is->pictq[i];
#if CONFIG_AVFILTER
        if (vp->picref) {
            avfilter_unref_buffer(vp->picref);
            vp->picref = NULL;
        }
#endif
        if (vp->bmp) {
            SDL_FreeYUVOverlay(vp->bmp);
            vp->bmp = NULL;
        }
    }
    SDL_DestroyMutex(is->pictq_mutex);
    SDL_DestroyCond(is->pictq_cond);
    SDL_DestroyMutex(is->subpq_mutex);
    SDL_DestroyCond(is->subpq_cond);
#if !CONFIG_AVFILTER
    if (is->img_convert_ctx)
        sws_freeContext(is->img_convert_ctx);
#endif
    av_free(is);
}

static void do_exit(void)
{
    if (cur_stream) {
        stream_close(cur_stream);
        cur_stream = NULL;
    }
    uninit_opts();
#if CONFIG_AVFILTER
    avfilter_uninit();
#endif
    if (show_status)
        printf("\n");
    SDL_Quit();
    av_log(NULL, AV_LOG_QUIET, "");
    exit(0);
}

/* allocate a picture (needs to do that in main thread to avoid
   potential locking problems */
static void alloc_picture(void *opaque)
{
    VideoState *is = opaque;
    VideoPicture *vp;

    vp = &is->pictq[is->pictq_windex];

    if (vp->bmp)
        SDL_FreeYUVOverlay(vp->bmp);

#if CONFIG_AVFILTER
    if (vp->picref)
        avfilter_unref_buffer(vp->picref);
    vp->picref = NULL;

    vp->width   = is->out_video_filter->inputs[0]->w;
    vp->height  = is->out_video_filter->inputs[0]->h;
    vp->pix_fmt = is->out_video_filter->inputs[0]->format;
#else
    vp->width   = is->video_st->codec->width;
    vp->height  = is->video_st->codec->height;
    vp->pix_fmt = is->video_st->codec->pix_fmt;
#endif

    vp->bmp = SDL_CreateYUVOverlay(vp->width, vp->height,
                                   SDL_YV12_OVERLAY,
                                   screen);
    if (!vp->bmp || vp->bmp->pitches[0] < vp->width) {
        /* SDL allocates a buffer smaller than requested if the video
         * overlay hardware is unable to support the requested size. */
        fprintf(stderr, "Error: the video system does not support an image\n"
                        "size of %dx%d pixels. Try using -lowres or -vf \"scale=w:h\"\n"
                        "to reduce the image size.\n", vp->width, vp->height );
        do_exit();
    }

    SDL_LockMutex(is->pictq_mutex);
    vp->allocated = 1;
    SDL_CondSignal(is->pictq_cond);
    SDL_UnlockMutex(is->pictq_mutex);
}

static int queue_picture(VideoState *is, AVFrame *src_frame, double pts1, int64_t pos)
{
    VideoPicture *vp;
    double frame_delay, pts = pts1;

    /* compute the exact PTS for the picture if it is omitted in the stream
     * pts1 is the dts of the pkt / pts of the frame */
    if (pts != 0) {
        /* update video clock with pts, if present */
        is->video_clock = pts;
    } else {
        pts = is->video_clock;
    }
    /* update video clock for next frame */
    frame_delay = av_q2d(is->video_st->codec->time_base);
    /* for MPEG2, the frame can be repeated, so we update the
       clock accordingly */
    frame_delay += src_frame->repeat_pict * (frame_delay * 0.5);
    is->video_clock += frame_delay;

#if defined(DEBUG_SYNC) && 0
    printf("frame_type=%c clock=%0.3f pts=%0.3f\n",
           av_get_picture_type_char(src_frame->pict_type), pts, pts1);
#endif

    /* wait until we have space to put a new picture */
    SDL_LockMutex(is->pictq_mutex);

    if(is->pictq_size>=VIDEO_PICTURE_QUEUE_SIZE && !is->refresh)
        is->skip_frames= FFMAX(1.0 - FRAME_SKIP_FACTOR, is->skip_frames * (1.0-FRAME_SKIP_FACTOR));

    while (is->pictq_size >= VIDEO_PICTURE_QUEUE_SIZE &&
           !is->videoq.abort_request) {
        SDL_CondWait(is->pictq_cond, is->pictq_mutex);
    }
    SDL_UnlockMutex(is->pictq_mutex);

    if (is->videoq.abort_request)
        return -1;

    vp = &is->pictq[is->pictq_windex];

    /* alloc or resize hardware picture buffer */
    if (!vp->bmp ||
#if CONFIG_AVFILTER
        vp->width  != is->out_video_filter->inputs[0]->w ||
        vp->height != is->out_video_filter->inputs[0]->h) {
#else
        vp->width != is->video_st->codec->width ||
        vp->height != is->video_st->codec->height) {
#endif
        SDL_Event event;

        vp->allocated = 0;

        /* the allocation must be done in the main thread to avoid
           locking problems */
        event.type = FF_ALLOC_EVENT;
        event.user.data1 = is;
        SDL_PushEvent(&event);

        /* wait until the picture is allocated */
        SDL_LockMutex(is->pictq_mutex);
        while (!vp->allocated && !is->videoq.abort_request) {
            SDL_CondWait(is->pictq_cond, is->pictq_mutex);
        }
        SDL_UnlockMutex(is->pictq_mutex);

        if (is->videoq.abort_request)
            return -1;
    }

    /* if the frame is not skipped, then display it */
    if (vp->bmp) {
        AVPicture pict;
#if CONFIG_AVFILTER
        if(vp->picref)
            avfilter_unref_buffer(vp->picref);
        vp->picref = src_frame->opaque;
#endif

        /* get a pointer on the bitmap */
        SDL_LockYUVOverlay (vp->bmp);

        memset(&pict,0,sizeof(AVPicture));
        pict.data[0] = vp->bmp->pixels[0];
        pict.data[1] = vp->bmp->pixels[2];
        pict.data[2] = vp->bmp->pixels[1];

        pict.linesize[0] = vp->bmp->pitches[0];
        pict.linesize[1] = vp->bmp->pitches[2];
        pict.linesize[2] = vp->bmp->pitches[1];

#if CONFIG_AVFILTER
        //FIXME use direct rendering
        av_picture_copy(&pict, (AVPicture *)src_frame,
                        vp->pix_fmt, vp->width, vp->height);
#else
        sws_flags = av_get_int(sws_opts, "sws_flags", NULL);
        is->img_convert_ctx = sws_getCachedContext(is->img_convert_ctx,
            vp->width, vp->height, vp->pix_fmt, vp->width, vp->height,
            PIX_FMT_YUV420P, sws_flags, NULL, NULL, NULL);
        if (is->img_convert_ctx == NULL) {
            fprintf(stderr, "Cannot initialize the conversion context\n");
            exit(1);
        }
        sws_scale(is->img_convert_ctx, src_frame->data, src_frame->linesize,
                  0, vp->height, pict.data, pict.linesize);
#endif
        /* update the bitmap content */
        SDL_UnlockYUVOverlay(vp->bmp);

        vp->pts = pts;
        vp->pos = pos;

        /* now we can update the picture count */
        if (++is->pictq_windex == VIDEO_PICTURE_QUEUE_SIZE)
            is->pictq_windex = 0;
        SDL_LockMutex(is->pictq_mutex);
        vp->target_clock= compute_target_time(vp->pts, is);

        is->pictq_size++;
        SDL_UnlockMutex(is->pictq_mutex);
    }
    return 0;
}

<<<<<<< HEAD
=======
/**
 * compute the exact PTS for the picture if it is omitted in the stream
 * @param pts1 the dts of the pkt / pts of the frame
 */
static int output_picture2(VideoState *is, AVFrame *src_frame, double pts1, int64_t pos)
{
    double frame_delay, pts;

    pts = pts1;

    if (pts != 0) {
        /* update video clock with pts, if present */
        is->video_clock = pts;
    } else {
        pts = is->video_clock;
    }
    /* update video clock for next frame */
    frame_delay = av_q2d(is->video_st->codec->time_base);
    /* for MPEG2, the frame can be repeated, so we update the
       clock accordingly */
    frame_delay += src_frame->repeat_pict * (frame_delay * 0.5);
    is->video_clock += frame_delay;

    return queue_picture(is, src_frame, pts, pos);
}

>>>>>>> ca7d8256
static int get_video_frame(VideoState *is, AVFrame *frame, int64_t *pts, AVPacket *pkt)
{
    int len1, got_picture, i;

    if (packet_queue_get(&is->videoq, pkt, 1) < 0)
        return -1;

    if (pkt->data == flush_pkt.data) {
        avcodec_flush_buffers(is->video_st->codec);

        SDL_LockMutex(is->pictq_mutex);
        //Make sure there are no long delay timers (ideally we should just flush the que but thats harder)
        for (i = 0; i < VIDEO_PICTURE_QUEUE_SIZE; i++) {
            is->pictq[i].target_clock= 0;
        }
        while (is->pictq_size && !is->videoq.abort_request) {
            SDL_CondWait(is->pictq_cond, is->pictq_mutex);
        }
        is->video_current_pos = -1;
        SDL_UnlockMutex(is->pictq_mutex);

        is->frame_last_pts = AV_NOPTS_VALUE;
        is->frame_last_delay = 0;
        is->frame_timer = (double)av_gettime() / 1000000.0;
        is->skip_frames = 1;
        is->skip_frames_index = 0;
        return 0;
    }

    len1 = avcodec_decode_video2(is->video_st->codec,
                                 frame, &got_picture,
                                 pkt);

    if (got_picture) {
        if (decoder_reorder_pts == -1) {
            *pts = frame->best_effort_timestamp;
        } else if (decoder_reorder_pts) {
            *pts = frame->pkt_pts;
        } else {
            *pts = frame->pkt_dts;
        }

        if (*pts == AV_NOPTS_VALUE) {
            *pts = 0;
        }

        is->skip_frames_index += 1;
        if(is->skip_frames_index >= is->skip_frames){
            is->skip_frames_index -= FFMAX(is->skip_frames, 1.0);
            return 1;
        }

    }
    return 0;
}

#if CONFIG_AVFILTER
typedef struct {
    VideoState *is;
    AVFrame *frame;
    int use_dr1;
} FilterPriv;

static int input_get_buffer(AVCodecContext *codec, AVFrame *pic)
{
    AVFilterContext *ctx = codec->opaque;
    AVFilterBufferRef  *ref;
    int perms = AV_PERM_WRITE;
    int i, w, h, stride[4];
    unsigned edge;
    int pixel_size;

    av_assert0(codec->flags & CODEC_FLAG_EMU_EDGE);

    if (codec->codec->capabilities & CODEC_CAP_NEG_LINESIZES)
        perms |= AV_PERM_NEG_LINESIZES;

    if(pic->buffer_hints & FF_BUFFER_HINTS_VALID) {
        if(pic->buffer_hints & FF_BUFFER_HINTS_READABLE) perms |= AV_PERM_READ;
        if(pic->buffer_hints & FF_BUFFER_HINTS_PRESERVE) perms |= AV_PERM_PRESERVE;
        if(pic->buffer_hints & FF_BUFFER_HINTS_REUSABLE) perms |= AV_PERM_REUSE2;
    }
    if(pic->reference) perms |= AV_PERM_READ | AV_PERM_PRESERVE;

    w = codec->width;
    h = codec->height;

    if(av_image_check_size(w, h, 0, codec))
        return -1;

    avcodec_align_dimensions2(codec, &w, &h, stride);
    edge = codec->flags & CODEC_FLAG_EMU_EDGE ? 0 : avcodec_get_edge_width();
    w += edge << 1;
    h += edge << 1;

    if(!(ref = avfilter_get_video_buffer(ctx->outputs[0], perms, w, h)))
        return -1;

    pixel_size = av_pix_fmt_descriptors[ref->format].comp[0].step_minus1+1;
    ref->video->w = codec->width;
    ref->video->h = codec->height;
    for(i = 0; i < 4; i ++) {
        unsigned hshift = (i == 1 || i == 2) ? av_pix_fmt_descriptors[ref->format].log2_chroma_w : 0;
        unsigned vshift = (i == 1 || i == 2) ? av_pix_fmt_descriptors[ref->format].log2_chroma_h : 0;

        if (ref->data[i]) {
            ref->data[i]    += ((edge * pixel_size) >> hshift) + ((edge * ref->linesize[i]) >> vshift);
        }
        pic->data[i]     = ref->data[i];
        pic->linesize[i] = ref->linesize[i];
    }
    pic->opaque = ref;
    pic->age    = INT_MAX;
    pic->type   = FF_BUFFER_TYPE_USER;
    pic->reordered_opaque = codec->reordered_opaque;
    if(codec->pkt) pic->pkt_pts = codec->pkt->pts;
    else           pic->pkt_pts = AV_NOPTS_VALUE;
    return 0;
}

static void input_release_buffer(AVCodecContext *codec, AVFrame *pic)
{
    memset(pic->data, 0, sizeof(pic->data));
    avfilter_unref_buffer(pic->opaque);
}

static int input_reget_buffer(AVCodecContext *codec, AVFrame *pic)
{
    AVFilterBufferRef *ref = pic->opaque;

    if (pic->data[0] == NULL) {
        pic->buffer_hints |= FF_BUFFER_HINTS_READABLE;
        return codec->get_buffer(codec, pic);
    }

    if ((codec->width != ref->video->w) || (codec->height != ref->video->h) ||
        (codec->pix_fmt != ref->format)) {
        av_log(codec, AV_LOG_ERROR, "Picture properties changed.\n");
        return -1;
    }

    pic->reordered_opaque = codec->reordered_opaque;
    if(codec->pkt) pic->pkt_pts = codec->pkt->pts;
    else           pic->pkt_pts = AV_NOPTS_VALUE;
    return 0;
}

static int input_init(AVFilterContext *ctx, const char *args, void *opaque)
{
    FilterPriv *priv = ctx->priv;
    AVCodecContext *codec;
    if(!opaque) return -1;

    priv->is = opaque;
    codec    = priv->is->video_st->codec;
    codec->opaque = ctx;
    if((codec->codec->capabilities & CODEC_CAP_DR1)
    ) {
        av_assert0(codec->flags & CODEC_FLAG_EMU_EDGE);
        priv->use_dr1 = 1;
        codec->get_buffer     = input_get_buffer;
        codec->release_buffer = input_release_buffer;
        codec->reget_buffer   = input_reget_buffer;
        codec->thread_safe_callbacks = 1;
    }

    priv->frame = avcodec_alloc_frame();

    return 0;
}

static void input_uninit(AVFilterContext *ctx)
{
    FilterPriv *priv = ctx->priv;
    av_free(priv->frame);
}

static int input_request_frame(AVFilterLink *link)
{
    FilterPriv *priv = link->src->priv;
    AVFilterBufferRef *picref;
    int64_t pts = 0;
    AVPacket pkt;
    int ret;

    while (!(ret = get_video_frame(priv->is, priv->frame, &pts, &pkt)))
        av_free_packet(&pkt);
    if (ret < 0)
        return -1;

    if(priv->use_dr1) {
        picref = avfilter_ref_buffer(priv->frame->opaque, ~0);
    } else {
        picref = avfilter_get_video_buffer(link, AV_PERM_WRITE, link->w, link->h);
        av_image_copy(picref->data, picref->linesize,
                      priv->frame->data, priv->frame->linesize,
                      picref->format, link->w, link->h);
    }
    av_free_packet(&pkt);

    avfilter_copy_frame_props(picref, priv->frame);
    picref->pts = pts;

    avfilter_start_frame(link, picref);
    avfilter_draw_slice(link, 0, link->h, 1);
    avfilter_end_frame(link);

    return 0;
}

static int input_query_formats(AVFilterContext *ctx)
{
    FilterPriv *priv = ctx->priv;
    enum PixelFormat pix_fmts[] = {
        priv->is->video_st->codec->pix_fmt, PIX_FMT_NONE
    };

    avfilter_set_common_formats(ctx, avfilter_make_format_list(pix_fmts));
    return 0;
}

static int input_config_props(AVFilterLink *link)
{
    FilterPriv *priv  = link->src->priv;
    AVCodecContext *c = priv->is->video_st->codec;

    link->w = c->width;
    link->h = c->height;
    link->time_base = priv->is->video_st->time_base;

    return 0;
}

static AVFilter input_filter =
{
    .name      = "ffplay_input",

    .priv_size = sizeof(FilterPriv),

    .init      = input_init,
    .uninit    = input_uninit,

    .query_formats = input_query_formats,

    .inputs    = (AVFilterPad[]) {{ .name = NULL }},
    .outputs   = (AVFilterPad[]) {{ .name = "default",
                                    .type = AVMEDIA_TYPE_VIDEO,
                                    .request_frame = input_request_frame,
                                    .config_props  = input_config_props, },
                                  { .name = NULL }},
};

static int configure_video_filters(AVFilterGraph *graph, VideoState *is, const char *vfilters)
{
    char sws_flags_str[128];
    int ret;
    FFSinkContext ffsink_ctx = { .pix_fmt = PIX_FMT_YUV420P };
    AVFilterContext *filt_src = NULL, *filt_out = NULL;
    snprintf(sws_flags_str, sizeof(sws_flags_str), "flags=%d", sws_flags);
    graph->scale_sws_opts = av_strdup(sws_flags_str);

    if ((ret = avfilter_graph_create_filter(&filt_src, &input_filter, "src",
                                            NULL, is, graph)) < 0)
        goto the_end;
    if ((ret = avfilter_graph_create_filter(&filt_out, &ffsink, "out",
                                            NULL, &ffsink_ctx, graph)) < 0)
        goto the_end;

    if(vfilters) {
        AVFilterInOut *outputs = av_malloc(sizeof(AVFilterInOut));
        AVFilterInOut *inputs  = av_malloc(sizeof(AVFilterInOut));

        outputs->name    = av_strdup("in");
        outputs->filter_ctx = filt_src;
        outputs->pad_idx = 0;
        outputs->next    = NULL;

        inputs->name    = av_strdup("out");
        inputs->filter_ctx = filt_out;
        inputs->pad_idx = 0;
        inputs->next    = NULL;

        if ((ret = avfilter_graph_parse(graph, vfilters, inputs, outputs, NULL)) < 0)
            goto the_end;
        av_freep(&vfilters);
    } else {
        if ((ret = avfilter_link(filt_src, 0, filt_out, 0)) < 0)
            goto the_end;
    }

    if ((ret = avfilter_graph_config(graph, NULL)) < 0)
        goto the_end;

    is->out_video_filter = filt_out;
the_end:
    return ret;
}

#endif  /* CONFIG_AVFILTER */

static int video_thread(void *arg)
{
    VideoState *is = arg;
    AVFrame *frame= avcodec_alloc_frame();
    int64_t pts_int, pos;
    double pts;
    int ret;

#if CONFIG_AVFILTER
    AVFilterGraph *graph = avfilter_graph_alloc();
    AVFilterContext *filt_out = NULL;

    if ((ret = configure_video_filters(graph, is, vfilters)) < 0)
        goto the_end;
    filt_out = is->out_video_filter;
#endif

    for(;;) {
#if !CONFIG_AVFILTER
        AVPacket pkt;
#else
        AVFilterBufferRef *picref;
        AVRational tb;
#endif
        while (is->paused && !is->videoq.abort_request)
            SDL_Delay(10);
#if CONFIG_AVFILTER
        ret = get_filtered_video_frame(filt_out, frame, &picref, &tb);
        if (picref) {
            pts_int = picref->pts;
            pos     = picref->pos;
            frame->opaque = picref;
        }

        if (av_cmp_q(tb, is->video_st->time_base)) {
            av_unused int64_t pts1 = pts_int;
            pts_int = av_rescale_q(pts_int, tb, is->video_st->time_base);
            av_dlog(NULL, "video_thread(): "
                    "tb:%d/%d pts:%"PRId64" -> tb:%d/%d pts:%"PRId64"\n",
                    tb.num, tb.den, pts1,
                    is->video_st->time_base.num, is->video_st->time_base.den, pts_int);
        }
#else
        ret = get_video_frame(is, frame, &pts_int, &pkt);
        pos = pkt.pos;
        av_free_packet(&pkt);
#endif

        if (ret < 0) goto the_end;

        if (!ret)
            continue;

        pts = pts_int*av_q2d(is->video_st->time_base);

        ret = queue_picture(is, frame, pts, pos);

        if (ret < 0)
            goto the_end;

        if (step)
            if (cur_stream)
                stream_toggle_pause(cur_stream);
    }
 the_end:
#if CONFIG_AVFILTER
    avfilter_graph_free(&graph);
#endif
    av_free(frame);
    return 0;
}

static int subtitle_thread(void *arg)
{
    VideoState *is = arg;
    SubPicture *sp;
    AVPacket pkt1, *pkt = &pkt1;
    int len1, got_subtitle;
    double pts;
    int i, j;
    int r, g, b, y, u, v, a;

    for(;;) {
        while (is->paused && !is->subtitleq.abort_request) {
            SDL_Delay(10);
        }
        if (packet_queue_get(&is->subtitleq, pkt, 1) < 0)
            break;

        if(pkt->data == flush_pkt.data){
            avcodec_flush_buffers(is->subtitle_st->codec);
            continue;
        }
        SDL_LockMutex(is->subpq_mutex);
        while (is->subpq_size >= SUBPICTURE_QUEUE_SIZE &&
               !is->subtitleq.abort_request) {
            SDL_CondWait(is->subpq_cond, is->subpq_mutex);
        }
        SDL_UnlockMutex(is->subpq_mutex);

        if (is->subtitleq.abort_request)
            goto the_end;

        sp = &is->subpq[is->subpq_windex];

       /* NOTE: ipts is the PTS of the _first_ picture beginning in
           this packet, if any */
        pts = 0;
        if (pkt->pts != AV_NOPTS_VALUE)
            pts = av_q2d(is->subtitle_st->time_base)*pkt->pts;

        len1 = avcodec_decode_subtitle2(is->subtitle_st->codec,
                                    &sp->sub, &got_subtitle,
                                    pkt);
        if (got_subtitle && sp->sub.format == 0) {
            sp->pts = pts;

            for (i = 0; i < sp->sub.num_rects; i++)
            {
                for (j = 0; j < sp->sub.rects[i]->nb_colors; j++)
                {
                    RGBA_IN(r, g, b, a, (uint32_t*)sp->sub.rects[i]->pict.data[1] + j);
                    y = RGB_TO_Y_CCIR(r, g, b);
                    u = RGB_TO_U_CCIR(r, g, b, 0);
                    v = RGB_TO_V_CCIR(r, g, b, 0);
                    YUVA_OUT((uint32_t*)sp->sub.rects[i]->pict.data[1] + j, y, u, v, a);
                }
            }

            /* now we can update the picture count */
            if (++is->subpq_windex == SUBPICTURE_QUEUE_SIZE)
                is->subpq_windex = 0;
            SDL_LockMutex(is->subpq_mutex);
            is->subpq_size++;
            SDL_UnlockMutex(is->subpq_mutex);
        }
        av_free_packet(pkt);
<<<<<<< HEAD
//        if (step)
//            if (cur_stream)
//                stream_toggle_pause(cur_stream);
=======
>>>>>>> ca7d8256
    }
 the_end:
    return 0;
}

/* copy samples for viewing in editor window */
static void update_sample_display(VideoState *is, short *samples, int samples_size)
{
    int size, len;

    size = samples_size / sizeof(short);
    while (size > 0) {
        len = SAMPLE_ARRAY_SIZE - is->sample_array_index;
        if (len > size)
            len = size;
        memcpy(is->sample_array + is->sample_array_index, samples, len * sizeof(short));
        samples += len;
        is->sample_array_index += len;
        if (is->sample_array_index >= SAMPLE_ARRAY_SIZE)
            is->sample_array_index = 0;
        size -= len;
    }
}

/* return the new audio buffer size (samples can be added or deleted
   to get better sync if video or external master clock) */
static int synchronize_audio(VideoState *is, short *samples,
                             int samples_size1, double pts)
{
    int n, samples_size;
    double ref_clock;

    n = 2 * is->audio_st->codec->channels;
    samples_size = samples_size1;

    /* if not master, then we try to remove or add samples to correct the clock */
    if (((is->av_sync_type == AV_SYNC_VIDEO_MASTER && is->video_st) ||
         is->av_sync_type == AV_SYNC_EXTERNAL_CLOCK)) {
        double diff, avg_diff;
        int wanted_size, min_size, max_size, nb_samples;

        ref_clock = get_master_clock(is);
        diff = get_audio_clock(is) - ref_clock;

        if (diff < AV_NOSYNC_THRESHOLD) {
            is->audio_diff_cum = diff + is->audio_diff_avg_coef * is->audio_diff_cum;
            if (is->audio_diff_avg_count < AUDIO_DIFF_AVG_NB) {
                /* not enough measures to have a correct estimate */
                is->audio_diff_avg_count++;
            } else {
                /* estimate the A-V difference */
                avg_diff = is->audio_diff_cum * (1.0 - is->audio_diff_avg_coef);

                if (fabs(avg_diff) >= is->audio_diff_threshold) {
                    wanted_size = samples_size + ((int)(diff * is->audio_st->codec->sample_rate) * n);
                    nb_samples = samples_size / n;

                    min_size = ((nb_samples * (100 - SAMPLE_CORRECTION_PERCENT_MAX)) / 100) * n;
                    max_size = ((nb_samples * (100 + SAMPLE_CORRECTION_PERCENT_MAX)) / 100) * n;
                    if (wanted_size < min_size)
                        wanted_size = min_size;
                    else if (wanted_size > max_size)
                        wanted_size = max_size;

                    /* add or remove samples to correction the synchro */
                    if (wanted_size < samples_size) {
                        /* remove samples */
                        samples_size = wanted_size;
                    } else if (wanted_size > samples_size) {
                        uint8_t *samples_end, *q;
                        int nb;

                        /* add samples */
                        nb = (samples_size - wanted_size);
                        samples_end = (uint8_t *)samples + samples_size - n;
                        q = samples_end + n;
                        while (nb > 0) {
                            memcpy(q, samples_end, n);
                            q += n;
                            nb -= n;
                        }
                        samples_size = wanted_size;
                    }
                }
#if 0
                printf("diff=%f adiff=%f sample_diff=%d apts=%0.3f vpts=%0.3f %f\n",
                       diff, avg_diff, samples_size - samples_size1,
                       is->audio_clock, is->video_clock, is->audio_diff_threshold);
#endif
            }
        } else {
            /* too big difference : may be initial PTS errors, so
               reset A-V filter */
            is->audio_diff_avg_count = 0;
            is->audio_diff_cum = 0;
        }
    }

    return samples_size;
}

/* decode one audio frame and returns its uncompressed size */
static int audio_decode_frame(VideoState *is, double *pts_ptr)
{
    AVPacket *pkt_temp = &is->audio_pkt_temp;
    AVPacket *pkt = &is->audio_pkt;
    AVCodecContext *dec= is->audio_st->codec;
    int n, len1, data_size;
    double pts;

    for(;;) {
        /* NOTE: the audio packet can contain several frames */
        while (pkt_temp->size > 0) {
            data_size = sizeof(is->audio_buf1);
            len1 = avcodec_decode_audio3(dec,
                                        (int16_t *)is->audio_buf1, &data_size,
                                        pkt_temp);
            if (len1 < 0) {
                /* if error, we skip the frame */
                pkt_temp->size = 0;
                break;
            }

            pkt_temp->data += len1;
            pkt_temp->size -= len1;
            if (data_size <= 0)
                continue;

            if (dec->sample_fmt != is->audio_src_fmt) {
                if (is->reformat_ctx)
                    av_audio_convert_free(is->reformat_ctx);
                is->reformat_ctx= av_audio_convert_alloc(AV_SAMPLE_FMT_S16, 1,
                                                         dec->sample_fmt, 1, NULL, 0);
                if (!is->reformat_ctx) {
                    fprintf(stderr, "Cannot convert %s sample format to %s sample format\n",
                        av_get_sample_fmt_name(dec->sample_fmt),
                        av_get_sample_fmt_name(AV_SAMPLE_FMT_S16));
                        break;
                }
                is->audio_src_fmt= dec->sample_fmt;
            }

            if (is->reformat_ctx) {
                const void *ibuf[6]= {is->audio_buf1};
                void *obuf[6]= {is->audio_buf2};
                int istride[6]= {av_get_bits_per_sample_fmt(dec->sample_fmt)/8};
                int ostride[6]= {2};
                int len= data_size/istride[0];
                if (av_audio_convert(is->reformat_ctx, obuf, ostride, ibuf, istride, len)<0) {
                    printf("av_audio_convert() failed\n");
                    break;
                }
                is->audio_buf= is->audio_buf2;
                /* FIXME: existing code assume that data_size equals framesize*channels*2
                          remove this legacy cruft */
                data_size= len*2;
            }else{
                is->audio_buf= is->audio_buf1;
            }

            /* if no pts, then compute it */
            pts = is->audio_clock;
            *pts_ptr = pts;
            n = 2 * dec->channels;
            is->audio_clock += (double)data_size /
                (double)(n * dec->sample_rate);
#if defined(DEBUG_SYNC)
            {
                static double last_clock;
                printf("audio: delay=%0.3f clock=%0.3f pts=%0.3f\n",
                       is->audio_clock - last_clock,
                       is->audio_clock, pts);
                last_clock = is->audio_clock;
            }
#endif
            return data_size;
        }

        /* free the current packet */
        if (pkt->data)
            av_free_packet(pkt);

        if (is->paused || is->audioq.abort_request) {
            return -1;
        }

        /* read next packet */
        if (packet_queue_get(&is->audioq, pkt, 1) < 0)
            return -1;
        if(pkt->data == flush_pkt.data){
            avcodec_flush_buffers(dec);
            continue;
        }

        pkt_temp->data = pkt->data;
        pkt_temp->size = pkt->size;

        /* if update the audio clock with the pts */
        if (pkt->pts != AV_NOPTS_VALUE) {
            is->audio_clock = av_q2d(is->audio_st->time_base)*pkt->pts;
        }
    }
}

/* prepare a new audio buffer */
static void sdl_audio_callback(void *opaque, Uint8 *stream, int len)
{
    VideoState *is = opaque;
    int audio_size, len1;
    double pts;

    audio_callback_time = av_gettime();

    while (len > 0) {
        if (is->audio_buf_index >= is->audio_buf_size) {
           audio_size = audio_decode_frame(is, &pts);
           if (audio_size < 0) {
                /* if error, just output silence */
               is->audio_buf = is->audio_buf1;
               is->audio_buf_size = 1024;
               memset(is->audio_buf, 0, is->audio_buf_size);
           } else {
               if (is->show_mode != SHOW_MODE_VIDEO)
                   update_sample_display(is, (int16_t *)is->audio_buf, audio_size);
               audio_size = synchronize_audio(is, (int16_t *)is->audio_buf, audio_size,
                                              pts);
               is->audio_buf_size = audio_size;
           }
           is->audio_buf_index = 0;
        }
        len1 = is->audio_buf_size - is->audio_buf_index;
        if (len1 > len)
            len1 = len;
        memcpy(stream, (uint8_t *)is->audio_buf + is->audio_buf_index, len1);
        len -= len1;
        stream += len1;
        is->audio_buf_index += len1;
    }
}

/* open a given stream. Return 0 if OK */
static int stream_component_open(VideoState *is, int stream_index)
{
    AVFormatContext *ic = is->ic;
    AVCodecContext *avctx;
    AVCodec *codec;
    SDL_AudioSpec wanted_spec, spec;

    if (stream_index < 0 || stream_index >= ic->nb_streams)
        return -1;
    avctx = ic->streams[stream_index]->codec;

    /* prepare audio output */
    if (avctx->codec_type == AVMEDIA_TYPE_AUDIO) {
        if (avctx->channels > 0) {
            avctx->request_channels = FFMIN(2, avctx->channels);
        } else {
            avctx->request_channels = 2;
        }
    }

    codec = avcodec_find_decoder(avctx->codec_id);
    if (!codec)
        return -1;

    avctx->debug_mv = debug_mv;
    avctx->debug = debug;
    avctx->workaround_bugs = workaround_bugs;
    avctx->lowres = lowres;
    if(lowres) avctx->flags |= CODEC_FLAG_EMU_EDGE;
    avctx->idct_algo= idct;
    if(fast) avctx->flags2 |= CODEC_FLAG2_FAST;
    avctx->skip_frame= skip_frame;
    avctx->skip_idct= skip_idct;
    avctx->skip_loop_filter= skip_loop_filter;
    avctx->error_recognition= error_recognition;
    avctx->error_concealment= error_concealment;
    avctx->thread_count= thread_count;

    set_context_opts(avctx, avcodec_opts[avctx->codec_type], 0, codec);

    if(codec->capabilities & CODEC_CAP_DR1)
        avctx->flags |= CODEC_FLAG_EMU_EDGE;

    if (avcodec_open(avctx, codec) < 0)
        return -1;

    /* prepare audio output */
    if (avctx->codec_type == AVMEDIA_TYPE_AUDIO) {
        wanted_spec.freq = avctx->sample_rate;
        wanted_spec.format = AUDIO_S16SYS;
        wanted_spec.channels = avctx->channels;
        wanted_spec.silence = 0;
        wanted_spec.samples = SDL_AUDIO_BUFFER_SIZE;
        wanted_spec.callback = sdl_audio_callback;
        wanted_spec.userdata = is;
        if (SDL_OpenAudio(&wanted_spec, &spec) < 0) {
            fprintf(stderr, "SDL_OpenAudio: %s\n", SDL_GetError());
            return -1;
        }
        is->audio_hw_buf_size = spec.size;
        is->audio_src_fmt= AV_SAMPLE_FMT_S16;
    }

    ic->streams[stream_index]->discard = AVDISCARD_DEFAULT;
    switch(avctx->codec_type) {
    case AVMEDIA_TYPE_AUDIO:
        is->audio_stream = stream_index;
        is->audio_st = ic->streams[stream_index];
        is->audio_buf_size = 0;
        is->audio_buf_index = 0;

        /* init averaging filter */
        is->audio_diff_avg_coef = exp(log(0.01) / AUDIO_DIFF_AVG_NB);
        is->audio_diff_avg_count = 0;
        /* since we do not have a precise anough audio fifo fullness,
           we correct audio sync only if larger than this threshold */
        is->audio_diff_threshold = 2.0 * SDL_AUDIO_BUFFER_SIZE / avctx->sample_rate;

        memset(&is->audio_pkt, 0, sizeof(is->audio_pkt));
        packet_queue_init(&is->audioq);
        SDL_PauseAudio(0);
        break;
    case AVMEDIA_TYPE_VIDEO:
        is->video_stream = stream_index;
        is->video_st = ic->streams[stream_index];

        packet_queue_init(&is->videoq);
        is->video_tid = SDL_CreateThread(video_thread, is);
        break;
    case AVMEDIA_TYPE_SUBTITLE:
        is->subtitle_stream = stream_index;
        is->subtitle_st = ic->streams[stream_index];
        packet_queue_init(&is->subtitleq);

        is->subtitle_tid = SDL_CreateThread(subtitle_thread, is);
        break;
    default:
        break;
    }
    return 0;
}

static void stream_component_close(VideoState *is, int stream_index)
{
    AVFormatContext *ic = is->ic;
    AVCodecContext *avctx;

    if (stream_index < 0 || stream_index >= ic->nb_streams)
        return;
    avctx = ic->streams[stream_index]->codec;

    switch(avctx->codec_type) {
    case AVMEDIA_TYPE_AUDIO:
        packet_queue_abort(&is->audioq);

        SDL_CloseAudio();

        packet_queue_end(&is->audioq);
        if (is->reformat_ctx)
            av_audio_convert_free(is->reformat_ctx);
        is->reformat_ctx = NULL;
        break;
    case AVMEDIA_TYPE_VIDEO:
        packet_queue_abort(&is->videoq);

        /* note: we also signal this mutex to make sure we deblock the
           video thread in all cases */
        SDL_LockMutex(is->pictq_mutex);
        SDL_CondSignal(is->pictq_cond);
        SDL_UnlockMutex(is->pictq_mutex);

        SDL_WaitThread(is->video_tid, NULL);

        packet_queue_end(&is->videoq);
        break;
    case AVMEDIA_TYPE_SUBTITLE:
        packet_queue_abort(&is->subtitleq);

        /* note: we also signal this mutex to make sure we deblock the
           video thread in all cases */
        SDL_LockMutex(is->subpq_mutex);
        is->subtitle_stream_changed = 1;

        SDL_CondSignal(is->subpq_cond);
        SDL_UnlockMutex(is->subpq_mutex);

        SDL_WaitThread(is->subtitle_tid, NULL);

        packet_queue_end(&is->subtitleq);
        break;
    default:
        break;
    }

    ic->streams[stream_index]->discard = AVDISCARD_ALL;
    avcodec_close(avctx);
    switch(avctx->codec_type) {
    case AVMEDIA_TYPE_AUDIO:
        is->audio_st = NULL;
        is->audio_stream = -1;
        break;
    case AVMEDIA_TYPE_VIDEO:
        is->video_st = NULL;
        is->video_stream = -1;
        break;
    case AVMEDIA_TYPE_SUBTITLE:
        is->subtitle_st = NULL;
        is->subtitle_stream = -1;
        break;
    default:
        break;
    }
}

/* since we have only one decoding thread, we can use a global
   variable instead of a thread local variable */
static VideoState *global_video_state;

static int decode_interrupt_cb(void)
{
    return (global_video_state && global_video_state->abort_request);
}

/* this thread gets the stream from the disk or the network */
static int read_thread(void *arg)
{
    VideoState *is = arg;
    AVFormatContext *ic;
    int err, i, ret;
    int st_index[AVMEDIA_TYPE_NB];
    AVPacket pkt1, *pkt = &pkt1;
    AVFormatParameters params, *ap = &params;
    int eof=0;
    int pkt_in_play_range = 0;

    ic = avformat_alloc_context();

    memset(st_index, -1, sizeof(st_index));
    is->video_stream = -1;
    is->audio_stream = -1;
    is->subtitle_stream = -1;

    global_video_state = is;
    avio_set_interrupt_cb(decode_interrupt_cb);

    memset(ap, 0, sizeof(*ap));

    ap->prealloced_context = 1;
    ap->width = frame_width;
    ap->height= frame_height;
    ap->time_base= (AVRational){1, 25};
    ap->pix_fmt = frame_pix_fmt;
    ic->flags |= AVFMT_FLAG_PRIV_OPT;


    err = av_open_input_file(&ic, is->filename, is->iformat, 0, ap);
    if (err >= 0) {
        set_context_opts(ic, avformat_opts, AV_OPT_FLAG_DECODING_PARAM, NULL);
        err = av_demuxer_open(ic, ap);
        if(err < 0){
            avformat_free_context(ic);
            ic= NULL;
        }
    }
    if (err < 0) {
        print_error(is->filename, err);
        ret = -1;
        goto fail;
    }
    is->ic = ic;

    if(genpts)
        ic->flags |= AVFMT_FLAG_GENPTS;

    err = av_find_stream_info(ic);
    if (err < 0) {
        fprintf(stderr, "%s: could not find codec parameters\n", is->filename);
        ret = -1;
        goto fail;
    }
    if(ic->pb)
        ic->pb->eof_reached= 0; //FIXME hack, ffplay maybe should not use url_feof() to test for the end

    if(seek_by_bytes<0)
        seek_by_bytes= !!(ic->iformat->flags & AVFMT_TS_DISCONT);

    /* if seeking requested, we execute it */
    if (start_time != AV_NOPTS_VALUE) {
        int64_t timestamp;

        timestamp = start_time;
        /* add the stream start time */
        if (ic->start_time != AV_NOPTS_VALUE)
            timestamp += ic->start_time;
        ret = avformat_seek_file(ic, -1, INT64_MIN, timestamp, INT64_MAX, 0);
        if (ret < 0) {
            fprintf(stderr, "%s: could not seek to position %0.3f\n",
                    is->filename, (double)timestamp / AV_TIME_BASE);
        }
    }

    for (i = 0; i < ic->nb_streams; i++)
        ic->streams[i]->discard = AVDISCARD_ALL;
    if (!video_disable)
        st_index[AVMEDIA_TYPE_VIDEO] =
            av_find_best_stream(ic, AVMEDIA_TYPE_VIDEO,
                                wanted_stream[AVMEDIA_TYPE_VIDEO], -1, NULL, 0);
    if (!audio_disable)
        st_index[AVMEDIA_TYPE_AUDIO] =
            av_find_best_stream(ic, AVMEDIA_TYPE_AUDIO,
                                wanted_stream[AVMEDIA_TYPE_AUDIO],
                                st_index[AVMEDIA_TYPE_VIDEO],
                                NULL, 0);
    if (!video_disable)
        st_index[AVMEDIA_TYPE_SUBTITLE] =
            av_find_best_stream(ic, AVMEDIA_TYPE_SUBTITLE,
                                wanted_stream[AVMEDIA_TYPE_SUBTITLE],
                                (st_index[AVMEDIA_TYPE_AUDIO] >= 0 ?
                                 st_index[AVMEDIA_TYPE_AUDIO] :
                                 st_index[AVMEDIA_TYPE_VIDEO]),
                                NULL, 0);
    if (show_status) {
        av_dump_format(ic, 0, is->filename, 0);
    }

    is->show_mode = show_mode;

    /* open the streams */
    if (st_index[AVMEDIA_TYPE_AUDIO] >= 0) {
        stream_component_open(is, st_index[AVMEDIA_TYPE_AUDIO]);
    }

    ret=-1;
    if (st_index[AVMEDIA_TYPE_VIDEO] >= 0) {
        ret= stream_component_open(is, st_index[AVMEDIA_TYPE_VIDEO]);
    }
    is->refresh_tid = SDL_CreateThread(refresh_thread, is);
    if (is->show_mode == SHOW_MODE_NONE)
        is->show_mode = ret >= 0 ? SHOW_MODE_VIDEO : SHOW_MODE_RDFT;

    if (st_index[AVMEDIA_TYPE_SUBTITLE] >= 0) {
        stream_component_open(is, st_index[AVMEDIA_TYPE_SUBTITLE]);
    }

    if (is->video_stream < 0 && is->audio_stream < 0) {
        fprintf(stderr, "%s: could not open codecs\n", is->filename);
        ret = -1;
        goto fail;
    }

    for(;;) {
        if (is->abort_request)
            break;
        if (is->paused != is->last_paused) {
            is->last_paused = is->paused;
            if (is->paused)
                is->read_pause_return= av_read_pause(ic);
            else
                av_read_play(ic);
        }
#if CONFIG_RTSP_DEMUXER
        if (is->paused && !strcmp(ic->iformat->name, "rtsp")) {
            /* wait 10 ms to avoid trying to get another packet */
            /* XXX: horrible */
            SDL_Delay(10);
            continue;
        }
#endif
        if (is->seek_req) {
            int64_t seek_target= is->seek_pos;
            int64_t seek_min= is->seek_rel > 0 ? seek_target - is->seek_rel + 2: INT64_MIN;
            int64_t seek_max= is->seek_rel < 0 ? seek_target - is->seek_rel - 2: INT64_MAX;
//FIXME the +-2 is due to rounding being not done in the correct direction in generation
//      of the seek_pos/seek_rel variables

            ret = avformat_seek_file(is->ic, -1, seek_min, seek_target, seek_max, is->seek_flags);
            if (ret < 0) {
                fprintf(stderr, "%s: error while seeking\n", is->ic->filename);
            }else{
                if (is->audio_stream >= 0) {
                    packet_queue_flush(&is->audioq);
                    packet_queue_put(&is->audioq, &flush_pkt);
                }
                if (is->subtitle_stream >= 0) {
                    packet_queue_flush(&is->subtitleq);
                    packet_queue_put(&is->subtitleq, &flush_pkt);
                }
                if (is->video_stream >= 0) {
                    packet_queue_flush(&is->videoq);
                    packet_queue_put(&is->videoq, &flush_pkt);
                }
            }
            is->seek_req = 0;
            eof= 0;
        }

        /* if the queue are full, no need to read more */
        if (   is->audioq.size + is->videoq.size + is->subtitleq.size > MAX_QUEUE_SIZE
            || (   (is->audioq   .size  > MIN_AUDIOQ_SIZE || is->audio_stream<0)
                && (is->videoq   .nb_packets > MIN_FRAMES || is->video_stream<0)
                && (is->subtitleq.nb_packets > MIN_FRAMES || is->subtitle_stream<0))) {
            /* wait 10 ms */
            SDL_Delay(10);
            continue;
        }
        if(eof) {
            if(is->video_stream >= 0){
                av_init_packet(pkt);
                pkt->data=NULL;
                pkt->size=0;
                pkt->stream_index= is->video_stream;
                packet_queue_put(&is->videoq, pkt);
            }
            SDL_Delay(10);
            if(is->audioq.size + is->videoq.size + is->subtitleq.size ==0){
                if(loop!=1 && (!loop || --loop)){
                    stream_seek(cur_stream, start_time != AV_NOPTS_VALUE ? start_time : 0, 0, 0);
                }else if(autoexit){
                    ret=AVERROR_EOF;
                    goto fail;
                }
            }
            eof=0;
            continue;
        }
        ret = av_read_frame(ic, pkt);
        if (ret < 0) {
            if (ret == AVERROR_EOF || url_feof(ic->pb))
                eof=1;
            if (ic->pb && ic->pb->error)
                break;
            SDL_Delay(100); /* wait for user event */
            continue;
        }
        /* check if packet is in play range specified by user, then queue, otherwise discard */
        pkt_in_play_range = duration == AV_NOPTS_VALUE ||
                (pkt->pts - ic->streams[pkt->stream_index]->start_time) *
                av_q2d(ic->streams[pkt->stream_index]->time_base) -
                (double)(start_time != AV_NOPTS_VALUE ? start_time : 0)/1000000
                <= ((double)duration/1000000);
        if (pkt->stream_index == is->audio_stream && pkt_in_play_range) {
            packet_queue_put(&is->audioq, pkt);
        } else if (pkt->stream_index == is->video_stream && pkt_in_play_range) {
            packet_queue_put(&is->videoq, pkt);
        } else if (pkt->stream_index == is->subtitle_stream && pkt_in_play_range) {
            packet_queue_put(&is->subtitleq, pkt);
        } else {
            av_free_packet(pkt);
        }
    }
    /* wait until the end */
    while (!is->abort_request) {
        SDL_Delay(100);
    }

    ret = 0;
 fail:
    /* disable interrupting */
    global_video_state = NULL;

    /* close each stream */
    if (is->audio_stream >= 0)
        stream_component_close(is, is->audio_stream);
    if (is->video_stream >= 0)
        stream_component_close(is, is->video_stream);
    if (is->subtitle_stream >= 0)
        stream_component_close(is, is->subtitle_stream);
    if (is->ic) {
        av_close_input_file(is->ic);
        is->ic = NULL; /* safety */
    }
    avio_set_interrupt_cb(NULL);

    if (ret != 0) {
        SDL_Event event;

        event.type = FF_QUIT_EVENT;
        event.user.data1 = is;
        SDL_PushEvent(&event);
    }
    return 0;
}

static VideoState *stream_open(const char *filename, AVInputFormat *iformat)
{
    VideoState *is;

    is = av_mallocz(sizeof(VideoState));
    if (!is)
        return NULL;
    av_strlcpy(is->filename, filename, sizeof(is->filename));
    is->iformat = iformat;
    is->ytop = 0;
    is->xleft = 0;

    /* start video display */
    is->pictq_mutex = SDL_CreateMutex();
    is->pictq_cond = SDL_CreateCond();

    is->subpq_mutex = SDL_CreateMutex();
    is->subpq_cond = SDL_CreateCond();

    is->av_sync_type = av_sync_type;
    is->read_tid = SDL_CreateThread(read_thread, is);
    if (!is->read_tid) {
        av_free(is);
        return NULL;
    }
    return is;
}

static void stream_cycle_channel(VideoState *is, int codec_type)
{
    AVFormatContext *ic = is->ic;
    int start_index, stream_index;
    AVStream *st;

    if (codec_type == AVMEDIA_TYPE_VIDEO)
        start_index = is->video_stream;
    else if (codec_type == AVMEDIA_TYPE_AUDIO)
        start_index = is->audio_stream;
    else
        start_index = is->subtitle_stream;
    if (start_index < (codec_type == AVMEDIA_TYPE_SUBTITLE ? -1 : 0))
        return;
    stream_index = start_index;
    for(;;) {
        if (++stream_index >= is->ic->nb_streams)
        {
            if (codec_type == AVMEDIA_TYPE_SUBTITLE)
            {
                stream_index = -1;
                goto the_end;
            } else
                stream_index = 0;
        }
        if (stream_index == start_index)
            return;
        st = ic->streams[stream_index];
        if (st->codec->codec_type == codec_type) {
            /* check that parameters are OK */
            switch(codec_type) {
            case AVMEDIA_TYPE_AUDIO:
                if (st->codec->sample_rate != 0 &&
                    st->codec->channels != 0)
                    goto the_end;
                break;
            case AVMEDIA_TYPE_VIDEO:
            case AVMEDIA_TYPE_SUBTITLE:
                goto the_end;
            default:
                break;
            }
        }
    }
 the_end:
    stream_component_close(is, start_index);
    stream_component_open(is, stream_index);
}


static void toggle_full_screen(void)
{
    is_full_screen = !is_full_screen;
    video_open(cur_stream);
}

static void toggle_pause(void)
{
    if (cur_stream)
        stream_toggle_pause(cur_stream);
    step = 0;
}

static void step_to_next_frame(void)
{
    if (cur_stream) {
        /* if the stream is paused unpause it, then step */
        if (cur_stream->paused)
            stream_toggle_pause(cur_stream);
    }
    step = 1;
}

static void toggle_audio_display(void)
{
    if (cur_stream) {
        int bgcolor = SDL_MapRGB(screen->format, 0x00, 0x00, 0x00);
        cur_stream->show_mode = (cur_stream->show_mode + 1) % SHOW_MODE_NB;
        fill_rectangle(screen,
                    cur_stream->xleft, cur_stream->ytop, cur_stream->width, cur_stream->height,
                    bgcolor);
        SDL_UpdateRect(screen, cur_stream->xleft, cur_stream->ytop, cur_stream->width, cur_stream->height);
    }
}

/* handle an event sent by the GUI */
static void event_loop(void)
{
    SDL_Event event;
    double incr, pos, frac;

    for(;;) {
        double x;
        SDL_WaitEvent(&event);
        switch(event.type) {
        case SDL_KEYDOWN:
            if (exit_on_keydown) {
                do_exit();
                break;
            }
            switch(event.key.keysym.sym) {
            case SDLK_ESCAPE:
            case SDLK_q:
                do_exit();
                break;
            case SDLK_f:
                toggle_full_screen();
                break;
            case SDLK_p:
            case SDLK_SPACE:
                toggle_pause();
                break;
            case SDLK_s: //S: Step to next frame
                step_to_next_frame();
                break;
            case SDLK_a:
                if (cur_stream)
                    stream_cycle_channel(cur_stream, AVMEDIA_TYPE_AUDIO);
                break;
            case SDLK_v:
                if (cur_stream)
                    stream_cycle_channel(cur_stream, AVMEDIA_TYPE_VIDEO);
                break;
            case SDLK_t:
                if (cur_stream)
                    stream_cycle_channel(cur_stream, AVMEDIA_TYPE_SUBTITLE);
                break;
            case SDLK_w:
                toggle_audio_display();
                break;
            case SDLK_LEFT:
                incr = -10.0;
                goto do_seek;
            case SDLK_RIGHT:
                incr = 10.0;
                goto do_seek;
            case SDLK_UP:
                incr = 60.0;
                goto do_seek;
            case SDLK_DOWN:
                incr = -60.0;
            do_seek:
                if (cur_stream) {
                    if (seek_by_bytes) {
                        if (cur_stream->video_stream >= 0 && cur_stream->video_current_pos>=0){
                            pos= cur_stream->video_current_pos;
                        }else if(cur_stream->audio_stream >= 0 && cur_stream->audio_pkt.pos>=0){
                            pos= cur_stream->audio_pkt.pos;
                        }else
                            pos = avio_tell(cur_stream->ic->pb);
                        if (cur_stream->ic->bit_rate)
                            incr *= cur_stream->ic->bit_rate / 8.0;
                        else
                            incr *= 180000.0;
                        pos += incr;
                        stream_seek(cur_stream, pos, incr, 1);
                    } else {
                        pos = get_master_clock(cur_stream);
                        pos += incr;
                        stream_seek(cur_stream, (int64_t)(pos * AV_TIME_BASE), (int64_t)(incr * AV_TIME_BASE), 0);
                    }
                }
                break;
            default:
                break;
            }
            break;
        case SDL_MOUSEBUTTONDOWN:
            if (exit_on_mousedown) {
                do_exit();
                break;
            }
        case SDL_MOUSEMOTION:
            if(event.type ==SDL_MOUSEBUTTONDOWN){
                x= event.button.x;
            }else{
                if(event.motion.state != SDL_PRESSED)
                    break;
                x= event.motion.x;
            }
            if (cur_stream) {
                if(seek_by_bytes || cur_stream->ic->duration<=0){
                    uint64_t size=  avio_size(cur_stream->ic->pb);
                    stream_seek(cur_stream, size*x/cur_stream->width, 0, 1);
                }else{
                    int64_t ts;
                    int ns, hh, mm, ss;
                    int tns, thh, tmm, tss;
                    tns = cur_stream->ic->duration/1000000LL;
                    thh = tns/3600;
                    tmm = (tns%3600)/60;
                    tss = (tns%60);
                    frac = x/cur_stream->width;
                    ns = frac*tns;
                    hh = ns/3600;
                    mm = (ns%3600)/60;
                    ss = (ns%60);
                    fprintf(stderr, "Seek to %2.0f%% (%2d:%02d:%02d) of total duration (%2d:%02d:%02d)       \n", frac*100,
                            hh, mm, ss, thh, tmm, tss);
                    ts = frac*cur_stream->ic->duration;
                    if (cur_stream->ic->start_time != AV_NOPTS_VALUE)
                        ts += cur_stream->ic->start_time;
                    stream_seek(cur_stream, ts, 0, 0);
                }
            }
            break;
        case SDL_VIDEORESIZE:
            if (cur_stream) {
                screen = SDL_SetVideoMode(event.resize.w, event.resize.h, 0,
                                          SDL_HWSURFACE|SDL_RESIZABLE|SDL_ASYNCBLIT|SDL_HWACCEL);
                screen_width = cur_stream->width = event.resize.w;
                screen_height= cur_stream->height= event.resize.h;
            }
            break;
        case SDL_QUIT:
        case FF_QUIT_EVENT:
            do_exit();
            break;
        case FF_ALLOC_EVENT:
            video_open(event.user.data1);
            alloc_picture(event.user.data1);
            break;
        case FF_REFRESH_EVENT:
            video_refresh(event.user.data1);
            cur_stream->refresh=0;
            break;
        default:
            break;
        }
    }
}

static void opt_frame_size(const char *arg)
{
    if (av_parse_video_size(&frame_width, &frame_height, arg) < 0) {
        fprintf(stderr, "Incorrect frame size\n");
        exit(1);
    }
    if ((frame_width % 2) != 0 || (frame_height % 2) != 0) {
        fprintf(stderr, "Frame size must be a multiple of 2\n");
        exit(1);
    }
}

static int opt_width(const char *opt, const char *arg)
{
    screen_width = parse_number_or_die(opt, arg, OPT_INT64, 1, INT_MAX);
    return 0;
}

static int opt_height(const char *opt, const char *arg)
{
    screen_height = parse_number_or_die(opt, arg, OPT_INT64, 1, INT_MAX);
    return 0;
}

static void opt_format(const char *arg)
{
    file_iformat = av_find_input_format(arg);
    if (!file_iformat) {
        fprintf(stderr, "Unknown input format: %s\n", arg);
        exit(1);
    }
}

static void opt_frame_pix_fmt(const char *arg)
{
    frame_pix_fmt = av_get_pix_fmt(arg);
}

static int opt_sync(const char *opt, const char *arg)
{
    if (!strcmp(arg, "audio"))
        av_sync_type = AV_SYNC_AUDIO_MASTER;
    else if (!strcmp(arg, "video"))
        av_sync_type = AV_SYNC_VIDEO_MASTER;
    else if (!strcmp(arg, "ext"))
        av_sync_type = AV_SYNC_EXTERNAL_CLOCK;
    else {
        fprintf(stderr, "Unknown value for %s: %s\n", opt, arg);
        exit(1);
    }
    return 0;
}

static int opt_seek(const char *opt, const char *arg)
{
    start_time = parse_time_or_die(opt, arg, 1);
    return 0;
}

static int opt_duration(const char *opt, const char *arg)
{
    duration = parse_time_or_die(opt, arg, 1);
    return 0;
}

static int opt_debug(const char *opt, const char *arg)
{
    av_log_set_level(99);
    debug = parse_number_or_die(opt, arg, OPT_INT64, 0, INT_MAX);
    return 0;
}

static int opt_vismv(const char *opt, const char *arg)
{
    debug_mv = parse_number_or_die(opt, arg, OPT_INT64, INT_MIN, INT_MAX);
    return 0;
}

static int opt_thread_count(const char *opt, const char *arg)
{
    thread_count= parse_number_or_die(opt, arg, OPT_INT64, 0, INT_MAX);
#if !HAVE_THREADS
    fprintf(stderr, "Warning: not compiled with thread support, using thread emulation\n");
#endif
    return 0;
}

static int opt_show_mode(const char *opt, const char *arg)
{
    show_mode = !strcmp(arg, "video") ? SHOW_MODE_VIDEO :
                !strcmp(arg, "waves") ? SHOW_MODE_WAVES :
                !strcmp(arg, "rdft" ) ? SHOW_MODE_RDFT  :
                parse_number_or_die(opt, arg, OPT_INT, 0, SHOW_MODE_NB-1);
    return 0;
}

static const OptionDef options[] = {
#include "cmdutils_common_opts.h"
    { "x", HAS_ARG | OPT_FUNC2, {(void*)opt_width}, "force displayed width", "width" },
    { "y", HAS_ARG | OPT_FUNC2, {(void*)opt_height}, "force displayed height", "height" },
    { "s", HAS_ARG | OPT_VIDEO, {(void*)opt_frame_size}, "set frame size (WxH or abbreviation)", "size" },
    { "fs", OPT_BOOL, {(void*)&is_full_screen}, "force full screen" },
    { "an", OPT_BOOL, {(void*)&audio_disable}, "disable audio" },
    { "vn", OPT_BOOL, {(void*)&video_disable}, "disable video" },
    { "ast", OPT_INT | HAS_ARG | OPT_EXPERT, {(void*)&wanted_stream[AVMEDIA_TYPE_AUDIO]}, "select desired audio stream", "stream_number" },
    { "vst", OPT_INT | HAS_ARG | OPT_EXPERT, {(void*)&wanted_stream[AVMEDIA_TYPE_VIDEO]}, "select desired video stream", "stream_number" },
    { "sst", OPT_INT | HAS_ARG | OPT_EXPERT, {(void*)&wanted_stream[AVMEDIA_TYPE_SUBTITLE]}, "select desired subtitle stream", "stream_number" },
    { "ss", HAS_ARG | OPT_FUNC2, {(void*)&opt_seek}, "seek to a given position in seconds", "pos" },
    { "t", HAS_ARG | OPT_FUNC2, {(void*)&opt_duration}, "play  \"duration\" seconds of audio/video", "duration" },
    { "bytes", OPT_INT | HAS_ARG, {(void*)&seek_by_bytes}, "seek by bytes 0=off 1=on -1=auto", "val" },
    { "nodisp", OPT_BOOL, {(void*)&display_disable}, "disable graphical display" },
    { "f", HAS_ARG, {(void*)opt_format}, "force format", "fmt" },
    { "pix_fmt", HAS_ARG | OPT_EXPERT | OPT_VIDEO, {(void*)opt_frame_pix_fmt}, "set pixel format", "format" },
    { "stats", OPT_BOOL | OPT_EXPERT, {(void*)&show_status}, "show status", "" },
    { "debug", HAS_ARG | OPT_FUNC2 | OPT_EXPERT, {(void*)opt_debug}, "print specific debug info", "" },
    { "bug", OPT_INT | HAS_ARG | OPT_EXPERT, {(void*)&workaround_bugs}, "workaround bugs", "" },
    { "vismv", HAS_ARG | OPT_FUNC2 | OPT_EXPERT, {(void*)opt_vismv}, "visualize motion vectors", "" },
    { "fast", OPT_BOOL | OPT_EXPERT, {(void*)&fast}, "non spec compliant optimizations", "" },
    { "genpts", OPT_BOOL | OPT_EXPERT, {(void*)&genpts}, "generate pts", "" },
    { "drp", OPT_INT | HAS_ARG | OPT_EXPERT, {(void*)&decoder_reorder_pts}, "let decoder reorder pts 0=off 1=on -1=auto", ""},
    { "lowres", OPT_INT | HAS_ARG | OPT_EXPERT, {(void*)&lowres}, "", "" },
    { "skiploop", OPT_INT | HAS_ARG | OPT_EXPERT, {(void*)&skip_loop_filter}, "", "" },
    { "skipframe", OPT_INT | HAS_ARG | OPT_EXPERT, {(void*)&skip_frame}, "", "" },
    { "skipidct", OPT_INT | HAS_ARG | OPT_EXPERT, {(void*)&skip_idct}, "", "" },
    { "idct", OPT_INT | HAS_ARG | OPT_EXPERT, {(void*)&idct}, "set idct algo",  "algo" },
    { "er", OPT_INT | HAS_ARG | OPT_EXPERT, {(void*)&error_recognition}, "set error detection threshold (0-4)",  "threshold" },
    { "ec", OPT_INT | HAS_ARG | OPT_EXPERT, {(void*)&error_concealment}, "set error concealment options",  "bit_mask" },
    { "sync", HAS_ARG | OPT_FUNC2 | OPT_EXPERT, {(void*)opt_sync}, "set audio-video sync. type (type=audio/video/ext)", "type" },
    { "threads", HAS_ARG | OPT_FUNC2 | OPT_EXPERT, {(void*)opt_thread_count}, "thread count", "count" },
    { "autoexit", OPT_BOOL | OPT_EXPERT, {(void*)&autoexit}, "exit at the end", "" },
    { "exitonkeydown", OPT_BOOL | OPT_EXPERT, {(void*)&exit_on_keydown}, "exit on key down", "" },
    { "exitonmousedown", OPT_BOOL | OPT_EXPERT, {(void*)&exit_on_mousedown}, "exit on mouse down", "" },
    { "loop", OPT_INT | HAS_ARG | OPT_EXPERT, {(void*)&loop}, "set number of times the playback shall be looped", "loop count" },
    { "framedrop", OPT_BOOL | OPT_EXPERT, {(void*)&framedrop}, "drop frames when cpu is too slow", "" },
    { "window_title", OPT_STRING | HAS_ARG, {(void*)&window_title}, "set window title", "window title" },
#if CONFIG_AVFILTER
    { "vf", OPT_STRING | HAS_ARG, {(void*)&vfilters}, "video filters", "filter list" },
#endif
    { "rdftspeed", OPT_INT | HAS_ARG| OPT_AUDIO | OPT_EXPERT, {(void*)&rdftspeed}, "rdft speed", "msecs" },
    { "showmode", HAS_ARG | OPT_FUNC2, {(void*)opt_show_mode}, "select show mode (0 = video, 1 = waves, 2 = RDFT)", "mode" },
    { "default", OPT_FUNC2 | HAS_ARG | OPT_AUDIO | OPT_VIDEO | OPT_EXPERT, {(void*)opt_default}, "generic catch all option", "" },
    { "i", OPT_DUMMY, {NULL}, "ffmpeg compatibility dummy option", ""},
    { NULL, },
};

static void show_usage(void)
{
    printf("Simple media player\n");
    printf("usage: ffplay [options] input_file\n");
    printf("\n");
}

static void show_help(void)
{
    av_log_set_callback(log_callback_help);
    show_usage();
    show_help_options(options, "Main options:\n",
                      OPT_EXPERT, 0);
    show_help_options(options, "\nAdvanced options:\n",
                      OPT_EXPERT, OPT_EXPERT);
    printf("\n");
    av_opt_show2(avcodec_opts[0], NULL,
                 AV_OPT_FLAG_DECODING_PARAM, 0);
    printf("\n");
    av_opt_show2(avformat_opts, NULL,
                 AV_OPT_FLAG_DECODING_PARAM, 0);
#if !CONFIG_AVFILTER
    printf("\n");
    av_opt_show2(sws_opts, NULL,
                 AV_OPT_FLAG_ENCODING_PARAM, 0);
#endif
    printf("\nWhile playing:\n"
           "q, ESC              quit\n"
           "f                   toggle full screen\n"
           "p, SPC              pause\n"
           "a                   cycle audio channel\n"
           "v                   cycle video channel\n"
           "t                   cycle subtitle channel\n"
           "w                   show audio waves\n"
           "s                   activate frame-step mode\n"
           "left/right          seek backward/forward 10 seconds\n"
           "down/up             seek backward/forward 1 minute\n"
           "mouse click         seek to percentage in file corresponding to fraction of width\n"
           );
}

static void opt_input_file(const char *filename)
{
    if (input_filename) {
        fprintf(stderr, "Argument '%s' provided as input filename, but '%s' was already specified.\n",
                filename, input_filename);
        exit(1);
    }
    if (!strcmp(filename, "-"))
        filename = "pipe:";
    input_filename = filename;
}

/* Called from the main */
int main(int argc, char **argv)
{
    int flags;

    av_log_set_flags(AV_LOG_SKIP_REPEATED);

    /* register all codecs, demux and protocols */
    avcodec_register_all();
#if CONFIG_AVDEVICE
    avdevice_register_all();
#endif
#if CONFIG_AVFILTER
    avfilter_register_all();
#endif
    av_register_all();

    init_opts();

    show_banner();

    parse_options(argc, argv, options, opt_input_file);

    if (!input_filename) {
        show_usage();
        fprintf(stderr, "An input file must be specified\n");
        fprintf(stderr, "Use -h to get full help or, even better, run 'man ffplay'\n");
        exit(1);
    }

    if (display_disable) {
        video_disable = 1;
    }
    flags = SDL_INIT_VIDEO | SDL_INIT_AUDIO | SDL_INIT_TIMER;
#if !defined(__MINGW32__) && !defined(__APPLE__)
    flags |= SDL_INIT_EVENTTHREAD; /* Not supported on Windows or Mac OS X */
#endif
    if (SDL_Init (flags)) {
        fprintf(stderr, "Could not initialize SDL - %s\n", SDL_GetError());
        exit(1);
    }

    if (!display_disable) {
#if HAVE_SDL_VIDEO_SIZE
        const SDL_VideoInfo *vi = SDL_GetVideoInfo();
        fs_screen_width = vi->current_w;
        fs_screen_height = vi->current_h;
#endif
    }

    SDL_EventState(SDL_ACTIVEEVENT, SDL_IGNORE);
    SDL_EventState(SDL_SYSWMEVENT, SDL_IGNORE);
    SDL_EventState(SDL_USEREVENT, SDL_IGNORE);

    av_init_packet(&flush_pkt);
    flush_pkt.data= "FLUSH";

    cur_stream = stream_open(input_filename, file_iformat);

    event_loop();

    /* never returns */

    return 0;
}<|MERGE_RESOLUTION|>--- conflicted
+++ resolved
@@ -1436,35 +1436,6 @@
     return 0;
 }
 
-<<<<<<< HEAD
-=======
-/**
- * compute the exact PTS for the picture if it is omitted in the stream
- * @param pts1 the dts of the pkt / pts of the frame
- */
-static int output_picture2(VideoState *is, AVFrame *src_frame, double pts1, int64_t pos)
-{
-    double frame_delay, pts;
-
-    pts = pts1;
-
-    if (pts != 0) {
-        /* update video clock with pts, if present */
-        is->video_clock = pts;
-    } else {
-        pts = is->video_clock;
-    }
-    /* update video clock for next frame */
-    frame_delay = av_q2d(is->video_st->codec->time_base);
-    /* for MPEG2, the frame can be repeated, so we update the
-       clock accordingly */
-    frame_delay += src_frame->repeat_pict * (frame_delay * 0.5);
-    is->video_clock += frame_delay;
-
-    return queue_picture(is, src_frame, pts, pos);
-}
-
->>>>>>> ca7d8256
 static int get_video_frame(VideoState *is, AVFrame *frame, int64_t *pts, AVPacket *pkt)
 {
     int len1, got_picture, i;
@@ -1902,12 +1873,6 @@
             SDL_UnlockMutex(is->subpq_mutex);
         }
         av_free_packet(pkt);
-<<<<<<< HEAD
-//        if (step)
-//            if (cur_stream)
-//                stream_toggle_pause(cur_stream);
-=======
->>>>>>> ca7d8256
     }
  the_end:
     return 0;
