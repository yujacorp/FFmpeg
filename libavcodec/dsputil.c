/*
 * DSP utils
 * Copyright (c) 2000, 2001 Fabrice Bellard
 * Copyright (c) 2002-2004 Michael Niedermayer <michaelni@gmx.at>
 *
 * gmc & q-pel & 32/64 bit based MC by Michael Niedermayer <michaelni@gmx.at>
 *
 * This file is part of FFmpeg.
 *
 * FFmpeg is free software; you can redistribute it and/or
 * modify it under the terms of the GNU Lesser General Public
 * License as published by the Free Software Foundation; either
 * version 2.1 of the License, or (at your option) any later version.
 *
 * FFmpeg is distributed in the hope that it will be useful,
 * but WITHOUT ANY WARRANTY; without even the implied warranty of
 * MERCHANTABILITY or FITNESS FOR A PARTICULAR PURPOSE.  See the GNU
 * Lesser General Public License for more details.
 *
 * You should have received a copy of the GNU Lesser General Public
 * License along with FFmpeg; if not, write to the Free Software
 * Foundation, Inc., 51 Franklin Street, Fifth Floor, Boston, MA 02110-1301 USA
 */

/**
 * @file
 * DSP utils
 */

#include "libavutil/attributes.h"
#include "libavutil/imgutils.h"
#include "libavutil/internal.h"
#include "avcodec.h"
#include "copy_block.h"
#include "dct.h"
#include "dsputil.h"
#include "simple_idct.h"
#include "faandct.h"
#include "faanidct.h"
#include "imgconvert.h"
#include "mathops.h"
#include "mpegvideo.h"
#include "config.h"
#include "diracdsp.h"

uint32_t ff_square_tab[512] = { 0, };

#define BIT_DEPTH 16
#include "dsputilenc_template.c"
#undef BIT_DEPTH

#define BIT_DEPTH 8
#include "dsputilenc_template.c"

/* Input permutation for the simple_idct_mmx */
static const uint8_t simple_mmx_permutation[64] = {
    0x00, 0x08, 0x04, 0x09, 0x01, 0x0C, 0x05, 0x0D,
    0x10, 0x18, 0x14, 0x19, 0x11, 0x1C, 0x15, 0x1D,
    0x20, 0x28, 0x24, 0x29, 0x21, 0x2C, 0x25, 0x2D,
    0x12, 0x1A, 0x16, 0x1B, 0x13, 0x1E, 0x17, 0x1F,
    0x02, 0x0A, 0x06, 0x0B, 0x03, 0x0E, 0x07, 0x0F,
    0x30, 0x38, 0x34, 0x39, 0x31, 0x3C, 0x35, 0x3D,
    0x22, 0x2A, 0x26, 0x2B, 0x23, 0x2E, 0x27, 0x2F,
    0x32, 0x3A, 0x36, 0x3B, 0x33, 0x3E, 0x37, 0x3F,
};

static const uint8_t idct_sse2_row_perm[8] = { 0, 4, 1, 5, 2, 6, 3, 7 };

av_cold void ff_init_scantable(uint8_t *permutation, ScanTable *st,
                               const uint8_t *src_scantable)
{
    int i, end;

    st->scantable = src_scantable;

    for (i = 0; i < 64; i++) {
        int j = src_scantable[i];
        st->permutated[i] = permutation[j];
    }

    end = -1;
    for (i = 0; i < 64; i++) {
        int j = st->permutated[i];
        if (j > end)
            end = j;
        st->raster_end[i] = end;
    }
}

av_cold void ff_init_scantable_permutation(uint8_t *idct_permutation,
                                           int idct_permutation_type)
{
    int i;

    switch (idct_permutation_type) {
    case FF_NO_IDCT_PERM:
        for (i = 0; i < 64; i++)
            idct_permutation[i] = i;
        break;
    case FF_LIBMPEG2_IDCT_PERM:
        for (i = 0; i < 64; i++)
            idct_permutation[i] = (i & 0x38) | ((i & 6) >> 1) | ((i & 1) << 2);
        break;
    case FF_SIMPLE_IDCT_PERM:
        for (i = 0; i < 64; i++)
            idct_permutation[i] = simple_mmx_permutation[i];
        break;
    case FF_TRANSPOSE_IDCT_PERM:
        for (i = 0; i < 64; i++)
            idct_permutation[i] = ((i & 7) << 3) | (i >> 3);
        break;
    case FF_PARTTRANS_IDCT_PERM:
        for (i = 0; i < 64; i++)
            idct_permutation[i] = (i & 0x24) | ((i & 3) << 3) | ((i >> 3) & 3);
        break;
    case FF_SSE2_IDCT_PERM:
        for (i = 0; i < 64; i++)
            idct_permutation[i] = (i & 0x38) | idct_sse2_row_perm[i & 7];
        break;
    default:
        av_log(NULL, AV_LOG_ERROR,
               "Internal error, IDCT permutation not set\n");
    }
}

static int pix_sum_c(uint8_t *pix, int line_size)
{
    int s = 0, i, j;

    for (i = 0; i < 16; i++) {
        for (j = 0; j < 16; j += 8) {
            s   += pix[0];
            s   += pix[1];
            s   += pix[2];
            s   += pix[3];
            s   += pix[4];
            s   += pix[5];
            s   += pix[6];
            s   += pix[7];
            pix += 8;
        }
        pix += line_size - 16;
    }
    return s;
}

static int pix_norm1_c(uint8_t *pix, int line_size)
{
    int s = 0, i, j;
    uint32_t *sq = ff_square_tab + 256;

    for (i = 0; i < 16; i++) {
        for (j = 0; j < 16; j += 8) {
#if 0
            s += sq[pix[0]];
            s += sq[pix[1]];
            s += sq[pix[2]];
            s += sq[pix[3]];
            s += sq[pix[4]];
            s += sq[pix[5]];
            s += sq[pix[6]];
            s += sq[pix[7]];
#else
#if HAVE_FAST_64BIT
            register uint64_t x = *(uint64_t *) pix;
            s += sq[x         & 0xff];
            s += sq[(x >>  8) & 0xff];
            s += sq[(x >> 16) & 0xff];
            s += sq[(x >> 24) & 0xff];
            s += sq[(x >> 32) & 0xff];
            s += sq[(x >> 40) & 0xff];
            s += sq[(x >> 48) & 0xff];
            s += sq[(x >> 56) & 0xff];
#else
            register uint32_t x = *(uint32_t *) pix;
            s += sq[x         & 0xff];
            s += sq[(x >>  8) & 0xff];
            s += sq[(x >> 16) & 0xff];
            s += sq[(x >> 24) & 0xff];
            x  = *(uint32_t *) (pix + 4);
            s += sq[x         & 0xff];
            s += sq[(x >>  8) & 0xff];
            s += sq[(x >> 16) & 0xff];
            s += sq[(x >> 24) & 0xff];
#endif
#endif
            pix += 8;
        }
        pix += line_size - 16;
    }
    return s;
}

static void bswap_buf(uint32_t *dst, const uint32_t *src, int w)
{
    int i;

    for (i = 0; i + 8 <= w; i += 8) {
        dst[i + 0] = av_bswap32(src[i + 0]);
        dst[i + 1] = av_bswap32(src[i + 1]);
        dst[i + 2] = av_bswap32(src[i + 2]);
        dst[i + 3] = av_bswap32(src[i + 3]);
        dst[i + 4] = av_bswap32(src[i + 4]);
        dst[i + 5] = av_bswap32(src[i + 5]);
        dst[i + 6] = av_bswap32(src[i + 6]);
        dst[i + 7] = av_bswap32(src[i + 7]);
    }
    for (; i < w; i++)
        dst[i + 0] = av_bswap32(src[i + 0]);
}

static void bswap16_buf(uint16_t *dst, const uint16_t *src, int len)
{
    while (len--)
        *dst++ = av_bswap16(*src++);
}

static int sse4_c(MpegEncContext *v, uint8_t *pix1, uint8_t *pix2,
                  int line_size, int h)
{
    int s = 0, i;
    uint32_t *sq = ff_square_tab + 256;

    for (i = 0; i < h; i++) {
        s    += sq[pix1[0] - pix2[0]];
        s    += sq[pix1[1] - pix2[1]];
        s    += sq[pix1[2] - pix2[2]];
        s    += sq[pix1[3] - pix2[3]];
        pix1 += line_size;
        pix2 += line_size;
    }
    return s;
}

static int sse8_c(MpegEncContext *v, uint8_t *pix1, uint8_t *pix2,
                  int line_size, int h)
{
    int s = 0, i;
    uint32_t *sq = ff_square_tab + 256;

    for (i = 0; i < h; i++) {
        s    += sq[pix1[0] - pix2[0]];
        s    += sq[pix1[1] - pix2[1]];
        s    += sq[pix1[2] - pix2[2]];
        s    += sq[pix1[3] - pix2[3]];
        s    += sq[pix1[4] - pix2[4]];
        s    += sq[pix1[5] - pix2[5]];
        s    += sq[pix1[6] - pix2[6]];
        s    += sq[pix1[7] - pix2[7]];
        pix1 += line_size;
        pix2 += line_size;
    }
    return s;
}

static int sse16_c(MpegEncContext *v, uint8_t *pix1, uint8_t *pix2,
                   int line_size, int h)
{
    int s = 0, i;
    uint32_t *sq = ff_square_tab + 256;

    for (i = 0; i < h; i++) {
        s += sq[pix1[0]  - pix2[0]];
        s += sq[pix1[1]  - pix2[1]];
        s += sq[pix1[2]  - pix2[2]];
        s += sq[pix1[3]  - pix2[3]];
        s += sq[pix1[4]  - pix2[4]];
        s += sq[pix1[5]  - pix2[5]];
        s += sq[pix1[6]  - pix2[6]];
        s += sq[pix1[7]  - pix2[7]];
        s += sq[pix1[8]  - pix2[8]];
        s += sq[pix1[9]  - pix2[9]];
        s += sq[pix1[10] - pix2[10]];
        s += sq[pix1[11] - pix2[11]];
        s += sq[pix1[12] - pix2[12]];
        s += sq[pix1[13] - pix2[13]];
        s += sq[pix1[14] - pix2[14]];
        s += sq[pix1[15] - pix2[15]];

        pix1 += line_size;
        pix2 += line_size;
    }
    return s;
}

static void diff_pixels_c(int16_t *av_restrict block, const uint8_t *s1,
                          const uint8_t *s2, int stride)
{
    int i;

    /* read the pixels */
    for (i = 0; i < 8; i++) {
        block[0] = s1[0] - s2[0];
        block[1] = s1[1] - s2[1];
        block[2] = s1[2] - s2[2];
        block[3] = s1[3] - s2[3];
        block[4] = s1[4] - s2[4];
        block[5] = s1[5] - s2[5];
        block[6] = s1[6] - s2[6];
        block[7] = s1[7] - s2[7];
        s1      += stride;
        s2      += stride;
        block   += 8;
    }
}

static void put_pixels_clamped_c(const int16_t *block, uint8_t *av_restrict pixels,
                                 int line_size)
{
    int i;

    /* read the pixels */
    for (i = 0; i < 8; i++) {
        pixels[0] = av_clip_uint8(block[0]);
        pixels[1] = av_clip_uint8(block[1]);
        pixels[2] = av_clip_uint8(block[2]);
        pixels[3] = av_clip_uint8(block[3]);
        pixels[4] = av_clip_uint8(block[4]);
        pixels[5] = av_clip_uint8(block[5]);
        pixels[6] = av_clip_uint8(block[6]);
        pixels[7] = av_clip_uint8(block[7]);

        pixels += line_size;
        block  += 8;
    }
}

static void put_pixels_clamped4_c(const int16_t *block, uint8_t *av_restrict pixels,
                                 int line_size)
{
    int i;

    /* read the pixels */
    for(i=0;i<4;i++) {
        pixels[0] = av_clip_uint8(block[0]);
        pixels[1] = av_clip_uint8(block[1]);
        pixels[2] = av_clip_uint8(block[2]);
        pixels[3] = av_clip_uint8(block[3]);

        pixels += line_size;
        block += 8;
    }
}

static void put_pixels_clamped2_c(const int16_t *block, uint8_t *av_restrict pixels,
                                 int line_size)
{
    int i;

    /* read the pixels */
    for(i=0;i<2;i++) {
        pixels[0] = av_clip_uint8(block[0]);
        pixels[1] = av_clip_uint8(block[1]);

        pixels += line_size;
        block += 8;
    }
}

static void put_signed_pixels_clamped_c(const int16_t *block,
                                        uint8_t *av_restrict pixels,
                                        int line_size)
{
    int i, j;

    for (i = 0; i < 8; i++) {
        for (j = 0; j < 8; j++) {
            if (*block < -128)
                *pixels = 0;
            else if (*block > 127)
                *pixels = 255;
            else
                *pixels = (uint8_t) (*block + 128);
            block++;
            pixels++;
        }
        pixels += (line_size - 8);
    }
}

static void add_pixels_clamped_c(const int16_t *block, uint8_t *av_restrict pixels,
                                 int line_size)
{
    int i;

    /* read the pixels */
    for (i = 0; i < 8; i++) {
        pixels[0] = av_clip_uint8(pixels[0] + block[0]);
        pixels[1] = av_clip_uint8(pixels[1] + block[1]);
        pixels[2] = av_clip_uint8(pixels[2] + block[2]);
        pixels[3] = av_clip_uint8(pixels[3] + block[3]);
        pixels[4] = av_clip_uint8(pixels[4] + block[4]);
        pixels[5] = av_clip_uint8(pixels[5] + block[5]);
        pixels[6] = av_clip_uint8(pixels[6] + block[6]);
        pixels[7] = av_clip_uint8(pixels[7] + block[7]);
        pixels   += line_size;
        block    += 8;
    }
}

static void add_pixels_clamped4_c(const int16_t *block, uint8_t *av_restrict pixels,
                          int line_size)
{
    int i;

    /* read the pixels */
    for(i=0;i<4;i++) {
        pixels[0] = av_clip_uint8(pixels[0] + block[0]);
        pixels[1] = av_clip_uint8(pixels[1] + block[1]);
        pixels[2] = av_clip_uint8(pixels[2] + block[2]);
        pixels[3] = av_clip_uint8(pixels[3] + block[3]);
        pixels += line_size;
        block += 8;
    }
}

static void add_pixels_clamped2_c(const int16_t *block, uint8_t *av_restrict pixels,
                          int line_size)
{
    int i;

    /* read the pixels */
    for(i=0;i<2;i++) {
        pixels[0] = av_clip_uint8(pixels[0] + block[0]);
        pixels[1] = av_clip_uint8(pixels[1] + block[1]);
        pixels += line_size;
        block += 8;
    }
}

static int sum_abs_dctelem_c(int16_t *block)
{
    int sum = 0, i;

    for (i = 0; i < 64; i++)
        sum += FFABS(block[i]);
    return sum;
}

static void fill_block16_c(uint8_t *block, uint8_t value, int line_size, int h)
{
    int i;

    for (i = 0; i < h; i++) {
        memset(block, value, 16);
        block += line_size;
    }
}

static void fill_block8_c(uint8_t *block, uint8_t value, int line_size, int h)
{
    int i;

    for (i = 0; i < h; i++) {
        memset(block, value, 8);
        block += line_size;
    }
}

#define avg2(a, b) ((a + b + 1) >> 1)
#define avg4(a, b, c, d) ((a + b + c + d + 2) >> 2)

static void gmc1_c(uint8_t *dst, uint8_t *src, int stride, int h,
                   int x16, int y16, int rounder)
{
    const int A = (16 - x16) * (16 - y16);
    const int B = (x16)      * (16 - y16);
    const int C = (16 - x16) * (y16);
    const int D = (x16)      * (y16);
    int i;

    for (i = 0; i < h; i++) {
        dst[0] = (A * src[0] + B * src[1] + C * src[stride + 0] + D * src[stride + 1] + rounder) >> 8;
        dst[1] = (A * src[1] + B * src[2] + C * src[stride + 1] + D * src[stride + 2] + rounder) >> 8;
        dst[2] = (A * src[2] + B * src[3] + C * src[stride + 2] + D * src[stride + 3] + rounder) >> 8;
        dst[3] = (A * src[3] + B * src[4] + C * src[stride + 3] + D * src[stride + 4] + rounder) >> 8;
        dst[4] = (A * src[4] + B * src[5] + C * src[stride + 4] + D * src[stride + 5] + rounder) >> 8;
        dst[5] = (A * src[5] + B * src[6] + C * src[stride + 5] + D * src[stride + 6] + rounder) >> 8;
        dst[6] = (A * src[6] + B * src[7] + C * src[stride + 6] + D * src[stride + 7] + rounder) >> 8;
        dst[7] = (A * src[7] + B * src[8] + C * src[stride + 7] + D * src[stride + 8] + rounder) >> 8;
        dst   += stride;
        src   += stride;
    }
}

void ff_gmc_c(uint8_t *dst, uint8_t *src, int stride, int h, int ox, int oy,
              int dxx, int dxy, int dyx, int dyy, int shift, int r,
              int width, int height)
{
    int y, vx, vy;
    const int s = 1 << shift;

    width--;
    height--;

    for (y = 0; y < h; y++) {
        int x;

        vx = ox;
        vy = oy;
        for (x = 0; x < 8; x++) { // FIXME: optimize
            int index;
            int src_x  = vx >> 16;
            int src_y  = vy >> 16;
            int frac_x = src_x & (s - 1);
            int frac_y = src_y & (s - 1);

            src_x >>= shift;
            src_y >>= shift;

            if ((unsigned) src_x < width) {
                if ((unsigned) src_y < height) {
                    index = src_x + src_y * stride;
                    dst[y * stride + x] =
                        ((src[index]                        * (s - frac_x) +
                          src[index + 1]          * frac_x) * (s - frac_y) +
                         (src[index + stride]               * (s - frac_x) +
                          src[index + stride + 1] * frac_x) *      frac_y  +
                         r) >> (shift * 2);
                } else {
                    index = src_x + av_clip(src_y, 0, height) * stride;
                    dst[y * stride + x] =
                        ((src[index]               * (s - frac_x) +
                          src[index + 1] * frac_x) *  s           +
                         r) >> (shift * 2);
                }
            } else {
                if ((unsigned) src_y < height) {
                    index = av_clip(src_x, 0, width) + src_y * stride;
                    dst[y * stride + x] =
                        ((src[index]                    * (s - frac_y) +
                          src[index + stride] * frac_y) *  s           +
                         r) >> (shift * 2);
                } else {
                    index = av_clip(src_x, 0, width) +
                            av_clip(src_y, 0, height) * stride;
                    dst[y * stride + x] = src[index];
                }
            }

            vx += dxx;
            vy += dyx;
        }
        ox += dxy;
        oy += dyy;
    }
}

<<<<<<< HEAD
#define QPEL_MC(r, OPNAME, RND, OP)                                           \
static void OPNAME ## mpeg4_qpel8_h_lowpass(uint8_t *dst, uint8_t *src,       \
                                            int dstStride, int srcStride,     \
                                            int h)                            \
{                                                                             \
    const uint8_t *cm = ff_crop_tab + MAX_NEG_CROP;                           \
    int i;                                                                    \
                                                                              \
    for (i = 0; i < h; i++) {                                                 \
        OP(dst[0], (src[0] + src[1]) * 20 - (src[0] + src[2]) * 6 + (src[1] + src[3]) * 3 - (src[2] + src[4])); \
        OP(dst[1], (src[1] + src[2]) * 20 - (src[0] + src[3]) * 6 + (src[0] + src[4]) * 3 - (src[1] + src[5])); \
        OP(dst[2], (src[2] + src[3]) * 20 - (src[1] + src[4]) * 6 + (src[0] + src[5]) * 3 - (src[0] + src[6])); \
        OP(dst[3], (src[3] + src[4]) * 20 - (src[2] + src[5]) * 6 + (src[1] + src[6]) * 3 - (src[0] + src[7])); \
        OP(dst[4], (src[4] + src[5]) * 20 - (src[3] + src[6]) * 6 + (src[2] + src[7]) * 3 - (src[1] + src[8])); \
        OP(dst[5], (src[5] + src[6]) * 20 - (src[4] + src[7]) * 6 + (src[3] + src[8]) * 3 - (src[2] + src[8])); \
        OP(dst[6], (src[6] + src[7]) * 20 - (src[5] + src[8]) * 6 + (src[4] + src[8]) * 3 - (src[3] + src[7])); \
        OP(dst[7], (src[7] + src[8]) * 20 - (src[6] + src[8]) * 6 + (src[5] + src[7]) * 3 - (src[4] + src[6])); \
        dst += dstStride;                                                     \
        src += srcStride;                                                     \
    }                                                                         \
}                                                                             \
                                                                              \
static void OPNAME ## mpeg4_qpel8_v_lowpass(uint8_t *dst, uint8_t *src,       \
                                            int dstStride, int srcStride)     \
{                                                                             \
    const uint8_t *cm = ff_crop_tab + MAX_NEG_CROP;                           \
    const int w = 8;                                                          \
    int i;                                                                    \
                                                                              \
    for (i = 0; i < w; i++) {                                                 \
        const int src0 = src[0 * srcStride];                                  \
        const int src1 = src[1 * srcStride];                                  \
        const int src2 = src[2 * srcStride];                                  \
        const int src3 = src[3 * srcStride];                                  \
        const int src4 = src[4 * srcStride];                                  \
        const int src5 = src[5 * srcStride];                                  \
        const int src6 = src[6 * srcStride];                                  \
        const int src7 = src[7 * srcStride];                                  \
        const int src8 = src[8 * srcStride];                                  \
        OP(dst[0 * dstStride], (src0 + src1) * 20 - (src0 + src2) * 6 + (src1 + src3) * 3 - (src2 + src4)); \
        OP(dst[1 * dstStride], (src1 + src2) * 20 - (src0 + src3) * 6 + (src0 + src4) * 3 - (src1 + src5)); \
        OP(dst[2 * dstStride], (src2 + src3) * 20 - (src1 + src4) * 6 + (src0 + src5) * 3 - (src0 + src6)); \
        OP(dst[3 * dstStride], (src3 + src4) * 20 - (src2 + src5) * 6 + (src1 + src6) * 3 - (src0 + src7)); \
        OP(dst[4 * dstStride], (src4 + src5) * 20 - (src3 + src6) * 6 + (src2 + src7) * 3 - (src1 + src8)); \
        OP(dst[5 * dstStride], (src5 + src6) * 20 - (src4 + src7) * 6 + (src3 + src8) * 3 - (src2 + src8)); \
        OP(dst[6 * dstStride], (src6 + src7) * 20 - (src5 + src8) * 6 + (src4 + src8) * 3 - (src3 + src7)); \
        OP(dst[7 * dstStride], (src7 + src8) * 20 - (src6 + src8) * 6 + (src5 + src7) * 3 - (src4 + src6)); \
        dst++;                                                                \
        src++;                                                                \
    }                                                                         \
}                                                                             \
                                                                              \
static void OPNAME ## mpeg4_qpel16_h_lowpass(uint8_t *dst, uint8_t *src,      \
                                             int dstStride, int srcStride,    \
                                             int h)                           \
{                                                                             \
    const uint8_t *cm = ff_crop_tab + MAX_NEG_CROP;                           \
    int i;                                                                    \
                                                                              \
    for (i = 0; i < h; i++) {                                                 \
        OP(dst[0],  (src[0]  + src[1])  * 20 - (src[0]  + src[2])  * 6 + (src[1]  + src[3])  * 3 - (src[2]  + src[4]));  \
        OP(dst[1],  (src[1]  + src[2])  * 20 - (src[0]  + src[3])  * 6 + (src[0]  + src[4])  * 3 - (src[1]  + src[5]));  \
        OP(dst[2],  (src[2]  + src[3])  * 20 - (src[1]  + src[4])  * 6 + (src[0]  + src[5])  * 3 - (src[0]  + src[6]));  \
        OP(dst[3],  (src[3]  + src[4])  * 20 - (src[2]  + src[5])  * 6 + (src[1]  + src[6])  * 3 - (src[0]  + src[7]));  \
        OP(dst[4],  (src[4]  + src[5])  * 20 - (src[3]  + src[6])  * 6 + (src[2]  + src[7])  * 3 - (src[1]  + src[8]));  \
        OP(dst[5],  (src[5]  + src[6])  * 20 - (src[4]  + src[7])  * 6 + (src[3]  + src[8])  * 3 - (src[2]  + src[9]));  \
        OP(dst[6],  (src[6]  + src[7])  * 20 - (src[5]  + src[8])  * 6 + (src[4]  + src[9])  * 3 - (src[3]  + src[10])); \
        OP(dst[7],  (src[7]  + src[8])  * 20 - (src[6]  + src[9])  * 6 + (src[5]  + src[10]) * 3 - (src[4]  + src[11])); \
        OP(dst[8],  (src[8]  + src[9])  * 20 - (src[7]  + src[10]) * 6 + (src[6]  + src[11]) * 3 - (src[5]  + src[12])); \
        OP(dst[9],  (src[9]  + src[10]) * 20 - (src[8]  + src[11]) * 6 + (src[7]  + src[12]) * 3 - (src[6]  + src[13])); \
        OP(dst[10], (src[10] + src[11]) * 20 - (src[9]  + src[12]) * 6 + (src[8]  + src[13]) * 3 - (src[7]  + src[14])); \
        OP(dst[11], (src[11] + src[12]) * 20 - (src[10] + src[13]) * 6 + (src[9]  + src[14]) * 3 - (src[8]  + src[15])); \
        OP(dst[12], (src[12] + src[13]) * 20 - (src[11] + src[14]) * 6 + (src[10] + src[15]) * 3 - (src[9]  + src[16])); \
        OP(dst[13], (src[13] + src[14]) * 20 - (src[12] + src[15]) * 6 + (src[11] + src[16]) * 3 - (src[10] + src[16])); \
        OP(dst[14], (src[14] + src[15]) * 20 - (src[13] + src[16]) * 6 + (src[12] + src[16]) * 3 - (src[11] + src[15])); \
        OP(dst[15], (src[15] + src[16]) * 20 - (src[14] + src[16]) * 6 + (src[13] + src[15]) * 3 - (src[12] + src[14])); \
        dst += dstStride;                                                     \
        src += srcStride;                                                     \
    }                                                                         \
}                                                                             \
                                                                              \
static void OPNAME ## mpeg4_qpel16_v_lowpass(uint8_t *dst, uint8_t *src,      \
                                             int dstStride, int srcStride)    \
{                                                                             \
    const uint8_t *cm = ff_crop_tab + MAX_NEG_CROP;                           \
    const int w = 16;                                                         \
    int i;                                                                    \
                                                                              \
    for (i = 0; i < w; i++) {                                                 \
        const int src0  = src[0  * srcStride];                                \
        const int src1  = src[1  * srcStride];                                \
        const int src2  = src[2  * srcStride];                                \
        const int src3  = src[3  * srcStride];                                \
        const int src4  = src[4  * srcStride];                                \
        const int src5  = src[5  * srcStride];                                \
        const int src6  = src[6  * srcStride];                                \
        const int src7  = src[7  * srcStride];                                \
        const int src8  = src[8  * srcStride];                                \
        const int src9  = src[9  * srcStride];                                \
        const int src10 = src[10 * srcStride];                                \
        const int src11 = src[11 * srcStride];                                \
        const int src12 = src[12 * srcStride];                                \
        const int src13 = src[13 * srcStride];                                \
        const int src14 = src[14 * srcStride];                                \
        const int src15 = src[15 * srcStride];                                \
        const int src16 = src[16 * srcStride];                                \
        OP(dst[0  * dstStride], (src0  + src1)  * 20 - (src0  + src2)  * 6 + (src1  + src3)  * 3 - (src2  + src4));  \
        OP(dst[1  * dstStride], (src1  + src2)  * 20 - (src0  + src3)  * 6 + (src0  + src4)  * 3 - (src1  + src5));  \
        OP(dst[2  * dstStride], (src2  + src3)  * 20 - (src1  + src4)  * 6 + (src0  + src5)  * 3 - (src0  + src6));  \
        OP(dst[3  * dstStride], (src3  + src4)  * 20 - (src2  + src5)  * 6 + (src1  + src6)  * 3 - (src0  + src7));  \
        OP(dst[4  * dstStride], (src4  + src5)  * 20 - (src3  + src6)  * 6 + (src2  + src7)  * 3 - (src1  + src8));  \
        OP(dst[5  * dstStride], (src5  + src6)  * 20 - (src4  + src7)  * 6 + (src3  + src8)  * 3 - (src2  + src9));  \
        OP(dst[6  * dstStride], (src6  + src7)  * 20 - (src5  + src8)  * 6 + (src4  + src9)  * 3 - (src3  + src10)); \
        OP(dst[7  * dstStride], (src7  + src8)  * 20 - (src6  + src9)  * 6 + (src5  + src10) * 3 - (src4  + src11)); \
        OP(dst[8  * dstStride], (src8  + src9)  * 20 - (src7  + src10) * 6 + (src6  + src11) * 3 - (src5  + src12)); \
        OP(dst[9  * dstStride], (src9  + src10) * 20 - (src8  + src11) * 6 + (src7  + src12) * 3 - (src6  + src13)); \
        OP(dst[10 * dstStride], (src10 + src11) * 20 - (src9  + src12) * 6 + (src8  + src13) * 3 - (src7  + src14)); \
        OP(dst[11 * dstStride], (src11 + src12) * 20 - (src10 + src13) * 6 + (src9  + src14) * 3 - (src8  + src15)); \
        OP(dst[12 * dstStride], (src12 + src13) * 20 - (src11 + src14) * 6 + (src10 + src15) * 3 - (src9  + src16)); \
        OP(dst[13 * dstStride], (src13 + src14) * 20 - (src12 + src15) * 6 + (src11 + src16) * 3 - (src10 + src16)); \
        OP(dst[14 * dstStride], (src14 + src15) * 20 - (src13 + src16) * 6 + (src12 + src16) * 3 - (src11 + src15)); \
        OP(dst[15 * dstStride], (src15 + src16) * 20 - (src14 + src16) * 6 + (src13 + src15) * 3 - (src12 + src14)); \
        dst++;                                                                \
        src++;                                                                \
    }                                                                         \
}                                                                             \
                                                                              \
static void OPNAME ## qpel8_mc10_c(uint8_t *dst, uint8_t *src,                \
                                   ptrdiff_t stride)                          \
{                                                                             \
    uint8_t half[64];                                                         \
                                                                              \
    put ## RND ## mpeg4_qpel8_h_lowpass(half, src, 8, stride, 8);             \
    OPNAME ## pixels8_l2_8(dst, src, half, stride, stride, 8, 8);             \
}                                                                             \
                                                                              \
static void OPNAME ## qpel8_mc20_c(uint8_t *dst, uint8_t *src,                \
                                   ptrdiff_t stride)                          \
{                                                                             \
    OPNAME ## mpeg4_qpel8_h_lowpass(dst, src, stride, stride, 8);             \
}                                                                             \
                                                                              \
static void OPNAME ## qpel8_mc30_c(uint8_t *dst, uint8_t *src,                \
                                   ptrdiff_t stride)                          \
{                                                                             \
    uint8_t half[64];                                                         \
                                                                              \
    put ## RND ## mpeg4_qpel8_h_lowpass(half, src, 8, stride, 8);             \
    OPNAME ## pixels8_l2_8(dst, src + 1, half, stride, stride, 8, 8);         \
}                                                                             \
                                                                              \
static void OPNAME ## qpel8_mc01_c(uint8_t *dst, uint8_t *src,                \
                                   ptrdiff_t stride)                          \
{                                                                             \
    uint8_t full[16 * 9];                                                     \
    uint8_t half[64];                                                         \
                                                                              \
    copy_block9(full, src, 16, stride, 9);                                    \
    put ## RND ## mpeg4_qpel8_v_lowpass(half, full, 8, 16);                   \
    OPNAME ## pixels8_l2_8(dst, full, half, stride, 16, 8, 8);                \
}                                                                             \
                                                                              \
static void OPNAME ## qpel8_mc02_c(uint8_t *dst, uint8_t *src,                \
                                   ptrdiff_t stride)                          \
{                                                                             \
    uint8_t full[16 * 9];                                                     \
                                                                              \
    copy_block9(full, src, 16, stride, 9);                                    \
    OPNAME ## mpeg4_qpel8_v_lowpass(dst, full, stride, 16);                   \
}                                                                             \
                                                                              \
static void OPNAME ## qpel8_mc03_c(uint8_t *dst, uint8_t *src,                \
                                   ptrdiff_t stride)                          \
{                                                                             \
    uint8_t full[16 * 9];                                                     \
    uint8_t half[64];                                                         \
                                                                              \
    copy_block9(full, src, 16, stride, 9);                                    \
    put ## RND ## mpeg4_qpel8_v_lowpass(half, full, 8, 16);                   \
    OPNAME ## pixels8_l2_8(dst, full + 16, half, stride, 16, 8, 8);           \
}                                                                             \
                                                                              \
void ff_ ## OPNAME ## qpel8_mc11_old_c(uint8_t *dst, uint8_t *src,            \
                                       ptrdiff_t stride)                      \
{                                                                             \
    uint8_t full[16 * 9];                                                     \
    uint8_t halfH[72];                                                        \
    uint8_t halfV[64];                                                        \
    uint8_t halfHV[64];                                                       \
                                                                              \
    copy_block9(full, src, 16, stride, 9);                                    \
    put ## RND ## mpeg4_qpel8_h_lowpass(halfH, full, 8, 16, 9);               \
    put ## RND ## mpeg4_qpel8_v_lowpass(halfV, full, 8, 16);                  \
    put ## RND ## mpeg4_qpel8_v_lowpass(halfHV, halfH, 8, 8);                 \
    OPNAME ## pixels8_l4_8(dst, full, halfH, halfV, halfHV,                   \
                           stride, 16, 8, 8, 8, 8);                           \
}                                                                             \
                                                                              \
static void OPNAME ## qpel8_mc11_c(uint8_t *dst, uint8_t *src,                \
                                   ptrdiff_t stride)                          \
{                                                                             \
    uint8_t full[16 * 9];                                                     \
    uint8_t halfH[72];                                                        \
    uint8_t halfHV[64];                                                       \
                                                                              \
    copy_block9(full, src, 16, stride, 9);                                    \
    put ## RND ## mpeg4_qpel8_h_lowpass(halfH, full, 8, 16, 9);               \
    put ## RND ## pixels8_l2_8(halfH, halfH, full, 8, 8, 16, 9);              \
    put ## RND ## mpeg4_qpel8_v_lowpass(halfHV, halfH, 8, 8);                 \
    OPNAME ## pixels8_l2_8(dst, halfH, halfHV, stride, 8, 8, 8);              \
}                                                                             \
                                                                              \
void ff_ ## OPNAME ## qpel8_mc31_old_c(uint8_t *dst, uint8_t *src,            \
                                       ptrdiff_t stride)                      \
{                                                                             \
    uint8_t full[16 * 9];                                                     \
    uint8_t halfH[72];                                                        \
    uint8_t halfV[64];                                                        \
    uint8_t halfHV[64];                                                       \
                                                                              \
    copy_block9(full, src, 16, stride, 9);                                    \
    put ## RND ## mpeg4_qpel8_h_lowpass(halfH, full, 8, 16, 9);               \
    put ## RND ## mpeg4_qpel8_v_lowpass(halfV, full + 1, 8, 16);              \
    put ## RND ## mpeg4_qpel8_v_lowpass(halfHV, halfH, 8, 8);                 \
    OPNAME ## pixels8_l4_8(dst, full + 1, halfH, halfV, halfHV,               \
                           stride, 16, 8, 8, 8, 8);                           \
}                                                                             \
                                                                              \
static void OPNAME ## qpel8_mc31_c(uint8_t *dst, uint8_t *src,                \
                                   ptrdiff_t stride)                          \
{                                                                             \
    uint8_t full[16 * 9];                                                     \
    uint8_t halfH[72];                                                        \
    uint8_t halfHV[64];                                                       \
                                                                              \
    copy_block9(full, src, 16, stride, 9);                                    \
    put ## RND ## mpeg4_qpel8_h_lowpass(halfH, full, 8, 16, 9);               \
    put ## RND ## pixels8_l2_8(halfH, halfH, full + 1, 8, 8, 16, 9);          \
    put ## RND ## mpeg4_qpel8_v_lowpass(halfHV, halfH, 8, 8);                 \
    OPNAME ## pixels8_l2_8(dst, halfH, halfHV, stride, 8, 8, 8);              \
}                                                                             \
                                                                              \
void ff_ ## OPNAME ## qpel8_mc13_old_c(uint8_t *dst, uint8_t *src,            \
                                       ptrdiff_t stride)                      \
{                                                                             \
    uint8_t full[16 * 9];                                                     \
    uint8_t halfH[72];                                                        \
    uint8_t halfV[64];                                                        \
    uint8_t halfHV[64];                                                       \
                                                                              \
    copy_block9(full, src, 16, stride, 9);                                    \
    put ## RND ## mpeg4_qpel8_h_lowpass(halfH, full, 8, 16, 9);               \
    put ## RND ## mpeg4_qpel8_v_lowpass(halfV, full, 8, 16);                  \
    put ## RND ## mpeg4_qpel8_v_lowpass(halfHV, halfH, 8, 8);                 \
    OPNAME ## pixels8_l4_8(dst, full + 16, halfH + 8, halfV, halfHV,          \
                           stride, 16, 8, 8, 8, 8);                           \
}                                                                             \
                                                                              \
static void OPNAME ## qpel8_mc13_c(uint8_t *dst, uint8_t *src,                \
                                   ptrdiff_t stride)                          \
{                                                                             \
    uint8_t full[16 * 9];                                                     \
    uint8_t halfH[72];                                                        \
    uint8_t halfHV[64];                                                       \
                                                                              \
    copy_block9(full, src, 16, stride, 9);                                    \
    put ## RND ## mpeg4_qpel8_h_lowpass(halfH, full, 8, 16, 9);               \
    put ## RND ## pixels8_l2_8(halfH, halfH, full, 8, 8, 16, 9);              \
    put ## RND ## mpeg4_qpel8_v_lowpass(halfHV, halfH, 8, 8);                 \
    OPNAME ## pixels8_l2_8(dst, halfH + 8, halfHV, stride, 8, 8, 8);          \
}                                                                             \
                                                                              \
void ff_ ## OPNAME ## qpel8_mc33_old_c(uint8_t *dst, uint8_t *src,            \
                                       ptrdiff_t stride)                      \
{                                                                             \
    uint8_t full[16 * 9];                                                     \
    uint8_t halfH[72];                                                        \
    uint8_t halfV[64];                                                        \
    uint8_t halfHV[64];                                                       \
                                                                              \
    copy_block9(full, src, 16, stride, 9);                                    \
    put ## RND ## mpeg4_qpel8_h_lowpass(halfH, full, 8, 16, 9);               \
    put ## RND ## mpeg4_qpel8_v_lowpass(halfV, full + 1, 8, 16);              \
    put ## RND ## mpeg4_qpel8_v_lowpass(halfHV, halfH, 8, 8);                 \
    OPNAME ## pixels8_l4_8(dst, full + 17, halfH + 8, halfV, halfHV,          \
                           stride, 16, 8, 8, 8, 8);                           \
}                                                                             \
                                                                              \
static void OPNAME ## qpel8_mc33_c(uint8_t *dst, uint8_t *src,                \
                                   ptrdiff_t stride)                          \
{                                                                             \
    uint8_t full[16 * 9];                                                     \
    uint8_t halfH[72];                                                        \
    uint8_t halfHV[64];                                                       \
                                                                              \
    copy_block9(full, src, 16, stride, 9);                                    \
    put ## RND ## mpeg4_qpel8_h_lowpass(halfH, full, 8, 16, 9);               \
    put ## RND ## pixels8_l2_8(halfH, halfH, full + 1, 8, 8, 16, 9);          \
    put ## RND ## mpeg4_qpel8_v_lowpass(halfHV, halfH, 8, 8);                 \
    OPNAME ## pixels8_l2_8(dst, halfH + 8, halfHV, stride, 8, 8, 8);          \
}                                                                             \
                                                                              \
static void OPNAME ## qpel8_mc21_c(uint8_t *dst, uint8_t *src,                \
                                   ptrdiff_t stride)                          \
{                                                                             \
    uint8_t halfH[72];                                                        \
    uint8_t halfHV[64];                                                       \
                                                                              \
    put ## RND ## mpeg4_qpel8_h_lowpass(halfH, src, 8, stride, 9);            \
    put ## RND ## mpeg4_qpel8_v_lowpass(halfHV, halfH, 8, 8);                 \
    OPNAME ## pixels8_l2_8(dst, halfH, halfHV, stride, 8, 8, 8);              \
}                                                                             \
                                                                              \
static void OPNAME ## qpel8_mc23_c(uint8_t *dst, uint8_t *src,                \
                                   ptrdiff_t stride)                          \
{                                                                             \
    uint8_t halfH[72];                                                        \
    uint8_t halfHV[64];                                                       \
                                                                              \
    put ## RND ## mpeg4_qpel8_h_lowpass(halfH, src, 8, stride, 9);            \
    put ## RND ## mpeg4_qpel8_v_lowpass(halfHV, halfH, 8, 8);                 \
    OPNAME ## pixels8_l2_8(dst, halfH + 8, halfHV, stride, 8, 8, 8);          \
}                                                                             \
                                                                              \
void ff_ ## OPNAME ## qpel8_mc12_old_c(uint8_t *dst, uint8_t *src,            \
                                       ptrdiff_t stride)                      \
{                                                                             \
    uint8_t full[16 * 9];                                                     \
    uint8_t halfH[72];                                                        \
    uint8_t halfV[64];                                                        \
    uint8_t halfHV[64];                                                       \
                                                                              \
    copy_block9(full, src, 16, stride, 9);                                    \
    put ## RND ## mpeg4_qpel8_h_lowpass(halfH, full, 8, 16, 9);               \
    put ## RND ## mpeg4_qpel8_v_lowpass(halfV, full, 8, 16);                  \
    put ## RND ## mpeg4_qpel8_v_lowpass(halfHV, halfH, 8, 8);                 \
    OPNAME ## pixels8_l2_8(dst, halfV, halfHV, stride, 8, 8, 8);              \
}                                                                             \
                                                                              \
static void OPNAME ## qpel8_mc12_c(uint8_t *dst, uint8_t *src,                \
                                   ptrdiff_t stride)                          \
{                                                                             \
    uint8_t full[16 * 9];                                                     \
    uint8_t halfH[72];                                                        \
                                                                              \
    copy_block9(full, src, 16, stride, 9);                                    \
    put ## RND ## mpeg4_qpel8_h_lowpass(halfH, full, 8, 16, 9);               \
    put ## RND ## pixels8_l2_8(halfH, halfH, full, 8, 8, 16, 9);              \
    OPNAME ## mpeg4_qpel8_v_lowpass(dst, halfH, stride, 8);                   \
}                                                                             \
                                                                              \
void ff_ ## OPNAME ## qpel8_mc32_old_c(uint8_t *dst, uint8_t *src,            \
                                       ptrdiff_t stride)                      \
{                                                                             \
    uint8_t full[16 * 9];                                                     \
    uint8_t halfH[72];                                                        \
    uint8_t halfV[64];                                                        \
    uint8_t halfHV[64];                                                       \
                                                                              \
    copy_block9(full, src, 16, stride, 9);                                    \
    put ## RND ## mpeg4_qpel8_h_lowpass(halfH, full, 8, 16, 9);               \
    put ## RND ## mpeg4_qpel8_v_lowpass(halfV, full + 1, 8, 16);              \
    put ## RND ## mpeg4_qpel8_v_lowpass(halfHV, halfH, 8, 8);                 \
    OPNAME ## pixels8_l2_8(dst, halfV, halfHV, stride, 8, 8, 8);              \
}                                                                             \
                                                                              \
static void OPNAME ## qpel8_mc32_c(uint8_t *dst, uint8_t *src,                \
                                   ptrdiff_t stride)                          \
{                                                                             \
    uint8_t full[16 * 9];                                                     \
    uint8_t halfH[72];                                                        \
                                                                              \
    copy_block9(full, src, 16, stride, 9);                                    \
    put ## RND ## mpeg4_qpel8_h_lowpass(halfH, full, 8, 16, 9);               \
    put ## RND ## pixels8_l2_8(halfH, halfH, full + 1, 8, 8, 16, 9);          \
    OPNAME ## mpeg4_qpel8_v_lowpass(dst, halfH, stride, 8);                   \
}                                                                             \
                                                                              \
static void OPNAME ## qpel8_mc22_c(uint8_t *dst, uint8_t *src,                \
                                   ptrdiff_t stride)                          \
{                                                                             \
    uint8_t halfH[72];                                                        \
                                                                              \
    put ## RND ## mpeg4_qpel8_h_lowpass(halfH, src, 8, stride, 9);            \
    OPNAME ## mpeg4_qpel8_v_lowpass(dst, halfH, stride, 8);                   \
}                                                                             \
                                                                              \
static void OPNAME ## qpel16_mc10_c(uint8_t *dst, uint8_t *src,               \
                                    ptrdiff_t stride)                         \
{                                                                             \
    uint8_t half[256];                                                        \
                                                                              \
    put ## RND ## mpeg4_qpel16_h_lowpass(half, src, 16, stride, 16);          \
    OPNAME ## pixels16_l2_8(dst, src, half, stride, stride, 16, 16);          \
}                                                                             \
                                                                              \
static void OPNAME ## qpel16_mc20_c(uint8_t *dst, uint8_t *src,               \
                                    ptrdiff_t stride)                         \
{                                                                             \
    OPNAME ## mpeg4_qpel16_h_lowpass(dst, src, stride, stride, 16);           \
}                                                                             \
                                                                              \
static void OPNAME ## qpel16_mc30_c(uint8_t *dst, uint8_t *src,               \
                                    ptrdiff_t stride)                         \
{                                                                             \
    uint8_t half[256];                                                        \
                                                                              \
    put ## RND ## mpeg4_qpel16_h_lowpass(half, src, 16, stride, 16);          \
    OPNAME ## pixels16_l2_8(dst, src + 1, half, stride, stride, 16, 16);      \
}                                                                             \
                                                                              \
static void OPNAME ## qpel16_mc01_c(uint8_t *dst, uint8_t *src,               \
                                    ptrdiff_t stride)                         \
{                                                                             \
    uint8_t full[24 * 17];                                                    \
    uint8_t half[256];                                                        \
                                                                              \
    copy_block17(full, src, 24, stride, 17);                                  \
    put ## RND ## mpeg4_qpel16_v_lowpass(half, full, 16, 24);                 \
    OPNAME ## pixels16_l2_8(dst, full, half, stride, 24, 16, 16);             \
}                                                                             \
                                                                              \
static void OPNAME ## qpel16_mc02_c(uint8_t *dst, uint8_t *src,               \
                                    ptrdiff_t stride)                         \
{                                                                             \
    uint8_t full[24 * 17];                                                    \
                                                                              \
    copy_block17(full, src, 24, stride, 17);                                  \
    OPNAME ## mpeg4_qpel16_v_lowpass(dst, full, stride, 24);                  \
}                                                                             \
                                                                              \
static void OPNAME ## qpel16_mc03_c(uint8_t *dst, uint8_t *src,               \
                                    ptrdiff_t stride)                         \
{                                                                             \
    uint8_t full[24 * 17];                                                    \
    uint8_t half[256];                                                        \
                                                                              \
    copy_block17(full, src, 24, stride, 17);                                  \
    put ## RND ## mpeg4_qpel16_v_lowpass(half, full, 16, 24);                 \
    OPNAME ## pixels16_l2_8(dst, full + 24, half, stride, 24, 16, 16);        \
}                                                                             \
                                                                              \
void ff_ ## OPNAME ## qpel16_mc11_old_c(uint8_t *dst, uint8_t *src,           \
                                        ptrdiff_t stride)                     \
{                                                                             \
    uint8_t full[24 * 17];                                                    \
    uint8_t halfH[272];                                                       \
    uint8_t halfV[256];                                                       \
    uint8_t halfHV[256];                                                      \
                                                                              \
    copy_block17(full, src, 24, stride, 17);                                  \
    put ## RND ## mpeg4_qpel16_h_lowpass(halfH, full, 16, 24, 17);            \
    put ## RND ## mpeg4_qpel16_v_lowpass(halfV, full, 16, 24);                \
    put ## RND ## mpeg4_qpel16_v_lowpass(halfHV, halfH, 16, 16);              \
    OPNAME ## pixels16_l4_8(dst, full, halfH, halfV, halfHV,                  \
                            stride, 24, 16, 16, 16, 16);                      \
}                                                                             \
                                                                              \
static void OPNAME ## qpel16_mc11_c(uint8_t *dst, uint8_t *src,               \
                                    ptrdiff_t stride)                         \
{                                                                             \
    uint8_t full[24 * 17];                                                    \
    uint8_t halfH[272];                                                       \
    uint8_t halfHV[256];                                                      \
                                                                              \
    copy_block17(full, src, 24, stride, 17);                                  \
    put ## RND ## mpeg4_qpel16_h_lowpass(halfH, full, 16, 24, 17);            \
    put ## RND ## pixels16_l2_8(halfH, halfH, full, 16, 16, 24, 17);          \
    put ## RND ## mpeg4_qpel16_v_lowpass(halfHV, halfH, 16, 16);              \
    OPNAME ## pixels16_l2_8(dst, halfH, halfHV, stride, 16, 16, 16);          \
}                                                                             \
                                                                              \
void ff_ ## OPNAME ## qpel16_mc31_old_c(uint8_t *dst, uint8_t *src,           \
                                        ptrdiff_t stride)                     \
{                                                                             \
    uint8_t full[24 * 17];                                                    \
    uint8_t halfH[272];                                                       \
    uint8_t halfV[256];                                                       \
    uint8_t halfHV[256];                                                      \
                                                                              \
    copy_block17(full, src, 24, stride, 17);                                  \
    put ## RND ## mpeg4_qpel16_h_lowpass(halfH, full, 16, 24, 17);            \
    put ## RND ## mpeg4_qpel16_v_lowpass(halfV, full + 1, 16, 24);            \
    put ## RND ## mpeg4_qpel16_v_lowpass(halfHV, halfH, 16, 16);              \
    OPNAME ## pixels16_l4_8(dst, full + 1, halfH, halfV, halfHV,              \
                            stride, 24, 16, 16, 16, 16);                      \
}                                                                             \
                                                                              \
static void OPNAME ## qpel16_mc31_c(uint8_t *dst, uint8_t *src,               \
                                    ptrdiff_t stride)                         \
{                                                                             \
    uint8_t full[24 * 17];                                                    \
    uint8_t halfH[272];                                                       \
    uint8_t halfHV[256];                                                      \
                                                                              \
    copy_block17(full, src, 24, stride, 17);                                  \
    put ## RND ## mpeg4_qpel16_h_lowpass(halfH, full, 16, 24, 17);            \
    put ## RND ## pixels16_l2_8(halfH, halfH, full + 1, 16, 16, 24, 17);      \
    put ## RND ## mpeg4_qpel16_v_lowpass(halfHV, halfH, 16, 16);              \
    OPNAME ## pixels16_l2_8(dst, halfH, halfHV, stride, 16, 16, 16);          \
}                                                                             \
                                                                              \
void ff_ ## OPNAME ## qpel16_mc13_old_c(uint8_t *dst, uint8_t *src,           \
                                        ptrdiff_t stride)                     \
{                                                                             \
    uint8_t full[24 * 17];                                                    \
    uint8_t halfH[272];                                                       \
    uint8_t halfV[256];                                                       \
    uint8_t halfHV[256];                                                      \
                                                                              \
    copy_block17(full, src, 24, stride, 17);                                  \
    put ## RND ## mpeg4_qpel16_h_lowpass(halfH, full, 16, 24, 17);            \
    put ## RND ## mpeg4_qpel16_v_lowpass(halfV, full, 16, 24);                \
    put ## RND ## mpeg4_qpel16_v_lowpass(halfHV, halfH, 16, 16);              \
    OPNAME ## pixels16_l4_8(dst, full + 24, halfH + 16, halfV, halfHV,        \
                            stride, 24, 16, 16, 16, 16);                      \
}                                                                             \
                                                                              \
static void OPNAME ## qpel16_mc13_c(uint8_t *dst, uint8_t *src,               \
                                    ptrdiff_t stride)                         \
{                                                                             \
    uint8_t full[24 * 17];                                                    \
    uint8_t halfH[272];                                                       \
    uint8_t halfHV[256];                                                      \
                                                                              \
    copy_block17(full, src, 24, stride, 17);                                  \
    put ## RND ## mpeg4_qpel16_h_lowpass(halfH, full, 16, 24, 17);            \
    put ## RND ## pixels16_l2_8(halfH, halfH, full, 16, 16, 24, 17);          \
    put ## RND ## mpeg4_qpel16_v_lowpass(halfHV, halfH, 16, 16);              \
    OPNAME ## pixels16_l2_8(dst, halfH + 16, halfHV, stride, 16, 16, 16);     \
}                                                                             \
                                                                              \
void ff_ ## OPNAME ## qpel16_mc33_old_c(uint8_t *dst, uint8_t *src,           \
                                        ptrdiff_t stride)                     \
{                                                                             \
    uint8_t full[24 * 17];                                                    \
    uint8_t halfH[272];                                                       \
    uint8_t halfV[256];                                                       \
    uint8_t halfHV[256];                                                      \
                                                                              \
    copy_block17(full, src, 24, stride, 17);                                  \
    put ## RND ## mpeg4_qpel16_h_lowpass(halfH, full, 16, 24, 17);            \
    put ## RND ## mpeg4_qpel16_v_lowpass(halfV, full + 1, 16, 24);            \
    put ## RND ## mpeg4_qpel16_v_lowpass(halfHV, halfH, 16, 16);              \
    OPNAME ## pixels16_l4_8(dst, full + 25, halfH + 16, halfV, halfHV,        \
                            stride, 24, 16, 16, 16, 16);                      \
}                                                                             \
                                                                              \
static void OPNAME ## qpel16_mc33_c(uint8_t *dst, uint8_t *src,               \
                                    ptrdiff_t stride)                         \
{                                                                             \
    uint8_t full[24 * 17];                                                    \
    uint8_t halfH[272];                                                       \
    uint8_t halfHV[256];                                                      \
                                                                              \
    copy_block17(full, src, 24, stride, 17);                                  \
    put ## RND ## mpeg4_qpel16_h_lowpass(halfH, full, 16, 24, 17);            \
    put ## RND ## pixels16_l2_8(halfH, halfH, full + 1, 16, 16, 24, 17);      \
    put ## RND ## mpeg4_qpel16_v_lowpass(halfHV, halfH, 16, 16);              \
    OPNAME ## pixels16_l2_8(dst, halfH + 16, halfHV, stride, 16, 16, 16);     \
}                                                                             \
                                                                              \
static void OPNAME ## qpel16_mc21_c(uint8_t *dst, uint8_t *src,               \
                                    ptrdiff_t stride)                         \
{                                                                             \
    uint8_t halfH[272];                                                       \
    uint8_t halfHV[256];                                                      \
                                                                              \
    put ## RND ## mpeg4_qpel16_h_lowpass(halfH, src, 16, stride, 17);         \
    put ## RND ## mpeg4_qpel16_v_lowpass(halfHV, halfH, 16, 16);              \
    OPNAME ## pixels16_l2_8(dst, halfH, halfHV, stride, 16, 16, 16);          \
}                                                                             \
                                                                              \
static void OPNAME ## qpel16_mc23_c(uint8_t *dst, uint8_t *src,               \
                                    ptrdiff_t stride)                         \
{                                                                             \
    uint8_t halfH[272];                                                       \
    uint8_t halfHV[256];                                                      \
                                                                              \
    put ## RND ## mpeg4_qpel16_h_lowpass(halfH, src, 16, stride, 17);         \
    put ## RND ## mpeg4_qpel16_v_lowpass(halfHV, halfH, 16, 16);              \
    OPNAME ## pixels16_l2_8(dst, halfH + 16, halfHV, stride, 16, 16, 16);     \
}                                                                             \
                                                                              \
void ff_ ## OPNAME ## qpel16_mc12_old_c(uint8_t *dst, uint8_t *src,           \
                                        ptrdiff_t stride)                     \
{                                                                             \
    uint8_t full[24 * 17];                                                    \
    uint8_t halfH[272];                                                       \
    uint8_t halfV[256];                                                       \
    uint8_t halfHV[256];                                                      \
                                                                              \
    copy_block17(full, src, 24, stride, 17);                                  \
    put ## RND ## mpeg4_qpel16_h_lowpass(halfH, full, 16, 24, 17);            \
    put ## RND ## mpeg4_qpel16_v_lowpass(halfV, full, 16, 24);                \
    put ## RND ## mpeg4_qpel16_v_lowpass(halfHV, halfH, 16, 16);              \
    OPNAME ## pixels16_l2_8(dst, halfV, halfHV, stride, 16, 16, 16);          \
}                                                                             \
                                                                              \
static void OPNAME ## qpel16_mc12_c(uint8_t *dst, uint8_t *src,               \
                                    ptrdiff_t stride)                         \
{                                                                             \
    uint8_t full[24 * 17];                                                    \
    uint8_t halfH[272];                                                       \
                                                                              \
    copy_block17(full, src, 24, stride, 17);                                  \
    put ## RND ## mpeg4_qpel16_h_lowpass(halfH, full, 16, 24, 17);            \
    put ## RND ## pixels16_l2_8(halfH, halfH, full, 16, 16, 24, 17);          \
    OPNAME ## mpeg4_qpel16_v_lowpass(dst, halfH, stride, 16);                 \
}                                                                             \
                                                                              \
void ff_ ## OPNAME ## qpel16_mc32_old_c(uint8_t *dst, uint8_t *src,           \
                                        ptrdiff_t stride)                     \
{                                                                             \
    uint8_t full[24 * 17];                                                    \
    uint8_t halfH[272];                                                       \
    uint8_t halfV[256];                                                       \
    uint8_t halfHV[256];                                                      \
                                                                              \
    copy_block17(full, src, 24, stride, 17);                                  \
    put ## RND ## mpeg4_qpel16_h_lowpass(halfH, full, 16, 24, 17);            \
    put ## RND ## mpeg4_qpel16_v_lowpass(halfV, full + 1, 16, 24);            \
    put ## RND ## mpeg4_qpel16_v_lowpass(halfHV, halfH, 16, 16);              \
    OPNAME ## pixels16_l2_8(dst, halfV, halfHV, stride, 16, 16, 16);          \
}                                                                             \
                                                                              \
static void OPNAME ## qpel16_mc32_c(uint8_t *dst, uint8_t *src,               \
                                    ptrdiff_t stride)                         \
{                                                                             \
    uint8_t full[24 * 17];                                                    \
    uint8_t halfH[272];                                                       \
                                                                              \
    copy_block17(full, src, 24, stride, 17);                                  \
    put ## RND ## mpeg4_qpel16_h_lowpass(halfH, full, 16, 24, 17);            \
    put ## RND ## pixels16_l2_8(halfH, halfH, full + 1, 16, 16, 24, 17);      \
    OPNAME ## mpeg4_qpel16_v_lowpass(dst, halfH, stride, 16);                 \
}                                                                             \
                                                                              \
static void OPNAME ## qpel16_mc22_c(uint8_t *dst, uint8_t *src,               \
                                    ptrdiff_t stride)                         \
{                                                                             \
    uint8_t halfH[272];                                                       \
                                                                              \
    put ## RND ## mpeg4_qpel16_h_lowpass(halfH, src, 16, stride, 17);         \
    OPNAME ## mpeg4_qpel16_v_lowpass(dst, halfH, stride, 16);                 \
}

#define op_avg(a, b)        a = (((a) + cm[((b) + 16) >> 5] + 1) >> 1)
#define op_avg_no_rnd(a, b) a = (((a) + cm[((b) + 15) >> 5])     >> 1)
#define op_put(a, b)        a = cm[((b) + 16) >> 5]
#define op_put_no_rnd(a, b) a = cm[((b) + 15) >> 5]

QPEL_MC(0, put_, _, op_put)
QPEL_MC(1, put_no_rnd_, _no_rnd_, op_put_no_rnd)
QPEL_MC(0, avg_, _, op_avg)

#undef op_avg
#undef op_put
#undef op_put_no_rnd

void ff_put_pixels8x8_c(uint8_t *dst, uint8_t *src, ptrdiff_t stride)
{
    put_pixels8_8_c(dst, src, stride, 8);
}

void ff_avg_pixels8x8_c(uint8_t *dst, uint8_t *src, ptrdiff_t stride)
{
    avg_pixels8_8_c(dst, src, stride, 8);
}

void ff_put_pixels16x16_c(uint8_t *dst, uint8_t *src, ptrdiff_t stride)
{
    put_pixels16_8_c(dst, src, stride, 16);
}

void ff_avg_pixels16x16_c(uint8_t *dst, uint8_t *src, ptrdiff_t stride)
{
    avg_pixels16_8_c(dst, src, stride, 16);
}

#define put_qpel8_mc00_c         ff_put_pixels8x8_c
#define avg_qpel8_mc00_c         ff_avg_pixels8x8_c
#define put_qpel16_mc00_c        ff_put_pixels16x16_c
#define avg_qpel16_mc00_c        ff_avg_pixels16x16_c
#define put_no_rnd_qpel8_mc00_c  ff_put_pixels8x8_c
#define put_no_rnd_qpel16_mc00_c ff_put_pixels16x16_c

void ff_put_pixels8_l2_8(uint8_t *dst, const uint8_t *src1, const uint8_t *src2,
                         int dst_stride, int src_stride1, int src_stride2,
                         int h)
{
    put_pixels8_l2_8(dst, src1, src2, dst_stride, src_stride1, src_stride2, h);

}

#if CONFIG_DIRAC_DECODER
#define DIRAC_MC(OPNAME)\
void ff_ ## OPNAME ## _dirac_pixels8_c(uint8_t *dst, const uint8_t *src[5], int stride, int h)\
{\
     OPNAME ## _pixels8_8_c(dst, src[0], stride, h);\
}\
void ff_ ## OPNAME ## _dirac_pixels16_c(uint8_t *dst, const uint8_t *src[5], int stride, int h)\
{\
    OPNAME ## _pixels16_8_c(dst, src[0], stride, h);\
}\
void ff_ ## OPNAME ## _dirac_pixels32_c(uint8_t *dst, const uint8_t *src[5], int stride, int h)\
{\
    OPNAME ## _pixels16_8_c(dst   , src[0]   , stride, h);\
    OPNAME ## _pixels16_8_c(dst+16, src[0]+16, stride, h);\
}\
void ff_ ## OPNAME ## _dirac_pixels8_l2_c(uint8_t *dst, const uint8_t *src[5], int stride, int h)\
{\
    OPNAME ## _pixels8_l2_8(dst, src[0], src[1], stride, stride, stride, h);\
}\
void ff_ ## OPNAME ## _dirac_pixels16_l2_c(uint8_t *dst, const uint8_t *src[5], int stride, int h)\
{\
    OPNAME ## _pixels16_l2_8(dst, src[0], src[1], stride, stride, stride, h);\
}\
void ff_ ## OPNAME ## _dirac_pixels32_l2_c(uint8_t *dst, const uint8_t *src[5], int stride, int h)\
{\
    OPNAME ## _pixels16_l2_8(dst   , src[0]   , src[1]   , stride, stride, stride, h);\
    OPNAME ## _pixels16_l2_8(dst+16, src[0]+16, src[1]+16, stride, stride, stride, h);\
}\
void ff_ ## OPNAME ## _dirac_pixels8_l4_c(uint8_t *dst, const uint8_t *src[5], int stride, int h)\
{\
    OPNAME ## _pixels8_l4_8(dst, src[0], src[1], src[2], src[3], stride, stride, stride, stride, stride, h);\
}\
void ff_ ## OPNAME ## _dirac_pixels16_l4_c(uint8_t *dst, const uint8_t *src[5], int stride, int h)\
{\
    OPNAME ## _pixels16_l4_8(dst, src[0], src[1], src[2], src[3], stride, stride, stride, stride, stride, h);\
}\
void ff_ ## OPNAME ## _dirac_pixels32_l4_c(uint8_t *dst, const uint8_t *src[5], int stride, int h)\
{\
    OPNAME ## _pixels16_l4_8(dst   , src[0]   , src[1]   , src[2]   , src[3]   , stride, stride, stride, stride, stride, h);\
    OPNAME ## _pixels16_l4_8(dst+16, src[0]+16, src[1]+16, src[2]+16, src[3]+16, stride, stride, stride, stride, stride, h);\
}
DIRAC_MC(put)
DIRAC_MC(avg)
#endif

=======
>>>>>>> 368f5035
static inline int pix_abs16_c(MpegEncContext *v, uint8_t *pix1, uint8_t *pix2,
                              int line_size, int h)
{
    int s = 0, i;

    for (i = 0; i < h; i++) {
        s    += abs(pix1[0]  - pix2[0]);
        s    += abs(pix1[1]  - pix2[1]);
        s    += abs(pix1[2]  - pix2[2]);
        s    += abs(pix1[3]  - pix2[3]);
        s    += abs(pix1[4]  - pix2[4]);
        s    += abs(pix1[5]  - pix2[5]);
        s    += abs(pix1[6]  - pix2[6]);
        s    += abs(pix1[7]  - pix2[7]);
        s    += abs(pix1[8]  - pix2[8]);
        s    += abs(pix1[9]  - pix2[9]);
        s    += abs(pix1[10] - pix2[10]);
        s    += abs(pix1[11] - pix2[11]);
        s    += abs(pix1[12] - pix2[12]);
        s    += abs(pix1[13] - pix2[13]);
        s    += abs(pix1[14] - pix2[14]);
        s    += abs(pix1[15] - pix2[15]);
        pix1 += line_size;
        pix2 += line_size;
    }
    return s;
}

static int pix_abs16_x2_c(MpegEncContext *v, uint8_t *pix1, uint8_t *pix2,
                          int line_size, int h)
{
    int s = 0, i;

    for (i = 0; i < h; i++) {
        s    += abs(pix1[0]  - avg2(pix2[0],  pix2[1]));
        s    += abs(pix1[1]  - avg2(pix2[1],  pix2[2]));
        s    += abs(pix1[2]  - avg2(pix2[2],  pix2[3]));
        s    += abs(pix1[3]  - avg2(pix2[3],  pix2[4]));
        s    += abs(pix1[4]  - avg2(pix2[4],  pix2[5]));
        s    += abs(pix1[5]  - avg2(pix2[5],  pix2[6]));
        s    += abs(pix1[6]  - avg2(pix2[6],  pix2[7]));
        s    += abs(pix1[7]  - avg2(pix2[7],  pix2[8]));
        s    += abs(pix1[8]  - avg2(pix2[8],  pix2[9]));
        s    += abs(pix1[9]  - avg2(pix2[9],  pix2[10]));
        s    += abs(pix1[10] - avg2(pix2[10], pix2[11]));
        s    += abs(pix1[11] - avg2(pix2[11], pix2[12]));
        s    += abs(pix1[12] - avg2(pix2[12], pix2[13]));
        s    += abs(pix1[13] - avg2(pix2[13], pix2[14]));
        s    += abs(pix1[14] - avg2(pix2[14], pix2[15]));
        s    += abs(pix1[15] - avg2(pix2[15], pix2[16]));
        pix1 += line_size;
        pix2 += line_size;
    }
    return s;
}

static int pix_abs16_y2_c(MpegEncContext *v, uint8_t *pix1, uint8_t *pix2,
                          int line_size, int h)
{
    int s = 0, i;
    uint8_t *pix3 = pix2 + line_size;

    for (i = 0; i < h; i++) {
        s    += abs(pix1[0]  - avg2(pix2[0],  pix3[0]));
        s    += abs(pix1[1]  - avg2(pix2[1],  pix3[1]));
        s    += abs(pix1[2]  - avg2(pix2[2],  pix3[2]));
        s    += abs(pix1[3]  - avg2(pix2[3],  pix3[3]));
        s    += abs(pix1[4]  - avg2(pix2[4],  pix3[4]));
        s    += abs(pix1[5]  - avg2(pix2[5],  pix3[5]));
        s    += abs(pix1[6]  - avg2(pix2[6],  pix3[6]));
        s    += abs(pix1[7]  - avg2(pix2[7],  pix3[7]));
        s    += abs(pix1[8]  - avg2(pix2[8],  pix3[8]));
        s    += abs(pix1[9]  - avg2(pix2[9],  pix3[9]));
        s    += abs(pix1[10] - avg2(pix2[10], pix3[10]));
        s    += abs(pix1[11] - avg2(pix2[11], pix3[11]));
        s    += abs(pix1[12] - avg2(pix2[12], pix3[12]));
        s    += abs(pix1[13] - avg2(pix2[13], pix3[13]));
        s    += abs(pix1[14] - avg2(pix2[14], pix3[14]));
        s    += abs(pix1[15] - avg2(pix2[15], pix3[15]));
        pix1 += line_size;
        pix2 += line_size;
        pix3 += line_size;
    }
    return s;
}

static int pix_abs16_xy2_c(MpegEncContext *v, uint8_t *pix1, uint8_t *pix2,
                           int line_size, int h)
{
    int s = 0, i;
    uint8_t *pix3 = pix2 + line_size;

    for (i = 0; i < h; i++) {
        s    += abs(pix1[0]  - avg4(pix2[0],  pix2[1],  pix3[0],  pix3[1]));
        s    += abs(pix1[1]  - avg4(pix2[1],  pix2[2],  pix3[1],  pix3[2]));
        s    += abs(pix1[2]  - avg4(pix2[2],  pix2[3],  pix3[2],  pix3[3]));
        s    += abs(pix1[3]  - avg4(pix2[3],  pix2[4],  pix3[3],  pix3[4]));
        s    += abs(pix1[4]  - avg4(pix2[4],  pix2[5],  pix3[4],  pix3[5]));
        s    += abs(pix1[5]  - avg4(pix2[5],  pix2[6],  pix3[5],  pix3[6]));
        s    += abs(pix1[6]  - avg4(pix2[6],  pix2[7],  pix3[6],  pix3[7]));
        s    += abs(pix1[7]  - avg4(pix2[7],  pix2[8],  pix3[7],  pix3[8]));
        s    += abs(pix1[8]  - avg4(pix2[8],  pix2[9],  pix3[8],  pix3[9]));
        s    += abs(pix1[9]  - avg4(pix2[9],  pix2[10], pix3[9],  pix3[10]));
        s    += abs(pix1[10] - avg4(pix2[10], pix2[11], pix3[10], pix3[11]));
        s    += abs(pix1[11] - avg4(pix2[11], pix2[12], pix3[11], pix3[12]));
        s    += abs(pix1[12] - avg4(pix2[12], pix2[13], pix3[12], pix3[13]));
        s    += abs(pix1[13] - avg4(pix2[13], pix2[14], pix3[13], pix3[14]));
        s    += abs(pix1[14] - avg4(pix2[14], pix2[15], pix3[14], pix3[15]));
        s    += abs(pix1[15] - avg4(pix2[15], pix2[16], pix3[15], pix3[16]));
        pix1 += line_size;
        pix2 += line_size;
        pix3 += line_size;
    }
    return s;
}

static inline int pix_abs8_c(MpegEncContext *v, uint8_t *pix1, uint8_t *pix2,
                             int line_size, int h)
{
    int s = 0, i;

    for (i = 0; i < h; i++) {
        s    += abs(pix1[0] - pix2[0]);
        s    += abs(pix1[1] - pix2[1]);
        s    += abs(pix1[2] - pix2[2]);
        s    += abs(pix1[3] - pix2[3]);
        s    += abs(pix1[4] - pix2[4]);
        s    += abs(pix1[5] - pix2[5]);
        s    += abs(pix1[6] - pix2[6]);
        s    += abs(pix1[7] - pix2[7]);
        pix1 += line_size;
        pix2 += line_size;
    }
    return s;
}

static int pix_abs8_x2_c(MpegEncContext *v, uint8_t *pix1, uint8_t *pix2,
                         int line_size, int h)
{
    int s = 0, i;

    for (i = 0; i < h; i++) {
        s    += abs(pix1[0] - avg2(pix2[0], pix2[1]));
        s    += abs(pix1[1] - avg2(pix2[1], pix2[2]));
        s    += abs(pix1[2] - avg2(pix2[2], pix2[3]));
        s    += abs(pix1[3] - avg2(pix2[3], pix2[4]));
        s    += abs(pix1[4] - avg2(pix2[4], pix2[5]));
        s    += abs(pix1[5] - avg2(pix2[5], pix2[6]));
        s    += abs(pix1[6] - avg2(pix2[6], pix2[7]));
        s    += abs(pix1[7] - avg2(pix2[7], pix2[8]));
        pix1 += line_size;
        pix2 += line_size;
    }
    return s;
}

static int pix_abs8_y2_c(MpegEncContext *v, uint8_t *pix1, uint8_t *pix2,
                         int line_size, int h)
{
    int s = 0, i;
    uint8_t *pix3 = pix2 + line_size;

    for (i = 0; i < h; i++) {
        s    += abs(pix1[0] - avg2(pix2[0], pix3[0]));
        s    += abs(pix1[1] - avg2(pix2[1], pix3[1]));
        s    += abs(pix1[2] - avg2(pix2[2], pix3[2]));
        s    += abs(pix1[3] - avg2(pix2[3], pix3[3]));
        s    += abs(pix1[4] - avg2(pix2[4], pix3[4]));
        s    += abs(pix1[5] - avg2(pix2[5], pix3[5]));
        s    += abs(pix1[6] - avg2(pix2[6], pix3[6]));
        s    += abs(pix1[7] - avg2(pix2[7], pix3[7]));
        pix1 += line_size;
        pix2 += line_size;
        pix3 += line_size;
    }
    return s;
}

static int pix_abs8_xy2_c(MpegEncContext *v, uint8_t *pix1, uint8_t *pix2,
                          int line_size, int h)
{
    int s = 0, i;
    uint8_t *pix3 = pix2 + line_size;

    for (i = 0; i < h; i++) {
        s    += abs(pix1[0] - avg4(pix2[0], pix2[1], pix3[0], pix3[1]));
        s    += abs(pix1[1] - avg4(pix2[1], pix2[2], pix3[1], pix3[2]));
        s    += abs(pix1[2] - avg4(pix2[2], pix2[3], pix3[2], pix3[3]));
        s    += abs(pix1[3] - avg4(pix2[3], pix2[4], pix3[3], pix3[4]));
        s    += abs(pix1[4] - avg4(pix2[4], pix2[5], pix3[4], pix3[5]));
        s    += abs(pix1[5] - avg4(pix2[5], pix2[6], pix3[5], pix3[6]));
        s    += abs(pix1[6] - avg4(pix2[6], pix2[7], pix3[6], pix3[7]));
        s    += abs(pix1[7] - avg4(pix2[7], pix2[8], pix3[7], pix3[8]));
        pix1 += line_size;
        pix2 += line_size;
        pix3 += line_size;
    }
    return s;
}

static int nsse16_c(MpegEncContext *c, uint8_t *s1, uint8_t *s2, int stride, int h)
{
    int score1 = 0, score2 = 0, x, y;

    for (y = 0; y < h; y++) {
        for (x = 0; x < 16; x++)
            score1 += (s1[x] - s2[x]) * (s1[x] - s2[x]);
        if (y + 1 < h) {
            for (x = 0; x < 15; x++)
                score2 += FFABS(s1[x]     - s1[x + stride] -
                                s1[x + 1] + s1[x + stride + 1]) -
                          FFABS(s2[x]     - s2[x + stride] -
                                s2[x + 1] + s2[x + stride + 1]);
        }
        s1 += stride;
        s2 += stride;
    }

    if (c)
        return score1 + FFABS(score2) * c->avctx->nsse_weight;
    else
        return score1 + FFABS(score2) * 8;
}

static int nsse8_c(MpegEncContext *c, uint8_t *s1, uint8_t *s2, int stride, int h)
{
    int score1 = 0, score2 = 0, x, y;

    for (y = 0; y < h; y++) {
        for (x = 0; x < 8; x++)
            score1 += (s1[x] - s2[x]) * (s1[x] - s2[x]);
        if (y + 1 < h) {
            for (x = 0; x < 7; x++)
                score2 += FFABS(s1[x]     - s1[x + stride] -
                                s1[x + 1] + s1[x + stride + 1]) -
                          FFABS(s2[x]     - s2[x + stride] -
                                s2[x + 1] + s2[x + stride + 1]);
        }
        s1 += stride;
        s2 += stride;
    }

    if (c)
        return score1 + FFABS(score2) * c->avctx->nsse_weight;
    else
        return score1 + FFABS(score2) * 8;
}

static int try_8x8basis_c(int16_t rem[64], int16_t weight[64],
                          int16_t basis[64], int scale)
{
    int i;
    unsigned int sum = 0;

    for (i = 0; i < 8 * 8; i++) {
        int b = rem[i] + ((basis[i] * scale +
                           (1 << (BASIS_SHIFT - RECON_SHIFT - 1))) >>
                          (BASIS_SHIFT - RECON_SHIFT));
        int w = weight[i];
        b >>= RECON_SHIFT;
        av_assert2(-512 < b && b < 512);

        sum += (w * b) * (w * b) >> 4;
    }
    return sum >> 2;
}

static void add_8x8basis_c(int16_t rem[64], int16_t basis[64], int scale)
{
    int i;

    for (i = 0; i < 8 * 8; i++)
        rem[i] += (basis[i] * scale +
                   (1 << (BASIS_SHIFT - RECON_SHIFT - 1))) >>
                  (BASIS_SHIFT - RECON_SHIFT);
}

static int zero_cmp(MpegEncContext *s, uint8_t *a, uint8_t *b,
                    int stride, int h)
{
    return 0;
}

void ff_set_cmp(DSPContext *c, me_cmp_func *cmp, int type)
{
    int i;

    memset(cmp, 0, sizeof(void *) * 6);

    for (i = 0; i < 6; i++) {
        switch (type & 0xFF) {
        case FF_CMP_SAD:
            cmp[i] = c->sad[i];
            break;
        case FF_CMP_SATD:
            cmp[i] = c->hadamard8_diff[i];
            break;
        case FF_CMP_SSE:
            cmp[i] = c->sse[i];
            break;
        case FF_CMP_DCT:
            cmp[i] = c->dct_sad[i];
            break;
        case FF_CMP_DCT264:
            cmp[i] = c->dct264_sad[i];
            break;
        case FF_CMP_DCTMAX:
            cmp[i] = c->dct_max[i];
            break;
        case FF_CMP_PSNR:
            cmp[i] = c->quant_psnr[i];
            break;
        case FF_CMP_BIT:
            cmp[i] = c->bit[i];
            break;
        case FF_CMP_RD:
            cmp[i] = c->rd[i];
            break;
        case FF_CMP_VSAD:
            cmp[i] = c->vsad[i];
            break;
        case FF_CMP_VSSE:
            cmp[i] = c->vsse[i];
            break;
        case FF_CMP_ZERO:
            cmp[i] = zero_cmp;
            break;
        case FF_CMP_NSSE:
            cmp[i] = c->nsse[i];
            break;
#if CONFIG_DWT
        case FF_CMP_W53:
            cmp[i]= c->w53[i];
            break;
        case FF_CMP_W97:
            cmp[i]= c->w97[i];
            break;
#endif
        default:
            av_log(NULL, AV_LOG_ERROR,
                   "internal error in cmp function selection\n");
        }
    }
}

#define BUTTERFLY2(o1, o2, i1, i2)              \
    o1 = (i1) + (i2);                           \
    o2 = (i1) - (i2);

#define BUTTERFLY1(x, y)                        \
    {                                           \
        int a, b;                               \
        a = x;                                  \
        b = y;                                  \
        x = a + b;                              \
        y = a - b;                              \
    }

#define BUTTERFLYA(x, y) (FFABS((x) + (y)) + FFABS((x) - (y)))

static int hadamard8_diff8x8_c(MpegEncContext *s, uint8_t *dst,
                               uint8_t *src, int stride, int h)
{
    int i, temp[64], sum = 0;

    av_assert2(h == 8);

    for (i = 0; i < 8; i++) {
        // FIXME: try pointer walks
        BUTTERFLY2(temp[8 * i + 0], temp[8 * i + 1],
                   src[stride * i + 0] - dst[stride * i + 0],
                   src[stride * i + 1] - dst[stride * i + 1]);
        BUTTERFLY2(temp[8 * i + 2], temp[8 * i + 3],
                   src[stride * i + 2] - dst[stride * i + 2],
                   src[stride * i + 3] - dst[stride * i + 3]);
        BUTTERFLY2(temp[8 * i + 4], temp[8 * i + 5],
                   src[stride * i + 4] - dst[stride * i + 4],
                   src[stride * i + 5] - dst[stride * i + 5]);
        BUTTERFLY2(temp[8 * i + 6], temp[8 * i + 7],
                   src[stride * i + 6] - dst[stride * i + 6],
                   src[stride * i + 7] - dst[stride * i + 7]);

        BUTTERFLY1(temp[8 * i + 0], temp[8 * i + 2]);
        BUTTERFLY1(temp[8 * i + 1], temp[8 * i + 3]);
        BUTTERFLY1(temp[8 * i + 4], temp[8 * i + 6]);
        BUTTERFLY1(temp[8 * i + 5], temp[8 * i + 7]);

        BUTTERFLY1(temp[8 * i + 0], temp[8 * i + 4]);
        BUTTERFLY1(temp[8 * i + 1], temp[8 * i + 5]);
        BUTTERFLY1(temp[8 * i + 2], temp[8 * i + 6]);
        BUTTERFLY1(temp[8 * i + 3], temp[8 * i + 7]);
    }

    for (i = 0; i < 8; i++) {
        BUTTERFLY1(temp[8 * 0 + i], temp[8 * 1 + i]);
        BUTTERFLY1(temp[8 * 2 + i], temp[8 * 3 + i]);
        BUTTERFLY1(temp[8 * 4 + i], temp[8 * 5 + i]);
        BUTTERFLY1(temp[8 * 6 + i], temp[8 * 7 + i]);

        BUTTERFLY1(temp[8 * 0 + i], temp[8 * 2 + i]);
        BUTTERFLY1(temp[8 * 1 + i], temp[8 * 3 + i]);
        BUTTERFLY1(temp[8 * 4 + i], temp[8 * 6 + i]);
        BUTTERFLY1(temp[8 * 5 + i], temp[8 * 7 + i]);

        sum += BUTTERFLYA(temp[8 * 0 + i], temp[8 * 4 + i]) +
               BUTTERFLYA(temp[8 * 1 + i], temp[8 * 5 + i]) +
               BUTTERFLYA(temp[8 * 2 + i], temp[8 * 6 + i]) +
               BUTTERFLYA(temp[8 * 3 + i], temp[8 * 7 + i]);
    }
    return sum;
}

static int hadamard8_intra8x8_c(MpegEncContext *s, uint8_t *src,
                                uint8_t *dummy, int stride, int h)
{
    int i, temp[64], sum = 0;

    av_assert2(h == 8);

    for (i = 0; i < 8; i++) {
        // FIXME: try pointer walks
        BUTTERFLY2(temp[8 * i + 0], temp[8 * i + 1],
                   src[stride * i + 0], src[stride * i + 1]);
        BUTTERFLY2(temp[8 * i + 2], temp[8 * i + 3],
                   src[stride * i + 2], src[stride * i + 3]);
        BUTTERFLY2(temp[8 * i + 4], temp[8 * i + 5],
                   src[stride * i + 4], src[stride * i + 5]);
        BUTTERFLY2(temp[8 * i + 6], temp[8 * i + 7],
                   src[stride * i + 6], src[stride * i + 7]);

        BUTTERFLY1(temp[8 * i + 0], temp[8 * i + 2]);
        BUTTERFLY1(temp[8 * i + 1], temp[8 * i + 3]);
        BUTTERFLY1(temp[8 * i + 4], temp[8 * i + 6]);
        BUTTERFLY1(temp[8 * i + 5], temp[8 * i + 7]);

        BUTTERFLY1(temp[8 * i + 0], temp[8 * i + 4]);
        BUTTERFLY1(temp[8 * i + 1], temp[8 * i + 5]);
        BUTTERFLY1(temp[8 * i + 2], temp[8 * i + 6]);
        BUTTERFLY1(temp[8 * i + 3], temp[8 * i + 7]);
    }

    for (i = 0; i < 8; i++) {
        BUTTERFLY1(temp[8 * 0 + i], temp[8 * 1 + i]);
        BUTTERFLY1(temp[8 * 2 + i], temp[8 * 3 + i]);
        BUTTERFLY1(temp[8 * 4 + i], temp[8 * 5 + i]);
        BUTTERFLY1(temp[8 * 6 + i], temp[8 * 7 + i]);

        BUTTERFLY1(temp[8 * 0 + i], temp[8 * 2 + i]);
        BUTTERFLY1(temp[8 * 1 + i], temp[8 * 3 + i]);
        BUTTERFLY1(temp[8 * 4 + i], temp[8 * 6 + i]);
        BUTTERFLY1(temp[8 * 5 + i], temp[8 * 7 + i]);

        sum +=
            BUTTERFLYA(temp[8 * 0 + i], temp[8 * 4 + i])
            + BUTTERFLYA(temp[8 * 1 + i], temp[8 * 5 + i])
            + BUTTERFLYA(temp[8 * 2 + i], temp[8 * 6 + i])
            + BUTTERFLYA(temp[8 * 3 + i], temp[8 * 7 + i]);
    }

    sum -= FFABS(temp[8 * 0] + temp[8 * 4]); // -mean

    return sum;
}

static int dct_sad8x8_c(MpegEncContext *s, uint8_t *src1,
                        uint8_t *src2, int stride, int h)
{
    LOCAL_ALIGNED_16(int16_t, temp, [64]);

    av_assert2(h == 8);

    s->dsp.diff_pixels(temp, src1, src2, stride);
    s->dsp.fdct(temp);
    return s->dsp.sum_abs_dctelem(temp);
}

#if CONFIG_GPL
#define DCT8_1D                                         \
    {                                                   \
        const int s07 = SRC(0) + SRC(7);                \
        const int s16 = SRC(1) + SRC(6);                \
        const int s25 = SRC(2) + SRC(5);                \
        const int s34 = SRC(3) + SRC(4);                \
        const int a0  = s07 + s34;                      \
        const int a1  = s16 + s25;                      \
        const int a2  = s07 - s34;                      \
        const int a3  = s16 - s25;                      \
        const int d07 = SRC(0) - SRC(7);                \
        const int d16 = SRC(1) - SRC(6);                \
        const int d25 = SRC(2) - SRC(5);                \
        const int d34 = SRC(3) - SRC(4);                \
        const int a4  = d16 + d25 + (d07 + (d07 >> 1)); \
        const int a5  = d07 - d34 - (d25 + (d25 >> 1)); \
        const int a6  = d07 + d34 - (d16 + (d16 >> 1)); \
        const int a7  = d16 - d25 + (d34 + (d34 >> 1)); \
        DST(0, a0 + a1);                                \
        DST(1, a4 + (a7 >> 2));                         \
        DST(2, a2 + (a3 >> 1));                         \
        DST(3, a5 + (a6 >> 2));                         \
        DST(4, a0 - a1);                                \
        DST(5, a6 - (a5 >> 2));                         \
        DST(6, (a2 >> 1) - a3);                         \
        DST(7, (a4 >> 2) - a7);                         \
    }

static int dct264_sad8x8_c(MpegEncContext *s, uint8_t *src1,
                           uint8_t *src2, int stride, int h)
{
    int16_t dct[8][8];
    int i, sum = 0;

    s->dsp.diff_pixels(dct[0], src1, src2, stride);

#define SRC(x) dct[i][x]
#define DST(x, v) dct[i][x] = v
    for (i = 0; i < 8; i++)
        DCT8_1D
#undef SRC
#undef DST

#define SRC(x) dct[x][i]
#define DST(x, v) sum += FFABS(v)
        for (i = 0; i < 8; i++)
            DCT8_1D
#undef SRC
#undef DST
            return sum;
}
#endif

static int dct_max8x8_c(MpegEncContext *s, uint8_t *src1,
                        uint8_t *src2, int stride, int h)
{
    LOCAL_ALIGNED_16(int16_t, temp, [64]);
    int sum = 0, i;

    av_assert2(h == 8);

    s->dsp.diff_pixels(temp, src1, src2, stride);
    s->dsp.fdct(temp);

    for (i = 0; i < 64; i++)
        sum = FFMAX(sum, FFABS(temp[i]));

    return sum;
}

static int quant_psnr8x8_c(MpegEncContext *s, uint8_t *src1,
                           uint8_t *src2, int stride, int h)
{
    LOCAL_ALIGNED_16(int16_t, temp, [64 * 2]);
    int16_t *const bak = temp + 64;
    int sum = 0, i;

    av_assert2(h == 8);
    s->mb_intra = 0;

    s->dsp.diff_pixels(temp, src1, src2, stride);

    memcpy(bak, temp, 64 * sizeof(int16_t));

    s->block_last_index[0 /* FIXME */] =
        s->fast_dct_quantize(s, temp, 0 /* FIXME */, s->qscale, &i);
    s->dct_unquantize_inter(s, temp, 0, s->qscale);
    ff_simple_idct_8(temp); // FIXME

    for (i = 0; i < 64; i++)
        sum += (temp[i] - bak[i]) * (temp[i] - bak[i]);

    return sum;
}

static int rd8x8_c(MpegEncContext *s, uint8_t *src1, uint8_t *src2,
                   int stride, int h)
{
    const uint8_t *scantable = s->intra_scantable.permutated;
    LOCAL_ALIGNED_16(int16_t, temp, [64]);
    LOCAL_ALIGNED_16(uint8_t, lsrc1, [64]);
    LOCAL_ALIGNED_16(uint8_t, lsrc2, [64]);
    int i, last, run, bits, level, distortion, start_i;
    const int esc_length = s->ac_esc_length;
    uint8_t *length, *last_length;

    av_assert2(h == 8);

    copy_block8(lsrc1, src1, 8, stride, 8);
    copy_block8(lsrc2, src2, 8, stride, 8);

    s->dsp.diff_pixels(temp, lsrc1, lsrc2, 8);

    s->block_last_index[0 /* FIXME */] =
    last                               =
        s->fast_dct_quantize(s, temp, 0 /* FIXME */, s->qscale, &i);

    bits = 0;

    if (s->mb_intra) {
        start_i     = 1;
        length      = s->intra_ac_vlc_length;
        last_length = s->intra_ac_vlc_last_length;
        bits       += s->luma_dc_vlc_length[temp[0] + 256]; // FIXME: chroma
    } else {
        start_i     = 0;
        length      = s->inter_ac_vlc_length;
        last_length = s->inter_ac_vlc_last_length;
    }

    if (last >= start_i) {
        run = 0;
        for (i = start_i; i < last; i++) {
            int j = scantable[i];
            level = temp[j];

            if (level) {
                level += 64;
                if ((level & (~127)) == 0)
                    bits += length[UNI_AC_ENC_INDEX(run, level)];
                else
                    bits += esc_length;
                run = 0;
            } else
                run++;
        }
        i = scantable[last];

        level = temp[i] + 64;

        av_assert2(level - 64);

        if ((level & (~127)) == 0) {
            bits += last_length[UNI_AC_ENC_INDEX(run, level)];
        } else
            bits += esc_length;
    }

    if (last >= 0) {
        if (s->mb_intra)
            s->dct_unquantize_intra(s, temp, 0, s->qscale);
        else
            s->dct_unquantize_inter(s, temp, 0, s->qscale);
    }

    s->dsp.idct_add(lsrc2, 8, temp);

    distortion = s->dsp.sse[1](NULL, lsrc2, lsrc1, 8, 8);

    return distortion + ((bits * s->qscale * s->qscale * 109 + 64) >> 7);
}

static int bit8x8_c(MpegEncContext *s, uint8_t *src1, uint8_t *src2,
                    int stride, int h)
{
    const uint8_t *scantable = s->intra_scantable.permutated;
    LOCAL_ALIGNED_16(int16_t, temp, [64]);
    int i, last, run, bits, level, start_i;
    const int esc_length = s->ac_esc_length;
    uint8_t *length, *last_length;

    av_assert2(h == 8);

    s->dsp.diff_pixels(temp, src1, src2, stride);

    s->block_last_index[0 /* FIXME */] =
    last                               =
        s->fast_dct_quantize(s, temp, 0 /* FIXME */, s->qscale, &i);

    bits = 0;

    if (s->mb_intra) {
        start_i     = 1;
        length      = s->intra_ac_vlc_length;
        last_length = s->intra_ac_vlc_last_length;
        bits       += s->luma_dc_vlc_length[temp[0] + 256]; // FIXME: chroma
    } else {
        start_i     = 0;
        length      = s->inter_ac_vlc_length;
        last_length = s->inter_ac_vlc_last_length;
    }

    if (last >= start_i) {
        run = 0;
        for (i = start_i; i < last; i++) {
            int j = scantable[i];
            level = temp[j];

            if (level) {
                level += 64;
                if ((level & (~127)) == 0)
                    bits += length[UNI_AC_ENC_INDEX(run, level)];
                else
                    bits += esc_length;
                run = 0;
            } else
                run++;
        }
        i = scantable[last];

        level = temp[i] + 64;

        av_assert2(level - 64);

        if ((level & (~127)) == 0)
            bits += last_length[UNI_AC_ENC_INDEX(run, level)];
        else
            bits += esc_length;
    }

    return bits;
}

#define VSAD_INTRA(size)                                                \
static int vsad_intra ## size ## _c(MpegEncContext *c,                  \
                                    uint8_t *s, uint8_t *dummy,         \
                                    int stride, int h)                  \
{                                                                       \
    int score = 0, x, y;                                                \
                                                                        \
    for (y = 1; y < h; y++) {                                           \
        for (x = 0; x < size; x += 4) {                                 \
            score += FFABS(s[x]     - s[x + stride])     +              \
                     FFABS(s[x + 1] - s[x + stride + 1]) +              \
                     FFABS(s[x + 2] - s[x + 2 + stride]) +              \
                     FFABS(s[x + 3] - s[x + 3 + stride]);               \
        }                                                               \
        s += stride;                                                    \
    }                                                                   \
                                                                        \
    return score;                                                       \
}
VSAD_INTRA(8)
VSAD_INTRA(16)

static int vsad16_c(MpegEncContext *c, uint8_t *s1, uint8_t *s2,
                    int stride, int h)
{
    int score = 0, x, y;

    for (y = 1; y < h; y++) {
        for (x = 0; x < 16; x++)
            score += FFABS(s1[x] - s2[x] - s1[x + stride] + s2[x + stride]);
        s1 += stride;
        s2 += stride;
    }

    return score;
}

#define SQ(a) ((a) * (a))
#define VSSE_INTRA(size)                                                \
static int vsse_intra ## size ## _c(MpegEncContext *c,                  \
                                    uint8_t *s, uint8_t *dummy,         \
                                    int stride, int h)                  \
{                                                                       \
    int score = 0, x, y;                                                \
                                                                        \
    for (y = 1; y < h; y++) {                                           \
        for (x = 0; x < size; x += 4) {                                 \
            score += SQ(s[x]     - s[x + stride]) +                     \
                     SQ(s[x + 1] - s[x + stride + 1]) +                 \
                     SQ(s[x + 2] - s[x + stride + 2]) +                 \
                     SQ(s[x + 3] - s[x + stride + 3]);                  \
        }                                                               \
        s += stride;                                                    \
    }                                                                   \
                                                                        \
    return score;                                                       \
}
VSSE_INTRA(8)
VSSE_INTRA(16)

static int vsse16_c(MpegEncContext *c, uint8_t *s1, uint8_t *s2,
                    int stride, int h)
{
    int score = 0, x, y;

    for (y = 1; y < h; y++) {
        for (x = 0; x < 16; x++)
            score += SQ(s1[x] - s2[x] - s1[x + stride] + s2[x + stride]);
        s1 += stride;
        s2 += stride;
    }

    return score;
}

#define WRAPPER8_16_SQ(name8, name16)                                   \
static int name16(MpegEncContext *s, uint8_t *dst, uint8_t *src,        \
                  int stride, int h)                                    \
{                                                                       \
    int score = 0;                                                      \
                                                                        \
    score += name8(s, dst, src, stride, 8);                             \
    score += name8(s, dst + 8, src + 8, stride, 8);                     \
    if (h == 16) {                                                      \
        dst   += 8 * stride;                                            \
        src   += 8 * stride;                                            \
        score += name8(s, dst, src, stride, 8);                         \
        score += name8(s, dst + 8, src + 8, stride, 8);                 \
    }                                                                   \
    return score;                                                       \
}

WRAPPER8_16_SQ(hadamard8_diff8x8_c, hadamard8_diff16_c)
WRAPPER8_16_SQ(hadamard8_intra8x8_c, hadamard8_intra16_c)
WRAPPER8_16_SQ(dct_sad8x8_c, dct_sad16_c)
#if CONFIG_GPL
WRAPPER8_16_SQ(dct264_sad8x8_c, dct264_sad16_c)
#endif
WRAPPER8_16_SQ(dct_max8x8_c, dct_max16_c)
WRAPPER8_16_SQ(quant_psnr8x8_c, quant_psnr16_c)
WRAPPER8_16_SQ(rd8x8_c, rd16_c)
WRAPPER8_16_SQ(bit8x8_c, bit16_c)

static inline uint32_t clipf_c_one(uint32_t a, uint32_t mini,
                                   uint32_t maxi, uint32_t maxisign)
{
    if (a > mini)
        return mini;
    else if ((a ^ (1U << 31)) > maxisign)
        return maxi;
    else
        return a;
}

static void vector_clipf_c_opposite_sign(float *dst, const float *src,
                                         float *min, float *max, int len)
{
    int i;
    uint32_t mini        = *(uint32_t *) min;
    uint32_t maxi        = *(uint32_t *) max;
    uint32_t maxisign    = maxi ^ (1U << 31);
    uint32_t *dsti       = (uint32_t *) dst;
    const uint32_t *srci = (const uint32_t *) src;

    for (i = 0; i < len; i += 8) {
        dsti[i + 0] = clipf_c_one(srci[i + 0], mini, maxi, maxisign);
        dsti[i + 1] = clipf_c_one(srci[i + 1], mini, maxi, maxisign);
        dsti[i + 2] = clipf_c_one(srci[i + 2], mini, maxi, maxisign);
        dsti[i + 3] = clipf_c_one(srci[i + 3], mini, maxi, maxisign);
        dsti[i + 4] = clipf_c_one(srci[i + 4], mini, maxi, maxisign);
        dsti[i + 5] = clipf_c_one(srci[i + 5], mini, maxi, maxisign);
        dsti[i + 6] = clipf_c_one(srci[i + 6], mini, maxi, maxisign);
        dsti[i + 7] = clipf_c_one(srci[i + 7], mini, maxi, maxisign);
    }
}

static void vector_clipf_c(float *dst, const float *src,
                           float min, float max, int len)
{
    int i;

    if (min < 0 && max > 0) {
        vector_clipf_c_opposite_sign(dst, src, &min, &max, len);
    } else {
        for (i = 0; i < len; i += 8) {
            dst[i]     = av_clipf(src[i], min, max);
            dst[i + 1] = av_clipf(src[i + 1], min, max);
            dst[i + 2] = av_clipf(src[i + 2], min, max);
            dst[i + 3] = av_clipf(src[i + 3], min, max);
            dst[i + 4] = av_clipf(src[i + 4], min, max);
            dst[i + 5] = av_clipf(src[i + 5], min, max);
            dst[i + 6] = av_clipf(src[i + 6], min, max);
            dst[i + 7] = av_clipf(src[i + 7], min, max);
        }
    }
}

static int32_t scalarproduct_int16_c(const int16_t *v1, const int16_t *v2,
                                     int order)
{
    int res = 0;

    while (order--)
        res += *v1++ **v2++;

    return res;
}

static void vector_clip_int32_c(int32_t *dst, const int32_t *src, int32_t min,
                                int32_t max, unsigned int len)
{
    do {
        *dst++ = av_clip(*src++, min, max);
        *dst++ = av_clip(*src++, min, max);
        *dst++ = av_clip(*src++, min, max);
        *dst++ = av_clip(*src++, min, max);
        *dst++ = av_clip(*src++, min, max);
        *dst++ = av_clip(*src++, min, max);
        *dst++ = av_clip(*src++, min, max);
        *dst++ = av_clip(*src++, min, max);
        len   -= 8;
    } while (len > 0);
}

static void jref_idct_put(uint8_t *dest, int line_size, int16_t *block)
{
    ff_j_rev_dct(block);
    put_pixels_clamped_c(block, dest, line_size);
}

static void jref_idct_add(uint8_t *dest, int line_size, int16_t *block)
{
    ff_j_rev_dct(block);
    add_pixels_clamped_c(block, dest, line_size);
}

static void ff_jref_idct4_put(uint8_t *dest, int line_size, int16_t *block)
{
    ff_j_rev_dct4 (block);
    put_pixels_clamped4_c(block, dest, line_size);
}
static void ff_jref_idct4_add(uint8_t *dest, int line_size, int16_t *block)
{
    ff_j_rev_dct4 (block);
    add_pixels_clamped4_c(block, dest, line_size);
}

static void ff_jref_idct2_put(uint8_t *dest, int line_size, int16_t *block)
{
    ff_j_rev_dct2 (block);
    put_pixels_clamped2_c(block, dest, line_size);
}
static void ff_jref_idct2_add(uint8_t *dest, int line_size, int16_t *block)
{
    ff_j_rev_dct2 (block);
    add_pixels_clamped2_c(block, dest, line_size);
}

static void ff_jref_idct1_put(uint8_t *dest, int line_size, int16_t *block)
{
    dest[0] = av_clip_uint8((block[0] + 4)>>3);
}
static void ff_jref_idct1_add(uint8_t *dest, int line_size, int16_t *block)
{
    dest[0] = av_clip_uint8(dest[0] + ((block[0] + 4)>>3));
}

/* draw the edges of width 'w' of an image of size width, height */
// FIXME: Check that this is OK for MPEG-4 interlaced.
static void draw_edges_8_c(uint8_t *buf, int wrap, int width, int height,
                           int w, int h, int sides)
{
    uint8_t *ptr = buf, *last_line;
    int i;

    /* left and right */
    for (i = 0; i < height; i++) {
        memset(ptr - w, ptr[0], w);
        memset(ptr + width, ptr[width - 1], w);
        ptr += wrap;
    }

    /* top and bottom + corners */
    buf -= w;
    last_line = buf + (height - 1) * wrap;
    if (sides & EDGE_TOP)
        for (i = 0; i < h; i++)
            // top
            memcpy(buf - (i + 1) * wrap, buf, width + w + w);
    if (sides & EDGE_BOTTOM)
        for (i = 0; i < h; i++)
            // bottom
            memcpy(last_line + (i + 1) * wrap, last_line, width + w + w);
}

static void clear_block_8_c(int16_t *block)
{
    memset(block, 0, sizeof(int16_t) * 64);
}

static void clear_blocks_8_c(int16_t *blocks)
{
    memset(blocks, 0, sizeof(int16_t) * 6 * 64);
}

/* init static data */
av_cold void ff_dsputil_static_init(void)
{
    int i;

    for (i = 0; i < 512; i++)
        ff_square_tab[i] = (i - 256) * (i - 256);
}

int ff_check_alignment(void)
{
    static int did_fail = 0;
    LOCAL_ALIGNED_16(int, aligned, [4]);

    if ((intptr_t)aligned & 15) {
        if (!did_fail) {
#if HAVE_MMX || HAVE_ALTIVEC
            av_log(NULL, AV_LOG_ERROR,
                "Compiler did not align stack variables. Libavcodec has been miscompiled\n"
                "and may be very slow or crash. This is not a bug in libavcodec,\n"
                "but in the compiler. You may try recompiling using gcc >= 4.2.\n"
                "Do not report crashes to FFmpeg developers.\n");
#endif
            did_fail=1;
        }
        return -1;
    }
    return 0;
}

av_cold void ff_dsputil_init(DSPContext *c, AVCodecContext *avctx)
{
    const unsigned high_bit_depth = avctx->bits_per_raw_sample > 8;

    ff_check_alignment();

#if CONFIG_ENCODERS
    if (avctx->bits_per_raw_sample == 10) {
        c->fdct    = ff_jpeg_fdct_islow_10;
        c->fdct248 = ff_fdct248_islow_10;
    } else {
        if (avctx->dct_algo == FF_DCT_FASTINT) {
            c->fdct    = ff_fdct_ifast;
            c->fdct248 = ff_fdct_ifast248;
        } else if (avctx->dct_algo == FF_DCT_FAAN) {
            c->fdct    = ff_faandct;
            c->fdct248 = ff_faandct248;
        } else {
            c->fdct    = ff_jpeg_fdct_islow_8; // slow/accurate/default
            c->fdct248 = ff_fdct248_islow_8;
        }
    }
#endif /* CONFIG_ENCODERS */

    if (avctx->lowres==1) {
        c->idct_put              = ff_jref_idct4_put;
        c->idct_add              = ff_jref_idct4_add;
        c->idct                  = ff_j_rev_dct4;
        c->idct_permutation_type = FF_NO_IDCT_PERM;
    } else if (avctx->lowres==2) {
        c->idct_put              =  ff_jref_idct2_put;
        c->idct_add              =  ff_jref_idct2_add;
        c->idct                  =  ff_j_rev_dct2;
        c->idct_permutation_type = FF_NO_IDCT_PERM;
    } else if (avctx->lowres==3) {
        c->idct_put              =  ff_jref_idct1_put;
        c->idct_add              =  ff_jref_idct1_add;
        c->idct                  =  ff_j_rev_dct1;
        c->idct_permutation_type = FF_NO_IDCT_PERM;
    } else {
        if (avctx->bits_per_raw_sample == 10) {
            c->idct_put              = ff_simple_idct_put_10;
            c->idct_add              = ff_simple_idct_add_10;
            c->idct                  = ff_simple_idct_10;
            c->idct_permutation_type = FF_NO_IDCT_PERM;
        } else if (avctx->bits_per_raw_sample == 12) {
            c->idct_put              = ff_simple_idct_put_12;
            c->idct_add              = ff_simple_idct_add_12;
            c->idct                  = ff_simple_idct_12;
            c->idct_permutation_type = FF_NO_IDCT_PERM;
        } else {
        if (avctx->idct_algo == FF_IDCT_INT) {
            c->idct_put              = jref_idct_put;
            c->idct_add              = jref_idct_add;
            c->idct                  = ff_j_rev_dct;
            c->idct_permutation_type = FF_LIBMPEG2_IDCT_PERM;
        } else if (avctx->idct_algo == FF_IDCT_FAAN) {
            c->idct_put              = ff_faanidct_put;
            c->idct_add              = ff_faanidct_add;
            c->idct                  = ff_faanidct;
            c->idct_permutation_type = FF_NO_IDCT_PERM;
        } else { // accurate/default
            c->idct_put              = ff_simple_idct_put_8;
            c->idct_add              = ff_simple_idct_add_8;
            c->idct                  = ff_simple_idct_8;
            c->idct_permutation_type = FF_NO_IDCT_PERM;
        }
        }
    }

    c->diff_pixels = diff_pixels_c;

    c->put_pixels_clamped        = put_pixels_clamped_c;
    c->put_signed_pixels_clamped = put_signed_pixels_clamped_c;
    c->add_pixels_clamped        = add_pixels_clamped_c;

    c->sum_abs_dctelem = sum_abs_dctelem_c;

    c->gmc1 = gmc1_c;
    c->gmc  = ff_gmc_c;

    c->pix_sum   = pix_sum_c;
    c->pix_norm1 = pix_norm1_c;

    c->fill_block_tab[0] = fill_block16_c;
    c->fill_block_tab[1] = fill_block8_c;

    /* TODO [0] 16  [1] 8 */
    c->pix_abs[0][0] = pix_abs16_c;
    c->pix_abs[0][1] = pix_abs16_x2_c;
    c->pix_abs[0][2] = pix_abs16_y2_c;
    c->pix_abs[0][3] = pix_abs16_xy2_c;
    c->pix_abs[1][0] = pix_abs8_c;
    c->pix_abs[1][1] = pix_abs8_x2_c;
    c->pix_abs[1][2] = pix_abs8_y2_c;
    c->pix_abs[1][3] = pix_abs8_xy2_c;

#define SET_CMP_FUNC(name)                      \
    c->name[0] = name ## 16_c;                  \
    c->name[1] = name ## 8x8_c;

    SET_CMP_FUNC(hadamard8_diff)
    c->hadamard8_diff[4] = hadamard8_intra16_c;
    c->hadamard8_diff[5] = hadamard8_intra8x8_c;
    SET_CMP_FUNC(dct_sad)
    SET_CMP_FUNC(dct_max)
#if CONFIG_GPL
    SET_CMP_FUNC(dct264_sad)
#endif
    c->sad[0] = pix_abs16_c;
    c->sad[1] = pix_abs8_c;
    c->sse[0] = sse16_c;
    c->sse[1] = sse8_c;
    c->sse[2] = sse4_c;
    SET_CMP_FUNC(quant_psnr)
    SET_CMP_FUNC(rd)
    SET_CMP_FUNC(bit)
    c->vsad[0] = vsad16_c;
    c->vsad[4] = vsad_intra16_c;
    c->vsad[5] = vsad_intra8_c;
    c->vsse[0] = vsse16_c;
    c->vsse[4] = vsse_intra16_c;
    c->vsse[5] = vsse_intra8_c;
    c->nsse[0] = nsse16_c;
    c->nsse[1] = nsse8_c;
#if CONFIG_SNOW_DECODER || CONFIG_SNOW_ENCODER
    ff_dsputil_init_dwt(c);
#endif

    c->bswap_buf   = bswap_buf;
    c->bswap16_buf = bswap16_buf;

    c->try_8x8basis = try_8x8basis_c;
    c->add_8x8basis = add_8x8basis_c;

    c->scalarproduct_int16 = scalarproduct_int16_c;
    c->vector_clip_int32   = vector_clip_int32_c;
    c->vector_clipf        = vector_clipf_c;

    c->shrink[0] = av_image_copy_plane;
    c->shrink[1] = ff_shrink22;
    c->shrink[2] = ff_shrink44;
    c->shrink[3] = ff_shrink88;

    c->draw_edges = draw_edges_8_c;

    c->clear_block  = clear_block_8_c;
    c->clear_blocks = clear_blocks_8_c;

    switch (avctx->bits_per_raw_sample) {
    case 9:
    case 10:
    case 12:
    case 14:
        c->get_pixels = get_pixels_16_c;
        break;
    default:
        if (avctx->bits_per_raw_sample<=8 || avctx->codec_type != AVMEDIA_TYPE_VIDEO) {
            c->get_pixels = get_pixels_8_c;
        }
        break;
    }


    if (ARCH_ALPHA)
        ff_dsputil_init_alpha(c, avctx);
    if (ARCH_ARM)
        ff_dsputil_init_arm(c, avctx, high_bit_depth);
    if (ARCH_BFIN)
        ff_dsputil_init_bfin(c, avctx, high_bit_depth);
    if (ARCH_PPC)
        ff_dsputil_init_ppc(c, avctx, high_bit_depth);
    if (ARCH_X86)
        ff_dsputil_init_x86(c, avctx, high_bit_depth);

    ff_init_scantable_permutation(c->idct_permutation,
                                  c->idct_permutation_type);
}

av_cold void dsputil_init(DSPContext* c, AVCodecContext *avctx)
{
    ff_dsputil_init(c, avctx);
}

av_cold void avpriv_dsputil_init(DSPContext *c, AVCodecContext *avctx)
{
    ff_dsputil_init(c, avctx);
}<|MERGE_RESOLUTION|>--- conflicted
+++ resolved
@@ -41,7 +41,6 @@
 #include "mathops.h"
 #include "mpegvideo.h"
 #include "config.h"
-#include "diracdsp.h"
 
 uint32_t ff_square_tab[512] = { 0, };
 
@@ -546,749 +545,6 @@
     }
 }
 
-<<<<<<< HEAD
-#define QPEL_MC(r, OPNAME, RND, OP)                                           \
-static void OPNAME ## mpeg4_qpel8_h_lowpass(uint8_t *dst, uint8_t *src,       \
-                                            int dstStride, int srcStride,     \
-                                            int h)                            \
-{                                                                             \
-    const uint8_t *cm = ff_crop_tab + MAX_NEG_CROP;                           \
-    int i;                                                                    \
-                                                                              \
-    for (i = 0; i < h; i++) {                                                 \
-        OP(dst[0], (src[0] + src[1]) * 20 - (src[0] + src[2]) * 6 + (src[1] + src[3]) * 3 - (src[2] + src[4])); \
-        OP(dst[1], (src[1] + src[2]) * 20 - (src[0] + src[3]) * 6 + (src[0] + src[4]) * 3 - (src[1] + src[5])); \
-        OP(dst[2], (src[2] + src[3]) * 20 - (src[1] + src[4]) * 6 + (src[0] + src[5]) * 3 - (src[0] + src[6])); \
-        OP(dst[3], (src[3] + src[4]) * 20 - (src[2] + src[5]) * 6 + (src[1] + src[6]) * 3 - (src[0] + src[7])); \
-        OP(dst[4], (src[4] + src[5]) * 20 - (src[3] + src[6]) * 6 + (src[2] + src[7]) * 3 - (src[1] + src[8])); \
-        OP(dst[5], (src[5] + src[6]) * 20 - (src[4] + src[7]) * 6 + (src[3] + src[8]) * 3 - (src[2] + src[8])); \
-        OP(dst[6], (src[6] + src[7]) * 20 - (src[5] + src[8]) * 6 + (src[4] + src[8]) * 3 - (src[3] + src[7])); \
-        OP(dst[7], (src[7] + src[8]) * 20 - (src[6] + src[8]) * 6 + (src[5] + src[7]) * 3 - (src[4] + src[6])); \
-        dst += dstStride;                                                     \
-        src += srcStride;                                                     \
-    }                                                                         \
-}                                                                             \
-                                                                              \
-static void OPNAME ## mpeg4_qpel8_v_lowpass(uint8_t *dst, uint8_t *src,       \
-                                            int dstStride, int srcStride)     \
-{                                                                             \
-    const uint8_t *cm = ff_crop_tab + MAX_NEG_CROP;                           \
-    const int w = 8;                                                          \
-    int i;                                                                    \
-                                                                              \
-    for (i = 0; i < w; i++) {                                                 \
-        const int src0 = src[0 * srcStride];                                  \
-        const int src1 = src[1 * srcStride];                                  \
-        const int src2 = src[2 * srcStride];                                  \
-        const int src3 = src[3 * srcStride];                                  \
-        const int src4 = src[4 * srcStride];                                  \
-        const int src5 = src[5 * srcStride];                                  \
-        const int src6 = src[6 * srcStride];                                  \
-        const int src7 = src[7 * srcStride];                                  \
-        const int src8 = src[8 * srcStride];                                  \
-        OP(dst[0 * dstStride], (src0 + src1) * 20 - (src0 + src2) * 6 + (src1 + src3) * 3 - (src2 + src4)); \
-        OP(dst[1 * dstStride], (src1 + src2) * 20 - (src0 + src3) * 6 + (src0 + src4) * 3 - (src1 + src5)); \
-        OP(dst[2 * dstStride], (src2 + src3) * 20 - (src1 + src4) * 6 + (src0 + src5) * 3 - (src0 + src6)); \
-        OP(dst[3 * dstStride], (src3 + src4) * 20 - (src2 + src5) * 6 + (src1 + src6) * 3 - (src0 + src7)); \
-        OP(dst[4 * dstStride], (src4 + src5) * 20 - (src3 + src6) * 6 + (src2 + src7) * 3 - (src1 + src8)); \
-        OP(dst[5 * dstStride], (src5 + src6) * 20 - (src4 + src7) * 6 + (src3 + src8) * 3 - (src2 + src8)); \
-        OP(dst[6 * dstStride], (src6 + src7) * 20 - (src5 + src8) * 6 + (src4 + src8) * 3 - (src3 + src7)); \
-        OP(dst[7 * dstStride], (src7 + src8) * 20 - (src6 + src8) * 6 + (src5 + src7) * 3 - (src4 + src6)); \
-        dst++;                                                                \
-        src++;                                                                \
-    }                                                                         \
-}                                                                             \
-                                                                              \
-static void OPNAME ## mpeg4_qpel16_h_lowpass(uint8_t *dst, uint8_t *src,      \
-                                             int dstStride, int srcStride,    \
-                                             int h)                           \
-{                                                                             \
-    const uint8_t *cm = ff_crop_tab + MAX_NEG_CROP;                           \
-    int i;                                                                    \
-                                                                              \
-    for (i = 0; i < h; i++) {                                                 \
-        OP(dst[0],  (src[0]  + src[1])  * 20 - (src[0]  + src[2])  * 6 + (src[1]  + src[3])  * 3 - (src[2]  + src[4]));  \
-        OP(dst[1],  (src[1]  + src[2])  * 20 - (src[0]  + src[3])  * 6 + (src[0]  + src[4])  * 3 - (src[1]  + src[5]));  \
-        OP(dst[2],  (src[2]  + src[3])  * 20 - (src[1]  + src[4])  * 6 + (src[0]  + src[5])  * 3 - (src[0]  + src[6]));  \
-        OP(dst[3],  (src[3]  + src[4])  * 20 - (src[2]  + src[5])  * 6 + (src[1]  + src[6])  * 3 - (src[0]  + src[7]));  \
-        OP(dst[4],  (src[4]  + src[5])  * 20 - (src[3]  + src[6])  * 6 + (src[2]  + src[7])  * 3 - (src[1]  + src[8]));  \
-        OP(dst[5],  (src[5]  + src[6])  * 20 - (src[4]  + src[7])  * 6 + (src[3]  + src[8])  * 3 - (src[2]  + src[9]));  \
-        OP(dst[6],  (src[6]  + src[7])  * 20 - (src[5]  + src[8])  * 6 + (src[4]  + src[9])  * 3 - (src[3]  + src[10])); \
-        OP(dst[7],  (src[7]  + src[8])  * 20 - (src[6]  + src[9])  * 6 + (src[5]  + src[10]) * 3 - (src[4]  + src[11])); \
-        OP(dst[8],  (src[8]  + src[9])  * 20 - (src[7]  + src[10]) * 6 + (src[6]  + src[11]) * 3 - (src[5]  + src[12])); \
-        OP(dst[9],  (src[9]  + src[10]) * 20 - (src[8]  + src[11]) * 6 + (src[7]  + src[12]) * 3 - (src[6]  + src[13])); \
-        OP(dst[10], (src[10] + src[11]) * 20 - (src[9]  + src[12]) * 6 + (src[8]  + src[13]) * 3 - (src[7]  + src[14])); \
-        OP(dst[11], (src[11] + src[12]) * 20 - (src[10] + src[13]) * 6 + (src[9]  + src[14]) * 3 - (src[8]  + src[15])); \
-        OP(dst[12], (src[12] + src[13]) * 20 - (src[11] + src[14]) * 6 + (src[10] + src[15]) * 3 - (src[9]  + src[16])); \
-        OP(dst[13], (src[13] + src[14]) * 20 - (src[12] + src[15]) * 6 + (src[11] + src[16]) * 3 - (src[10] + src[16])); \
-        OP(dst[14], (src[14] + src[15]) * 20 - (src[13] + src[16]) * 6 + (src[12] + src[16]) * 3 - (src[11] + src[15])); \
-        OP(dst[15], (src[15] + src[16]) * 20 - (src[14] + src[16]) * 6 + (src[13] + src[15]) * 3 - (src[12] + src[14])); \
-        dst += dstStride;                                                     \
-        src += srcStride;                                                     \
-    }                                                                         \
-}                                                                             \
-                                                                              \
-static void OPNAME ## mpeg4_qpel16_v_lowpass(uint8_t *dst, uint8_t *src,      \
-                                             int dstStride, int srcStride)    \
-{                                                                             \
-    const uint8_t *cm = ff_crop_tab + MAX_NEG_CROP;                           \
-    const int w = 16;                                                         \
-    int i;                                                                    \
-                                                                              \
-    for (i = 0; i < w; i++) {                                                 \
-        const int src0  = src[0  * srcStride];                                \
-        const int src1  = src[1  * srcStride];                                \
-        const int src2  = src[2  * srcStride];                                \
-        const int src3  = src[3  * srcStride];                                \
-        const int src4  = src[4  * srcStride];                                \
-        const int src5  = src[5  * srcStride];                                \
-        const int src6  = src[6  * srcStride];                                \
-        const int src7  = src[7  * srcStride];                                \
-        const int src8  = src[8  * srcStride];                                \
-        const int src9  = src[9  * srcStride];                                \
-        const int src10 = src[10 * srcStride];                                \
-        const int src11 = src[11 * srcStride];                                \
-        const int src12 = src[12 * srcStride];                                \
-        const int src13 = src[13 * srcStride];                                \
-        const int src14 = src[14 * srcStride];                                \
-        const int src15 = src[15 * srcStride];                                \
-        const int src16 = src[16 * srcStride];                                \
-        OP(dst[0  * dstStride], (src0  + src1)  * 20 - (src0  + src2)  * 6 + (src1  + src3)  * 3 - (src2  + src4));  \
-        OP(dst[1  * dstStride], (src1  + src2)  * 20 - (src0  + src3)  * 6 + (src0  + src4)  * 3 - (src1  + src5));  \
-        OP(dst[2  * dstStride], (src2  + src3)  * 20 - (src1  + src4)  * 6 + (src0  + src5)  * 3 - (src0  + src6));  \
-        OP(dst[3  * dstStride], (src3  + src4)  * 20 - (src2  + src5)  * 6 + (src1  + src6)  * 3 - (src0  + src7));  \
-        OP(dst[4  * dstStride], (src4  + src5)  * 20 - (src3  + src6)  * 6 + (src2  + src7)  * 3 - (src1  + src8));  \
-        OP(dst[5  * dstStride], (src5  + src6)  * 20 - (src4  + src7)  * 6 + (src3  + src8)  * 3 - (src2  + src9));  \
-        OP(dst[6  * dstStride], (src6  + src7)  * 20 - (src5  + src8)  * 6 + (src4  + src9)  * 3 - (src3  + src10)); \
-        OP(dst[7  * dstStride], (src7  + src8)  * 20 - (src6  + src9)  * 6 + (src5  + src10) * 3 - (src4  + src11)); \
-        OP(dst[8  * dstStride], (src8  + src9)  * 20 - (src7  + src10) * 6 + (src6  + src11) * 3 - (src5  + src12)); \
-        OP(dst[9  * dstStride], (src9  + src10) * 20 - (src8  + src11) * 6 + (src7  + src12) * 3 - (src6  + src13)); \
-        OP(dst[10 * dstStride], (src10 + src11) * 20 - (src9  + src12) * 6 + (src8  + src13) * 3 - (src7  + src14)); \
-        OP(dst[11 * dstStride], (src11 + src12) * 20 - (src10 + src13) * 6 + (src9  + src14) * 3 - (src8  + src15)); \
-        OP(dst[12 * dstStride], (src12 + src13) * 20 - (src11 + src14) * 6 + (src10 + src15) * 3 - (src9  + src16)); \
-        OP(dst[13 * dstStride], (src13 + src14) * 20 - (src12 + src15) * 6 + (src11 + src16) * 3 - (src10 + src16)); \
-        OP(dst[14 * dstStride], (src14 + src15) * 20 - (src13 + src16) * 6 + (src12 + src16) * 3 - (src11 + src15)); \
-        OP(dst[15 * dstStride], (src15 + src16) * 20 - (src14 + src16) * 6 + (src13 + src15) * 3 - (src12 + src14)); \
-        dst++;                                                                \
-        src++;                                                                \
-    }                                                                         \
-}                                                                             \
-                                                                              \
-static void OPNAME ## qpel8_mc10_c(uint8_t *dst, uint8_t *src,                \
-                                   ptrdiff_t stride)                          \
-{                                                                             \
-    uint8_t half[64];                                                         \
-                                                                              \
-    put ## RND ## mpeg4_qpel8_h_lowpass(half, src, 8, stride, 8);             \
-    OPNAME ## pixels8_l2_8(dst, src, half, stride, stride, 8, 8);             \
-}                                                                             \
-                                                                              \
-static void OPNAME ## qpel8_mc20_c(uint8_t *dst, uint8_t *src,                \
-                                   ptrdiff_t stride)                          \
-{                                                                             \
-    OPNAME ## mpeg4_qpel8_h_lowpass(dst, src, stride, stride, 8);             \
-}                                                                             \
-                                                                              \
-static void OPNAME ## qpel8_mc30_c(uint8_t *dst, uint8_t *src,                \
-                                   ptrdiff_t stride)                          \
-{                                                                             \
-    uint8_t half[64];                                                         \
-                                                                              \
-    put ## RND ## mpeg4_qpel8_h_lowpass(half, src, 8, stride, 8);             \
-    OPNAME ## pixels8_l2_8(dst, src + 1, half, stride, stride, 8, 8);         \
-}                                                                             \
-                                                                              \
-static void OPNAME ## qpel8_mc01_c(uint8_t *dst, uint8_t *src,                \
-                                   ptrdiff_t stride)                          \
-{                                                                             \
-    uint8_t full[16 * 9];                                                     \
-    uint8_t half[64];                                                         \
-                                                                              \
-    copy_block9(full, src, 16, stride, 9);                                    \
-    put ## RND ## mpeg4_qpel8_v_lowpass(half, full, 8, 16);                   \
-    OPNAME ## pixels8_l2_8(dst, full, half, stride, 16, 8, 8);                \
-}                                                                             \
-                                                                              \
-static void OPNAME ## qpel8_mc02_c(uint8_t *dst, uint8_t *src,                \
-                                   ptrdiff_t stride)                          \
-{                                                                             \
-    uint8_t full[16 * 9];                                                     \
-                                                                              \
-    copy_block9(full, src, 16, stride, 9);                                    \
-    OPNAME ## mpeg4_qpel8_v_lowpass(dst, full, stride, 16);                   \
-}                                                                             \
-                                                                              \
-static void OPNAME ## qpel8_mc03_c(uint8_t *dst, uint8_t *src,                \
-                                   ptrdiff_t stride)                          \
-{                                                                             \
-    uint8_t full[16 * 9];                                                     \
-    uint8_t half[64];                                                         \
-                                                                              \
-    copy_block9(full, src, 16, stride, 9);                                    \
-    put ## RND ## mpeg4_qpel8_v_lowpass(half, full, 8, 16);                   \
-    OPNAME ## pixels8_l2_8(dst, full + 16, half, stride, 16, 8, 8);           \
-}                                                                             \
-                                                                              \
-void ff_ ## OPNAME ## qpel8_mc11_old_c(uint8_t *dst, uint8_t *src,            \
-                                       ptrdiff_t stride)                      \
-{                                                                             \
-    uint8_t full[16 * 9];                                                     \
-    uint8_t halfH[72];                                                        \
-    uint8_t halfV[64];                                                        \
-    uint8_t halfHV[64];                                                       \
-                                                                              \
-    copy_block9(full, src, 16, stride, 9);                                    \
-    put ## RND ## mpeg4_qpel8_h_lowpass(halfH, full, 8, 16, 9);               \
-    put ## RND ## mpeg4_qpel8_v_lowpass(halfV, full, 8, 16);                  \
-    put ## RND ## mpeg4_qpel8_v_lowpass(halfHV, halfH, 8, 8);                 \
-    OPNAME ## pixels8_l4_8(dst, full, halfH, halfV, halfHV,                   \
-                           stride, 16, 8, 8, 8, 8);                           \
-}                                                                             \
-                                                                              \
-static void OPNAME ## qpel8_mc11_c(uint8_t *dst, uint8_t *src,                \
-                                   ptrdiff_t stride)                          \
-{                                                                             \
-    uint8_t full[16 * 9];                                                     \
-    uint8_t halfH[72];                                                        \
-    uint8_t halfHV[64];                                                       \
-                                                                              \
-    copy_block9(full, src, 16, stride, 9);                                    \
-    put ## RND ## mpeg4_qpel8_h_lowpass(halfH, full, 8, 16, 9);               \
-    put ## RND ## pixels8_l2_8(halfH, halfH, full, 8, 8, 16, 9);              \
-    put ## RND ## mpeg4_qpel8_v_lowpass(halfHV, halfH, 8, 8);                 \
-    OPNAME ## pixels8_l2_8(dst, halfH, halfHV, stride, 8, 8, 8);              \
-}                                                                             \
-                                                                              \
-void ff_ ## OPNAME ## qpel8_mc31_old_c(uint8_t *dst, uint8_t *src,            \
-                                       ptrdiff_t stride)                      \
-{                                                                             \
-    uint8_t full[16 * 9];                                                     \
-    uint8_t halfH[72];                                                        \
-    uint8_t halfV[64];                                                        \
-    uint8_t halfHV[64];                                                       \
-                                                                              \
-    copy_block9(full, src, 16, stride, 9);                                    \
-    put ## RND ## mpeg4_qpel8_h_lowpass(halfH, full, 8, 16, 9);               \
-    put ## RND ## mpeg4_qpel8_v_lowpass(halfV, full + 1, 8, 16);              \
-    put ## RND ## mpeg4_qpel8_v_lowpass(halfHV, halfH, 8, 8);                 \
-    OPNAME ## pixels8_l4_8(dst, full + 1, halfH, halfV, halfHV,               \
-                           stride, 16, 8, 8, 8, 8);                           \
-}                                                                             \
-                                                                              \
-static void OPNAME ## qpel8_mc31_c(uint8_t *dst, uint8_t *src,                \
-                                   ptrdiff_t stride)                          \
-{                                                                             \
-    uint8_t full[16 * 9];                                                     \
-    uint8_t halfH[72];                                                        \
-    uint8_t halfHV[64];                                                       \
-                                                                              \
-    copy_block9(full, src, 16, stride, 9);                                    \
-    put ## RND ## mpeg4_qpel8_h_lowpass(halfH, full, 8, 16, 9);               \
-    put ## RND ## pixels8_l2_8(halfH, halfH, full + 1, 8, 8, 16, 9);          \
-    put ## RND ## mpeg4_qpel8_v_lowpass(halfHV, halfH, 8, 8);                 \
-    OPNAME ## pixels8_l2_8(dst, halfH, halfHV, stride, 8, 8, 8);              \
-}                                                                             \
-                                                                              \
-void ff_ ## OPNAME ## qpel8_mc13_old_c(uint8_t *dst, uint8_t *src,            \
-                                       ptrdiff_t stride)                      \
-{                                                                             \
-    uint8_t full[16 * 9];                                                     \
-    uint8_t halfH[72];                                                        \
-    uint8_t halfV[64];                                                        \
-    uint8_t halfHV[64];                                                       \
-                                                                              \
-    copy_block9(full, src, 16, stride, 9);                                    \
-    put ## RND ## mpeg4_qpel8_h_lowpass(halfH, full, 8, 16, 9);               \
-    put ## RND ## mpeg4_qpel8_v_lowpass(halfV, full, 8, 16);                  \
-    put ## RND ## mpeg4_qpel8_v_lowpass(halfHV, halfH, 8, 8);                 \
-    OPNAME ## pixels8_l4_8(dst, full + 16, halfH + 8, halfV, halfHV,          \
-                           stride, 16, 8, 8, 8, 8);                           \
-}                                                                             \
-                                                                              \
-static void OPNAME ## qpel8_mc13_c(uint8_t *dst, uint8_t *src,                \
-                                   ptrdiff_t stride)                          \
-{                                                                             \
-    uint8_t full[16 * 9];                                                     \
-    uint8_t halfH[72];                                                        \
-    uint8_t halfHV[64];                                                       \
-                                                                              \
-    copy_block9(full, src, 16, stride, 9);                                    \
-    put ## RND ## mpeg4_qpel8_h_lowpass(halfH, full, 8, 16, 9);               \
-    put ## RND ## pixels8_l2_8(halfH, halfH, full, 8, 8, 16, 9);              \
-    put ## RND ## mpeg4_qpel8_v_lowpass(halfHV, halfH, 8, 8);                 \
-    OPNAME ## pixels8_l2_8(dst, halfH + 8, halfHV, stride, 8, 8, 8);          \
-}                                                                             \
-                                                                              \
-void ff_ ## OPNAME ## qpel8_mc33_old_c(uint8_t *dst, uint8_t *src,            \
-                                       ptrdiff_t stride)                      \
-{                                                                             \
-    uint8_t full[16 * 9];                                                     \
-    uint8_t halfH[72];                                                        \
-    uint8_t halfV[64];                                                        \
-    uint8_t halfHV[64];                                                       \
-                                                                              \
-    copy_block9(full, src, 16, stride, 9);                                    \
-    put ## RND ## mpeg4_qpel8_h_lowpass(halfH, full, 8, 16, 9);               \
-    put ## RND ## mpeg4_qpel8_v_lowpass(halfV, full + 1, 8, 16);              \
-    put ## RND ## mpeg4_qpel8_v_lowpass(halfHV, halfH, 8, 8);                 \
-    OPNAME ## pixels8_l4_8(dst, full + 17, halfH + 8, halfV, halfHV,          \
-                           stride, 16, 8, 8, 8, 8);                           \
-}                                                                             \
-                                                                              \
-static void OPNAME ## qpel8_mc33_c(uint8_t *dst, uint8_t *src,                \
-                                   ptrdiff_t stride)                          \
-{                                                                             \
-    uint8_t full[16 * 9];                                                     \
-    uint8_t halfH[72];                                                        \
-    uint8_t halfHV[64];                                                       \
-                                                                              \
-    copy_block9(full, src, 16, stride, 9);                                    \
-    put ## RND ## mpeg4_qpel8_h_lowpass(halfH, full, 8, 16, 9);               \
-    put ## RND ## pixels8_l2_8(halfH, halfH, full + 1, 8, 8, 16, 9);          \
-    put ## RND ## mpeg4_qpel8_v_lowpass(halfHV, halfH, 8, 8);                 \
-    OPNAME ## pixels8_l2_8(dst, halfH + 8, halfHV, stride, 8, 8, 8);          \
-}                                                                             \
-                                                                              \
-static void OPNAME ## qpel8_mc21_c(uint8_t *dst, uint8_t *src,                \
-                                   ptrdiff_t stride)                          \
-{                                                                             \
-    uint8_t halfH[72];                                                        \
-    uint8_t halfHV[64];                                                       \
-                                                                              \
-    put ## RND ## mpeg4_qpel8_h_lowpass(halfH, src, 8, stride, 9);            \
-    put ## RND ## mpeg4_qpel8_v_lowpass(halfHV, halfH, 8, 8);                 \
-    OPNAME ## pixels8_l2_8(dst, halfH, halfHV, stride, 8, 8, 8);              \
-}                                                                             \
-                                                                              \
-static void OPNAME ## qpel8_mc23_c(uint8_t *dst, uint8_t *src,                \
-                                   ptrdiff_t stride)                          \
-{                                                                             \
-    uint8_t halfH[72];                                                        \
-    uint8_t halfHV[64];                                                       \
-                                                                              \
-    put ## RND ## mpeg4_qpel8_h_lowpass(halfH, src, 8, stride, 9);            \
-    put ## RND ## mpeg4_qpel8_v_lowpass(halfHV, halfH, 8, 8);                 \
-    OPNAME ## pixels8_l2_8(dst, halfH + 8, halfHV, stride, 8, 8, 8);          \
-}                                                                             \
-                                                                              \
-void ff_ ## OPNAME ## qpel8_mc12_old_c(uint8_t *dst, uint8_t *src,            \
-                                       ptrdiff_t stride)                      \
-{                                                                             \
-    uint8_t full[16 * 9];                                                     \
-    uint8_t halfH[72];                                                        \
-    uint8_t halfV[64];                                                        \
-    uint8_t halfHV[64];                                                       \
-                                                                              \
-    copy_block9(full, src, 16, stride, 9);                                    \
-    put ## RND ## mpeg4_qpel8_h_lowpass(halfH, full, 8, 16, 9);               \
-    put ## RND ## mpeg4_qpel8_v_lowpass(halfV, full, 8, 16);                  \
-    put ## RND ## mpeg4_qpel8_v_lowpass(halfHV, halfH, 8, 8);                 \
-    OPNAME ## pixels8_l2_8(dst, halfV, halfHV, stride, 8, 8, 8);              \
-}                                                                             \
-                                                                              \
-static void OPNAME ## qpel8_mc12_c(uint8_t *dst, uint8_t *src,                \
-                                   ptrdiff_t stride)                          \
-{                                                                             \
-    uint8_t full[16 * 9];                                                     \
-    uint8_t halfH[72];                                                        \
-                                                                              \
-    copy_block9(full, src, 16, stride, 9);                                    \
-    put ## RND ## mpeg4_qpel8_h_lowpass(halfH, full, 8, 16, 9);               \
-    put ## RND ## pixels8_l2_8(halfH, halfH, full, 8, 8, 16, 9);              \
-    OPNAME ## mpeg4_qpel8_v_lowpass(dst, halfH, stride, 8);                   \
-}                                                                             \
-                                                                              \
-void ff_ ## OPNAME ## qpel8_mc32_old_c(uint8_t *dst, uint8_t *src,            \
-                                       ptrdiff_t stride)                      \
-{                                                                             \
-    uint8_t full[16 * 9];                                                     \
-    uint8_t halfH[72];                                                        \
-    uint8_t halfV[64];                                                        \
-    uint8_t halfHV[64];                                                       \
-                                                                              \
-    copy_block9(full, src, 16, stride, 9);                                    \
-    put ## RND ## mpeg4_qpel8_h_lowpass(halfH, full, 8, 16, 9);               \
-    put ## RND ## mpeg4_qpel8_v_lowpass(halfV, full + 1, 8, 16);              \
-    put ## RND ## mpeg4_qpel8_v_lowpass(halfHV, halfH, 8, 8);                 \
-    OPNAME ## pixels8_l2_8(dst, halfV, halfHV, stride, 8, 8, 8);              \
-}                                                                             \
-                                                                              \
-static void OPNAME ## qpel8_mc32_c(uint8_t *dst, uint8_t *src,                \
-                                   ptrdiff_t stride)                          \
-{                                                                             \
-    uint8_t full[16 * 9];                                                     \
-    uint8_t halfH[72];                                                        \
-                                                                              \
-    copy_block9(full, src, 16, stride, 9);                                    \
-    put ## RND ## mpeg4_qpel8_h_lowpass(halfH, full, 8, 16, 9);               \
-    put ## RND ## pixels8_l2_8(halfH, halfH, full + 1, 8, 8, 16, 9);          \
-    OPNAME ## mpeg4_qpel8_v_lowpass(dst, halfH, stride, 8);                   \
-}                                                                             \
-                                                                              \
-static void OPNAME ## qpel8_mc22_c(uint8_t *dst, uint8_t *src,                \
-                                   ptrdiff_t stride)                          \
-{                                                                             \
-    uint8_t halfH[72];                                                        \
-                                                                              \
-    put ## RND ## mpeg4_qpel8_h_lowpass(halfH, src, 8, stride, 9);            \
-    OPNAME ## mpeg4_qpel8_v_lowpass(dst, halfH, stride, 8);                   \
-}                                                                             \
-                                                                              \
-static void OPNAME ## qpel16_mc10_c(uint8_t *dst, uint8_t *src,               \
-                                    ptrdiff_t stride)                         \
-{                                                                             \
-    uint8_t half[256];                                                        \
-                                                                              \
-    put ## RND ## mpeg4_qpel16_h_lowpass(half, src, 16, stride, 16);          \
-    OPNAME ## pixels16_l2_8(dst, src, half, stride, stride, 16, 16);          \
-}                                                                             \
-                                                                              \
-static void OPNAME ## qpel16_mc20_c(uint8_t *dst, uint8_t *src,               \
-                                    ptrdiff_t stride)                         \
-{                                                                             \
-    OPNAME ## mpeg4_qpel16_h_lowpass(dst, src, stride, stride, 16);           \
-}                                                                             \
-                                                                              \
-static void OPNAME ## qpel16_mc30_c(uint8_t *dst, uint8_t *src,               \
-                                    ptrdiff_t stride)                         \
-{                                                                             \
-    uint8_t half[256];                                                        \
-                                                                              \
-    put ## RND ## mpeg4_qpel16_h_lowpass(half, src, 16, stride, 16);          \
-    OPNAME ## pixels16_l2_8(dst, src + 1, half, stride, stride, 16, 16);      \
-}                                                                             \
-                                                                              \
-static void OPNAME ## qpel16_mc01_c(uint8_t *dst, uint8_t *src,               \
-                                    ptrdiff_t stride)                         \
-{                                                                             \
-    uint8_t full[24 * 17];                                                    \
-    uint8_t half[256];                                                        \
-                                                                              \
-    copy_block17(full, src, 24, stride, 17);                                  \
-    put ## RND ## mpeg4_qpel16_v_lowpass(half, full, 16, 24);                 \
-    OPNAME ## pixels16_l2_8(dst, full, half, stride, 24, 16, 16);             \
-}                                                                             \
-                                                                              \
-static void OPNAME ## qpel16_mc02_c(uint8_t *dst, uint8_t *src,               \
-                                    ptrdiff_t stride)                         \
-{                                                                             \
-    uint8_t full[24 * 17];                                                    \
-                                                                              \
-    copy_block17(full, src, 24, stride, 17);                                  \
-    OPNAME ## mpeg4_qpel16_v_lowpass(dst, full, stride, 24);                  \
-}                                                                             \
-                                                                              \
-static void OPNAME ## qpel16_mc03_c(uint8_t *dst, uint8_t *src,               \
-                                    ptrdiff_t stride)                         \
-{                                                                             \
-    uint8_t full[24 * 17];                                                    \
-    uint8_t half[256];                                                        \
-                                                                              \
-    copy_block17(full, src, 24, stride, 17);                                  \
-    put ## RND ## mpeg4_qpel16_v_lowpass(half, full, 16, 24);                 \
-    OPNAME ## pixels16_l2_8(dst, full + 24, half, stride, 24, 16, 16);        \
-}                                                                             \
-                                                                              \
-void ff_ ## OPNAME ## qpel16_mc11_old_c(uint8_t *dst, uint8_t *src,           \
-                                        ptrdiff_t stride)                     \
-{                                                                             \
-    uint8_t full[24 * 17];                                                    \
-    uint8_t halfH[272];                                                       \
-    uint8_t halfV[256];                                                       \
-    uint8_t halfHV[256];                                                      \
-                                                                              \
-    copy_block17(full, src, 24, stride, 17);                                  \
-    put ## RND ## mpeg4_qpel16_h_lowpass(halfH, full, 16, 24, 17);            \
-    put ## RND ## mpeg4_qpel16_v_lowpass(halfV, full, 16, 24);                \
-    put ## RND ## mpeg4_qpel16_v_lowpass(halfHV, halfH, 16, 16);              \
-    OPNAME ## pixels16_l4_8(dst, full, halfH, halfV, halfHV,                  \
-                            stride, 24, 16, 16, 16, 16);                      \
-}                                                                             \
-                                                                              \
-static void OPNAME ## qpel16_mc11_c(uint8_t *dst, uint8_t *src,               \
-                                    ptrdiff_t stride)                         \
-{                                                                             \
-    uint8_t full[24 * 17];                                                    \
-    uint8_t halfH[272];                                                       \
-    uint8_t halfHV[256];                                                      \
-                                                                              \
-    copy_block17(full, src, 24, stride, 17);                                  \
-    put ## RND ## mpeg4_qpel16_h_lowpass(halfH, full, 16, 24, 17);            \
-    put ## RND ## pixels16_l2_8(halfH, halfH, full, 16, 16, 24, 17);          \
-    put ## RND ## mpeg4_qpel16_v_lowpass(halfHV, halfH, 16, 16);              \
-    OPNAME ## pixels16_l2_8(dst, halfH, halfHV, stride, 16, 16, 16);          \
-}                                                                             \
-                                                                              \
-void ff_ ## OPNAME ## qpel16_mc31_old_c(uint8_t *dst, uint8_t *src,           \
-                                        ptrdiff_t stride)                     \
-{                                                                             \
-    uint8_t full[24 * 17];                                                    \
-    uint8_t halfH[272];                                                       \
-    uint8_t halfV[256];                                                       \
-    uint8_t halfHV[256];                                                      \
-                                                                              \
-    copy_block17(full, src, 24, stride, 17);                                  \
-    put ## RND ## mpeg4_qpel16_h_lowpass(halfH, full, 16, 24, 17);            \
-    put ## RND ## mpeg4_qpel16_v_lowpass(halfV, full + 1, 16, 24);            \
-    put ## RND ## mpeg4_qpel16_v_lowpass(halfHV, halfH, 16, 16);              \
-    OPNAME ## pixels16_l4_8(dst, full + 1, halfH, halfV, halfHV,              \
-                            stride, 24, 16, 16, 16, 16);                      \
-}                                                                             \
-                                                                              \
-static void OPNAME ## qpel16_mc31_c(uint8_t *dst, uint8_t *src,               \
-                                    ptrdiff_t stride)                         \
-{                                                                             \
-    uint8_t full[24 * 17];                                                    \
-    uint8_t halfH[272];                                                       \
-    uint8_t halfHV[256];                                                      \
-                                                                              \
-    copy_block17(full, src, 24, stride, 17);                                  \
-    put ## RND ## mpeg4_qpel16_h_lowpass(halfH, full, 16, 24, 17);            \
-    put ## RND ## pixels16_l2_8(halfH, halfH, full + 1, 16, 16, 24, 17);      \
-    put ## RND ## mpeg4_qpel16_v_lowpass(halfHV, halfH, 16, 16);              \
-    OPNAME ## pixels16_l2_8(dst, halfH, halfHV, stride, 16, 16, 16);          \
-}                                                                             \
-                                                                              \
-void ff_ ## OPNAME ## qpel16_mc13_old_c(uint8_t *dst, uint8_t *src,           \
-                                        ptrdiff_t stride)                     \
-{                                                                             \
-    uint8_t full[24 * 17];                                                    \
-    uint8_t halfH[272];                                                       \
-    uint8_t halfV[256];                                                       \
-    uint8_t halfHV[256];                                                      \
-                                                                              \
-    copy_block17(full, src, 24, stride, 17);                                  \
-    put ## RND ## mpeg4_qpel16_h_lowpass(halfH, full, 16, 24, 17);            \
-    put ## RND ## mpeg4_qpel16_v_lowpass(halfV, full, 16, 24);                \
-    put ## RND ## mpeg4_qpel16_v_lowpass(halfHV, halfH, 16, 16);              \
-    OPNAME ## pixels16_l4_8(dst, full + 24, halfH + 16, halfV, halfHV,        \
-                            stride, 24, 16, 16, 16, 16);                      \
-}                                                                             \
-                                                                              \
-static void OPNAME ## qpel16_mc13_c(uint8_t *dst, uint8_t *src,               \
-                                    ptrdiff_t stride)                         \
-{                                                                             \
-    uint8_t full[24 * 17];                                                    \
-    uint8_t halfH[272];                                                       \
-    uint8_t halfHV[256];                                                      \
-                                                                              \
-    copy_block17(full, src, 24, stride, 17);                                  \
-    put ## RND ## mpeg4_qpel16_h_lowpass(halfH, full, 16, 24, 17);            \
-    put ## RND ## pixels16_l2_8(halfH, halfH, full, 16, 16, 24, 17);          \
-    put ## RND ## mpeg4_qpel16_v_lowpass(halfHV, halfH, 16, 16);              \
-    OPNAME ## pixels16_l2_8(dst, halfH + 16, halfHV, stride, 16, 16, 16);     \
-}                                                                             \
-                                                                              \
-void ff_ ## OPNAME ## qpel16_mc33_old_c(uint8_t *dst, uint8_t *src,           \
-                                        ptrdiff_t stride)                     \
-{                                                                             \
-    uint8_t full[24 * 17];                                                    \
-    uint8_t halfH[272];                                                       \
-    uint8_t halfV[256];                                                       \
-    uint8_t halfHV[256];                                                      \
-                                                                              \
-    copy_block17(full, src, 24, stride, 17);                                  \
-    put ## RND ## mpeg4_qpel16_h_lowpass(halfH, full, 16, 24, 17);            \
-    put ## RND ## mpeg4_qpel16_v_lowpass(halfV, full + 1, 16, 24);            \
-    put ## RND ## mpeg4_qpel16_v_lowpass(halfHV, halfH, 16, 16);              \
-    OPNAME ## pixels16_l4_8(dst, full + 25, halfH + 16, halfV, halfHV,        \
-                            stride, 24, 16, 16, 16, 16);                      \
-}                                                                             \
-                                                                              \
-static void OPNAME ## qpel16_mc33_c(uint8_t *dst, uint8_t *src,               \
-                                    ptrdiff_t stride)                         \
-{                                                                             \
-    uint8_t full[24 * 17];                                                    \
-    uint8_t halfH[272];                                                       \
-    uint8_t halfHV[256];                                                      \
-                                                                              \
-    copy_block17(full, src, 24, stride, 17);                                  \
-    put ## RND ## mpeg4_qpel16_h_lowpass(halfH, full, 16, 24, 17);            \
-    put ## RND ## pixels16_l2_8(halfH, halfH, full + 1, 16, 16, 24, 17);      \
-    put ## RND ## mpeg4_qpel16_v_lowpass(halfHV, halfH, 16, 16);              \
-    OPNAME ## pixels16_l2_8(dst, halfH + 16, halfHV, stride, 16, 16, 16);     \
-}                                                                             \
-                                                                              \
-static void OPNAME ## qpel16_mc21_c(uint8_t *dst, uint8_t *src,               \
-                                    ptrdiff_t stride)                         \
-{                                                                             \
-    uint8_t halfH[272];                                                       \
-    uint8_t halfHV[256];                                                      \
-                                                                              \
-    put ## RND ## mpeg4_qpel16_h_lowpass(halfH, src, 16, stride, 17);         \
-    put ## RND ## mpeg4_qpel16_v_lowpass(halfHV, halfH, 16, 16);              \
-    OPNAME ## pixels16_l2_8(dst, halfH, halfHV, stride, 16, 16, 16);          \
-}                                                                             \
-                                                                              \
-static void OPNAME ## qpel16_mc23_c(uint8_t *dst, uint8_t *src,               \
-                                    ptrdiff_t stride)                         \
-{                                                                             \
-    uint8_t halfH[272];                                                       \
-    uint8_t halfHV[256];                                                      \
-                                                                              \
-    put ## RND ## mpeg4_qpel16_h_lowpass(halfH, src, 16, stride, 17);         \
-    put ## RND ## mpeg4_qpel16_v_lowpass(halfHV, halfH, 16, 16);              \
-    OPNAME ## pixels16_l2_8(dst, halfH + 16, halfHV, stride, 16, 16, 16);     \
-}                                                                             \
-                                                                              \
-void ff_ ## OPNAME ## qpel16_mc12_old_c(uint8_t *dst, uint8_t *src,           \
-                                        ptrdiff_t stride)                     \
-{                                                                             \
-    uint8_t full[24 * 17];                                                    \
-    uint8_t halfH[272];                                                       \
-    uint8_t halfV[256];                                                       \
-    uint8_t halfHV[256];                                                      \
-                                                                              \
-    copy_block17(full, src, 24, stride, 17);                                  \
-    put ## RND ## mpeg4_qpel16_h_lowpass(halfH, full, 16, 24, 17);            \
-    put ## RND ## mpeg4_qpel16_v_lowpass(halfV, full, 16, 24);                \
-    put ## RND ## mpeg4_qpel16_v_lowpass(halfHV, halfH, 16, 16);              \
-    OPNAME ## pixels16_l2_8(dst, halfV, halfHV, stride, 16, 16, 16);          \
-}                                                                             \
-                                                                              \
-static void OPNAME ## qpel16_mc12_c(uint8_t *dst, uint8_t *src,               \
-                                    ptrdiff_t stride)                         \
-{                                                                             \
-    uint8_t full[24 * 17];                                                    \
-    uint8_t halfH[272];                                                       \
-                                                                              \
-    copy_block17(full, src, 24, stride, 17);                                  \
-    put ## RND ## mpeg4_qpel16_h_lowpass(halfH, full, 16, 24, 17);            \
-    put ## RND ## pixels16_l2_8(halfH, halfH, full, 16, 16, 24, 17);          \
-    OPNAME ## mpeg4_qpel16_v_lowpass(dst, halfH, stride, 16);                 \
-}                                                                             \
-                                                                              \
-void ff_ ## OPNAME ## qpel16_mc32_old_c(uint8_t *dst, uint8_t *src,           \
-                                        ptrdiff_t stride)                     \
-{                                                                             \
-    uint8_t full[24 * 17];                                                    \
-    uint8_t halfH[272];                                                       \
-    uint8_t halfV[256];                                                       \
-    uint8_t halfHV[256];                                                      \
-                                                                              \
-    copy_block17(full, src, 24, stride, 17);                                  \
-    put ## RND ## mpeg4_qpel16_h_lowpass(halfH, full, 16, 24, 17);            \
-    put ## RND ## mpeg4_qpel16_v_lowpass(halfV, full + 1, 16, 24);            \
-    put ## RND ## mpeg4_qpel16_v_lowpass(halfHV, halfH, 16, 16);              \
-    OPNAME ## pixels16_l2_8(dst, halfV, halfHV, stride, 16, 16, 16);          \
-}                                                                             \
-                                                                              \
-static void OPNAME ## qpel16_mc32_c(uint8_t *dst, uint8_t *src,               \
-                                    ptrdiff_t stride)                         \
-{                                                                             \
-    uint8_t full[24 * 17];                                                    \
-    uint8_t halfH[272];                                                       \
-                                                                              \
-    copy_block17(full, src, 24, stride, 17);                                  \
-    put ## RND ## mpeg4_qpel16_h_lowpass(halfH, full, 16, 24, 17);            \
-    put ## RND ## pixels16_l2_8(halfH, halfH, full + 1, 16, 16, 24, 17);      \
-    OPNAME ## mpeg4_qpel16_v_lowpass(dst, halfH, stride, 16);                 \
-}                                                                             \
-                                                                              \
-static void OPNAME ## qpel16_mc22_c(uint8_t *dst, uint8_t *src,               \
-                                    ptrdiff_t stride)                         \
-{                                                                             \
-    uint8_t halfH[272];                                                       \
-                                                                              \
-    put ## RND ## mpeg4_qpel16_h_lowpass(halfH, src, 16, stride, 17);         \
-    OPNAME ## mpeg4_qpel16_v_lowpass(dst, halfH, stride, 16);                 \
-}
-
-#define op_avg(a, b)        a = (((a) + cm[((b) + 16) >> 5] + 1) >> 1)
-#define op_avg_no_rnd(a, b) a = (((a) + cm[((b) + 15) >> 5])     >> 1)
-#define op_put(a, b)        a = cm[((b) + 16) >> 5]
-#define op_put_no_rnd(a, b) a = cm[((b) + 15) >> 5]
-
-QPEL_MC(0, put_, _, op_put)
-QPEL_MC(1, put_no_rnd_, _no_rnd_, op_put_no_rnd)
-QPEL_MC(0, avg_, _, op_avg)
-
-#undef op_avg
-#undef op_put
-#undef op_put_no_rnd
-
-void ff_put_pixels8x8_c(uint8_t *dst, uint8_t *src, ptrdiff_t stride)
-{
-    put_pixels8_8_c(dst, src, stride, 8);
-}
-
-void ff_avg_pixels8x8_c(uint8_t *dst, uint8_t *src, ptrdiff_t stride)
-{
-    avg_pixels8_8_c(dst, src, stride, 8);
-}
-
-void ff_put_pixels16x16_c(uint8_t *dst, uint8_t *src, ptrdiff_t stride)
-{
-    put_pixels16_8_c(dst, src, stride, 16);
-}
-
-void ff_avg_pixels16x16_c(uint8_t *dst, uint8_t *src, ptrdiff_t stride)
-{
-    avg_pixels16_8_c(dst, src, stride, 16);
-}
-
-#define put_qpel8_mc00_c         ff_put_pixels8x8_c
-#define avg_qpel8_mc00_c         ff_avg_pixels8x8_c
-#define put_qpel16_mc00_c        ff_put_pixels16x16_c
-#define avg_qpel16_mc00_c        ff_avg_pixels16x16_c
-#define put_no_rnd_qpel8_mc00_c  ff_put_pixels8x8_c
-#define put_no_rnd_qpel16_mc00_c ff_put_pixels16x16_c
-
-void ff_put_pixels8_l2_8(uint8_t *dst, const uint8_t *src1, const uint8_t *src2,
-                         int dst_stride, int src_stride1, int src_stride2,
-                         int h)
-{
-    put_pixels8_l2_8(dst, src1, src2, dst_stride, src_stride1, src_stride2, h);
-
-}
-
-#if CONFIG_DIRAC_DECODER
-#define DIRAC_MC(OPNAME)\
-void ff_ ## OPNAME ## _dirac_pixels8_c(uint8_t *dst, const uint8_t *src[5], int stride, int h)\
-{\
-     OPNAME ## _pixels8_8_c(dst, src[0], stride, h);\
-}\
-void ff_ ## OPNAME ## _dirac_pixels16_c(uint8_t *dst, const uint8_t *src[5], int stride, int h)\
-{\
-    OPNAME ## _pixels16_8_c(dst, src[0], stride, h);\
-}\
-void ff_ ## OPNAME ## _dirac_pixels32_c(uint8_t *dst, const uint8_t *src[5], int stride, int h)\
-{\
-    OPNAME ## _pixels16_8_c(dst   , src[0]   , stride, h);\
-    OPNAME ## _pixels16_8_c(dst+16, src[0]+16, stride, h);\
-}\
-void ff_ ## OPNAME ## _dirac_pixels8_l2_c(uint8_t *dst, const uint8_t *src[5], int stride, int h)\
-{\
-    OPNAME ## _pixels8_l2_8(dst, src[0], src[1], stride, stride, stride, h);\
-}\
-void ff_ ## OPNAME ## _dirac_pixels16_l2_c(uint8_t *dst, const uint8_t *src[5], int stride, int h)\
-{\
-    OPNAME ## _pixels16_l2_8(dst, src[0], src[1], stride, stride, stride, h);\
-}\
-void ff_ ## OPNAME ## _dirac_pixels32_l2_c(uint8_t *dst, const uint8_t *src[5], int stride, int h)\
-{\
-    OPNAME ## _pixels16_l2_8(dst   , src[0]   , src[1]   , stride, stride, stride, h);\
-    OPNAME ## _pixels16_l2_8(dst+16, src[0]+16, src[1]+16, stride, stride, stride, h);\
-}\
-void ff_ ## OPNAME ## _dirac_pixels8_l4_c(uint8_t *dst, const uint8_t *src[5], int stride, int h)\
-{\
-    OPNAME ## _pixels8_l4_8(dst, src[0], src[1], src[2], src[3], stride, stride, stride, stride, stride, h);\
-}\
-void ff_ ## OPNAME ## _dirac_pixels16_l4_c(uint8_t *dst, const uint8_t *src[5], int stride, int h)\
-{\
-    OPNAME ## _pixels16_l4_8(dst, src[0], src[1], src[2], src[3], stride, stride, stride, stride, stride, h);\
-}\
-void ff_ ## OPNAME ## _dirac_pixels32_l4_c(uint8_t *dst, const uint8_t *src[5], int stride, int h)\
-{\
-    OPNAME ## _pixels16_l4_8(dst   , src[0]   , src[1]   , src[2]   , src[3]   , stride, stride, stride, stride, stride, h);\
-    OPNAME ## _pixels16_l4_8(dst+16, src[0]+16, src[1]+16, src[2]+16, src[3]+16, stride, stride, stride, stride, stride, h);\
-}
-DIRAC_MC(put)
-DIRAC_MC(avg)
-#endif
-
-=======
->>>>>>> 368f5035
 static inline int pix_abs16_c(MpegEncContext *v, uint8_t *pix1, uint8_t *pix2,
                               int line_size, int h)
 {
