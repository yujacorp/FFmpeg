--- conflicted
+++ resolved
@@ -1426,16 +1426,10 @@
         p  += 6;
         for (i = 0; i < cnt; i++) {
             nalsize = AV_RB16(p) + 2;
-<<<<<<< HEAD
             if(nalsize > size - (p-buf))
-                return -1;
-            if (decode_nal_units(h, p, nalsize, 1) < 0) {
-=======
-            if (p - avctx->extradata + nalsize > avctx->extradata_size)
                 return AVERROR_INVALIDDATA;
             ret = decode_nal_units(h, p, nalsize, 1);
             if (ret < 0) {
->>>>>>> b3dc260e
                 av_log(avctx, AV_LOG_ERROR,
                        "Decoding sps %d from avcC failed\n", i);
                 return ret;
@@ -1446,16 +1440,10 @@
         cnt = *(p++); // Number of pps
         for (i = 0; i < cnt; i++) {
             nalsize = AV_RB16(p) + 2;
-<<<<<<< HEAD
             if(nalsize > size - (p-buf))
-                return -1;
-            if (decode_nal_units(h, p, nalsize, 1) < 0) {
-=======
-            if (p - avctx->extradata + nalsize > avctx->extradata_size)
                 return AVERROR_INVALIDDATA;
             ret = decode_nal_units(h, p, nalsize, 1);
             if (ret < 0) {
->>>>>>> b3dc260e
                 av_log(avctx, AV_LOG_ERROR,
                        "Decoding pps %d from avcC failed\n", i);
                 return ret;
@@ -1466,14 +1454,9 @@
         h->nal_length_size = (buf[4] & 0x03) + 1;
     } else {
         h->is_avc = 0;
-<<<<<<< HEAD
-        if (decode_nal_units(h, buf, size, 1) < 0)
-            return -1;
-=======
-        ret = decode_nal_units(h, avctx->extradata, avctx->extradata_size, 1);
+        ret = decode_nal_units(h, buf, size, 1);
         if (ret < 0)
             return ret;
->>>>>>> b3dc260e
     }
     return size;
 }
@@ -1545,17 +1528,12 @@
         avctx->ticks_per_frame = 2;
     }
 
-<<<<<<< HEAD
-    if (avctx->extradata_size > 0 && avctx->extradata &&
-        ff_h264_decode_extradata(h, avctx->extradata, avctx->extradata_size) < 0) {
-        ff_h264_free_context(h);
-        return -1;
-=======
     if (avctx->extradata_size > 0 && avctx->extradata) {
-       ret = ff_h264_decode_extradata(h);
-       if (ret < 0)
-           return ret;
->>>>>>> b3dc260e
+        ret = ff_h264_decode_extradata(h, avctx->extradata, avctx->extradata_size);
+        if (ret < 0) {
+            ff_h264_free_context(h);
+            return ret;
+        }
     }
 
     if (h->sps.bitstream_restriction_flag &&
@@ -1719,7 +1697,6 @@
         h->ref_index_pool    = NULL;
         h->motion_val_pool   = NULL;
 
-<<<<<<< HEAD
         if (h1->context_initialized) {
         h->context_initialized = 0;
 
@@ -1727,11 +1704,8 @@
         avcodec_get_frame_defaults(&h->cur_pic.f);
         h->cur_pic.tf.f = &h->cur_pic.f;
 
-        if (ff_h264_alloc_tables(h) < 0) {
-=======
         ret = ff_h264_alloc_tables(h);
         if (ret < 0) {
->>>>>>> b3dc260e
             av_log(dst, AV_LOG_ERROR, "Could not allocate memory for h264\n");
             return ret;
         }
@@ -3263,13 +3237,8 @@
     if (slice_type > 9) {
         av_log(h->avctx, AV_LOG_ERROR,
                "slice type too large (%d) at %d %d\n",
-<<<<<<< HEAD
                slice_type, h->mb_x, h->mb_y);
-        return -1;
-=======
-               h->slice_type, h->mb_x, h->mb_y);
         return AVERROR_INVALIDDATA;
->>>>>>> b3dc260e
     }
     if (slice_type > 4) {
         slice_type -= 5;
@@ -3286,13 +3255,8 @@
 
     pps_id = get_ue_golomb(&h->gb);
     if (pps_id >= MAX_PPS_COUNT) {
-<<<<<<< HEAD
         av_log(h->avctx, AV_LOG_ERROR, "pps_id %d out of range\n", pps_id);
-        return -1;
-=======
-        av_log(h->avctx, AV_LOG_ERROR, "pps_id out of range\n");
         return AVERROR_INVALIDDATA;
->>>>>>> b3dc260e
     }
     if (!h0->pps_buffers[pps_id]) {
         av_log(h->avctx, AV_LOG_ERROR,
@@ -3545,17 +3509,12 @@
             Picture *prev = h->short_ref_count ? h->short_ref[0] : NULL;
             av_log(h->avctx, AV_LOG_DEBUG, "Frame num gap %d %d\n",
                    h->frame_num, h->prev_frame_num);
-<<<<<<< HEAD
             if (!h->sps.gaps_in_frame_num_allowed_flag)
                 for(i=0; i<FF_ARRAY_ELEMS(h->last_pocs); i++)
                     h->last_pocs[i] = INT_MIN;
-            if (h264_frame_start(h) < 0)
-                return -1;
-=======
             ret = h264_frame_start(h);
             if (ret < 0)
                 return ret;
->>>>>>> b3dc260e
             h->prev_frame_num++;
             h->prev_frame_num        %= 1 << h->sps.log2_max_frame_num;
             h->cur_pic_ptr->frame_num = h->prev_frame_num;
@@ -4553,14 +4512,11 @@
     int pass = !(avctx->active_thread_type & FF_THREAD_FRAME);
     int nals_needed = 0; ///< number of NALs that need decoding before the next frame thread starts
     int nal_index;
-<<<<<<< HEAD
     int idr_cleared=0;
     int first_slice = 0;
+    int ret = 0;
 
     h->nal_unit_type= 0;
-=======
-    int ret = 0;
->>>>>>> b3dc260e
 
     if(!h->slice_context_count)
          h->slice_context_count= 1;
@@ -4819,12 +4775,7 @@
                 break;
             case NAL_SPS:
                 init_get_bits(&h->gb, ptr, bit_length);
-<<<<<<< HEAD
                 if (ff_h264_decode_seq_parameter_set(h) < 0 && (h->is_avc ? nalsize : 1)) {
-=======
-                ret = ff_h264_decode_seq_parameter_set(h);
-                if (ret < 0 && h->is_avc && (nalsize != consumed) && nalsize) {
->>>>>>> b3dc260e
                     av_log(h->avctx, AV_LOG_DEBUG,
                            "SPS decoding failure, trying again with the complete NAL\n");
                     if (h->is_avc)
@@ -4836,13 +4787,6 @@
                     ff_h264_decode_seq_parameter_set(h);
                 }
 
-<<<<<<< HEAD
-=======
-                ret = h264_set_parameter_from_sps(h);
-                if (ret < 0)
-                    goto end;
-
->>>>>>> b3dc260e
                 break;
             case NAL_PPS:
                 init_get_bits(&h->gb, ptr, bit_length);
