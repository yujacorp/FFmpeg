/*
 * H.26L/H.264/AVC/JVT/14496-10/... decoder
 * Copyright (c) 2003 Michael Niedermayer <michaelni@gmx.at>
 *
 * This file is part of FFmpeg.
 *
 * FFmpeg is free software; you can redistribute it and/or
 * modify it under the terms of the GNU Lesser General Public
 * License as published by the Free Software Foundation; either
 * version 2.1 of the License, or (at your option) any later version.
 *
 * FFmpeg is distributed in the hope that it will be useful,
 * but WITHOUT ANY WARRANTY; without even the implied warranty of
 * MERCHANTABILITY or FITNESS FOR A PARTICULAR PURPOSE.  See the GNU
 * Lesser General Public License for more details.
 *
 * You should have received a copy of the GNU Lesser General Public
 * License along with FFmpeg; if not, write to the Free Software
 * Foundation, Inc., 51 Franklin Street, Fifth Floor, Boston, MA 02110-1301 USA
 */

/**
 * @file
 * H.264 / AVC / MPEG4 part10 codec.
 * @author Michael Niedermayer <michaelni@gmx.at>
 */

#include "libavutil/avassert.h"
#include "libavutil/imgutils.h"
#include "libavutil/timer.h"
#include "internal.h"
#include "cabac.h"
#include "cabac_functions.h"
#include "error_resilience.h"
#include "avcodec.h"
#include "h264.h"
#include "h264data.h"
#include "h264chroma.h"
#include "h264_mvpred.h"
#include "golomb.h"
#include "mathops.h"
#include "mpegutils.h"
#include "rectangle.h"
#include "thread.h"


static const uint8_t rem6[QP_MAX_NUM + 1] = {
    0, 1, 2, 3, 4, 5, 0, 1, 2, 3, 4, 5, 0, 1, 2, 3, 4, 5, 0, 1, 2,
    3, 4, 5, 0, 1, 2, 3, 4, 5, 0, 1, 2, 3, 4, 5, 0, 1, 2, 3, 4, 5,
    0, 1, 2, 3, 4, 5, 0, 1, 2, 3, 4, 5, 0, 1, 2, 3, 4, 5, 0, 1, 2,
    3, 4, 5, 0, 1, 2, 3, 4, 5, 0, 1, 2, 3, 4, 5, 0, 1, 2, 3, 4, 5,
    0, 1, 2, 3,
};

static const uint8_t div6[QP_MAX_NUM + 1] = {
    0, 0, 0, 0, 0, 0, 1, 1, 1, 1, 1, 1, 2, 2, 2, 2, 2, 2, 3,  3,  3,
    3, 3, 3, 4, 4, 4, 4, 4, 4, 5, 5, 5, 5, 5, 5, 6, 6, 6, 6,  6,  6,
    7, 7, 7, 7, 7, 7, 8, 8, 8, 8, 8, 8, 9, 9, 9, 9, 9, 9, 10, 10, 10,
   10,10,10,11,11,11,11,11,11,12,12,12,12,12,12,13,13,13, 13, 13, 13,
   14,14,14,14,
};

static const uint8_t field_scan[16+1] = {
    0 + 0 * 4, 0 + 1 * 4, 1 + 0 * 4, 0 + 2 * 4,
    0 + 3 * 4, 1 + 1 * 4, 1 + 2 * 4, 1 + 3 * 4,
    2 + 0 * 4, 2 + 1 * 4, 2 + 2 * 4, 2 + 3 * 4,
    3 + 0 * 4, 3 + 1 * 4, 3 + 2 * 4, 3 + 3 * 4,
};

static const uint8_t field_scan8x8[64+1] = {
    0 + 0 * 8, 0 + 1 * 8, 0 + 2 * 8, 1 + 0 * 8,
    1 + 1 * 8, 0 + 3 * 8, 0 + 4 * 8, 1 + 2 * 8,
    2 + 0 * 8, 1 + 3 * 8, 0 + 5 * 8, 0 + 6 * 8,
    0 + 7 * 8, 1 + 4 * 8, 2 + 1 * 8, 3 + 0 * 8,
    2 + 2 * 8, 1 + 5 * 8, 1 + 6 * 8, 1 + 7 * 8,
    2 + 3 * 8, 3 + 1 * 8, 4 + 0 * 8, 3 + 2 * 8,
    2 + 4 * 8, 2 + 5 * 8, 2 + 6 * 8, 2 + 7 * 8,
    3 + 3 * 8, 4 + 1 * 8, 5 + 0 * 8, 4 + 2 * 8,
    3 + 4 * 8, 3 + 5 * 8, 3 + 6 * 8, 3 + 7 * 8,
    4 + 3 * 8, 5 + 1 * 8, 6 + 0 * 8, 5 + 2 * 8,
    4 + 4 * 8, 4 + 5 * 8, 4 + 6 * 8, 4 + 7 * 8,
    5 + 3 * 8, 6 + 1 * 8, 6 + 2 * 8, 5 + 4 * 8,
    5 + 5 * 8, 5 + 6 * 8, 5 + 7 * 8, 6 + 3 * 8,
    7 + 0 * 8, 7 + 1 * 8, 6 + 4 * 8, 6 + 5 * 8,
    6 + 6 * 8, 6 + 7 * 8, 7 + 2 * 8, 7 + 3 * 8,
    7 + 4 * 8, 7 + 5 * 8, 7 + 6 * 8, 7 + 7 * 8,
};

static const uint8_t field_scan8x8_cavlc[64+1] = {
    0 + 0 * 8, 1 + 1 * 8, 2 + 0 * 8, 0 + 7 * 8,
    2 + 2 * 8, 2 + 3 * 8, 2 + 4 * 8, 3 + 3 * 8,
    3 + 4 * 8, 4 + 3 * 8, 4 + 4 * 8, 5 + 3 * 8,
    5 + 5 * 8, 7 + 0 * 8, 6 + 6 * 8, 7 + 4 * 8,
    0 + 1 * 8, 0 + 3 * 8, 1 + 3 * 8, 1 + 4 * 8,
    1 + 5 * 8, 3 + 1 * 8, 2 + 5 * 8, 4 + 1 * 8,
    3 + 5 * 8, 5 + 1 * 8, 4 + 5 * 8, 6 + 1 * 8,
    5 + 6 * 8, 7 + 1 * 8, 6 + 7 * 8, 7 + 5 * 8,
    0 + 2 * 8, 0 + 4 * 8, 0 + 5 * 8, 2 + 1 * 8,
    1 + 6 * 8, 4 + 0 * 8, 2 + 6 * 8, 5 + 0 * 8,
    3 + 6 * 8, 6 + 0 * 8, 4 + 6 * 8, 6 + 2 * 8,
    5 + 7 * 8, 6 + 4 * 8, 7 + 2 * 8, 7 + 6 * 8,
    1 + 0 * 8, 1 + 2 * 8, 0 + 6 * 8, 3 + 0 * 8,
    1 + 7 * 8, 3 + 2 * 8, 2 + 7 * 8, 4 + 2 * 8,
    3 + 7 * 8, 5 + 2 * 8, 4 + 7 * 8, 5 + 4 * 8,
    6 + 3 * 8, 6 + 5 * 8, 7 + 3 * 8, 7 + 7 * 8,
};

// zigzag_scan8x8_cavlc[i] = zigzag_scan8x8[(i/4) + 16*(i%4)]
static const uint8_t zigzag_scan8x8_cavlc[64+1] = {
    0 + 0 * 8, 1 + 1 * 8, 1 + 2 * 8, 2 + 2 * 8,
    4 + 1 * 8, 0 + 5 * 8, 3 + 3 * 8, 7 + 0 * 8,
    3 + 4 * 8, 1 + 7 * 8, 5 + 3 * 8, 6 + 3 * 8,
    2 + 7 * 8, 6 + 4 * 8, 5 + 6 * 8, 7 + 5 * 8,
    1 + 0 * 8, 2 + 0 * 8, 0 + 3 * 8, 3 + 1 * 8,
    3 + 2 * 8, 0 + 6 * 8, 4 + 2 * 8, 6 + 1 * 8,
    2 + 5 * 8, 2 + 6 * 8, 6 + 2 * 8, 5 + 4 * 8,
    3 + 7 * 8, 7 + 3 * 8, 4 + 7 * 8, 7 + 6 * 8,
    0 + 1 * 8, 3 + 0 * 8, 0 + 4 * 8, 4 + 0 * 8,
    2 + 3 * 8, 1 + 5 * 8, 5 + 1 * 8, 5 + 2 * 8,
    1 + 6 * 8, 3 + 5 * 8, 7 + 1 * 8, 4 + 5 * 8,
    4 + 6 * 8, 7 + 4 * 8, 5 + 7 * 8, 6 + 7 * 8,
    0 + 2 * 8, 2 + 1 * 8, 1 + 3 * 8, 5 + 0 * 8,
    1 + 4 * 8, 2 + 4 * 8, 6 + 0 * 8, 4 + 3 * 8,
    0 + 7 * 8, 4 + 4 * 8, 7 + 2 * 8, 3 + 6 * 8,
    5 + 5 * 8, 6 + 5 * 8, 6 + 6 * 8, 7 + 7 * 8,
};

static const uint8_t dequant4_coeff_init[6][3] = {
    { 10, 13, 16 },
    { 11, 14, 18 },
    { 13, 16, 20 },
    { 14, 18, 23 },
    { 16, 20, 25 },
    { 18, 23, 29 },
};

static const uint8_t dequant8_coeff_init_scan[16] = {
    0, 3, 4, 3, 3, 1, 5, 1, 4, 5, 2, 5, 3, 1, 5, 1
};

static const uint8_t dequant8_coeff_init[6][6] = {
    { 20, 18, 32, 19, 25, 24 },
    { 22, 19, 35, 21, 28, 26 },
    { 26, 23, 42, 24, 33, 31 },
    { 28, 25, 45, 26, 35, 33 },
    { 32, 28, 51, 30, 40, 38 },
    { 36, 32, 58, 34, 46, 43 },
};


static void release_unused_pictures(H264Context *h, int remove_current)
{
    int i;

    /* release non reference frames */
    for (i = 0; i < H264_MAX_PICTURE_COUNT; i++) {
        if (h->DPB[i].f->buf[0] && !h->DPB[i].reference &&
            (remove_current || &h->DPB[i] != h->cur_pic_ptr)) {
            ff_h264_unref_picture(h, &h->DPB[i]);
        }
    }
}

static int alloc_scratch_buffers(H264SliceContext *sl, int linesize)
{
    const H264Context *h = sl->h264;
    int alloc_size = FFALIGN(FFABS(linesize) + 32, 32);

    av_fast_malloc(&sl->bipred_scratchpad, &sl->bipred_scratchpad_allocated, 16 * 6 * alloc_size);
    // edge emu needs blocksize + filter length - 1
    // (= 21x21 for  h264)
    av_fast_malloc(&sl->edge_emu_buffer, &sl->edge_emu_buffer_allocated, alloc_size * 2 * 21);

    av_fast_malloc(&sl->top_borders[0], &sl->top_borders_allocated[0],
                   h->mb_width * 16 * 3 * sizeof(uint8_t) * 2);
    av_fast_malloc(&sl->top_borders[1], &sl->top_borders_allocated[1],
                   h->mb_width * 16 * 3 * sizeof(uint8_t) * 2);

    if (!sl->bipred_scratchpad || !sl->edge_emu_buffer ||
        !sl->top_borders[0]    || !sl->top_borders[1]) {
        av_freep(&sl->bipred_scratchpad);
        av_freep(&sl->edge_emu_buffer);
        av_freep(&sl->top_borders[0]);
        av_freep(&sl->top_borders[1]);

        sl->bipred_scratchpad_allocated = 0;
        sl->edge_emu_buffer_allocated   = 0;
        sl->top_borders_allocated[0]    = 0;
        sl->top_borders_allocated[1]    = 0;
        return AVERROR(ENOMEM);
    }

    return 0;
}

static int init_table_pools(H264Context *h)
{
    const int big_mb_num    = h->mb_stride * (h->mb_height + 1) + 1;
    const int mb_array_size = h->mb_stride * h->mb_height;
    const int b4_stride     = h->mb_width * 4 + 1;
    const int b4_array_size = b4_stride * h->mb_height * 4;

    h->qscale_table_pool = av_buffer_pool_init(big_mb_num + h->mb_stride,
                                               av_buffer_allocz);
    h->mb_type_pool      = av_buffer_pool_init((big_mb_num + h->mb_stride) *
                                               sizeof(uint32_t), av_buffer_allocz);
    h->motion_val_pool   = av_buffer_pool_init(2 * (b4_array_size + 4) *
                                               sizeof(int16_t), av_buffer_allocz);
    h->ref_index_pool    = av_buffer_pool_init(4 * mb_array_size, av_buffer_allocz);

    if (!h->qscale_table_pool || !h->mb_type_pool || !h->motion_val_pool ||
        !h->ref_index_pool) {
        av_buffer_pool_uninit(&h->qscale_table_pool);
        av_buffer_pool_uninit(&h->mb_type_pool);
        av_buffer_pool_uninit(&h->motion_val_pool);
        av_buffer_pool_uninit(&h->ref_index_pool);
        return AVERROR(ENOMEM);
    }

    return 0;
}

static int alloc_picture(H264Context *h, H264Picture *pic)
{
    int i, ret = 0;

    av_assert0(!pic->f->data[0]);

    pic->tf.f = pic->f;
    ret = ff_thread_get_buffer(h->avctx, &pic->tf, pic->reference ?
                                                   AV_GET_BUFFER_FLAG_REF : 0);
    if (ret < 0)
        goto fail;

    pic->crop     = h->sps.crop;
    pic->crop_top = h->sps.crop_top;
    pic->crop_left= h->sps.crop_left;

    if (h->avctx->hwaccel) {
        const AVHWAccel *hwaccel = h->avctx->hwaccel;
        av_assert0(!pic->hwaccel_picture_private);
        if (hwaccel->frame_priv_data_size) {
            pic->hwaccel_priv_buf = av_buffer_allocz(hwaccel->frame_priv_data_size);
            if (!pic->hwaccel_priv_buf)
                return AVERROR(ENOMEM);
            pic->hwaccel_picture_private = pic->hwaccel_priv_buf->data;
        }
    }
    if (CONFIG_GRAY && !h->avctx->hwaccel && h->flags & CODEC_FLAG_GRAY && pic->f->data[2]) {
        int h_chroma_shift, v_chroma_shift;
        av_pix_fmt_get_chroma_sub_sample(pic->f->format,
                                         &h_chroma_shift, &v_chroma_shift);

        for(i=0; i<FF_CEIL_RSHIFT(h->avctx->height, v_chroma_shift); i++) {
            memset(pic->f->data[1] + pic->f->linesize[1]*i,
                   0x80, FF_CEIL_RSHIFT(h->avctx->width, h_chroma_shift));
            memset(pic->f->data[2] + pic->f->linesize[2]*i,
                   0x80, FF_CEIL_RSHIFT(h->avctx->width, h_chroma_shift));
        }
    }

    if (!h->qscale_table_pool) {
        ret = init_table_pools(h);
        if (ret < 0)
            goto fail;
    }

    pic->qscale_table_buf = av_buffer_pool_get(h->qscale_table_pool);
    pic->mb_type_buf      = av_buffer_pool_get(h->mb_type_pool);
    if (!pic->qscale_table_buf || !pic->mb_type_buf)
        goto fail;

    pic->mb_type      = (uint32_t*)pic->mb_type_buf->data + 2 * h->mb_stride + 1;
    pic->qscale_table = pic->qscale_table_buf->data + 2 * h->mb_stride + 1;

    for (i = 0; i < 2; i++) {
        pic->motion_val_buf[i] = av_buffer_pool_get(h->motion_val_pool);
        pic->ref_index_buf[i]  = av_buffer_pool_get(h->ref_index_pool);
        if (!pic->motion_val_buf[i] || !pic->ref_index_buf[i])
            goto fail;

        pic->motion_val[i] = (int16_t (*)[2])pic->motion_val_buf[i]->data + 4;
        pic->ref_index[i]  = pic->ref_index_buf[i]->data;
    }

    return 0;
fail:
    ff_h264_unref_picture(h, pic);
    return (ret < 0) ? ret : AVERROR(ENOMEM);
}

static inline int pic_is_unused(H264Context *h, H264Picture *pic)
{
    if (!pic->f->buf[0])
        return 1;
    return 0;
}

static int find_unused_picture(H264Context *h)
{
    int i;

    for (i = 0; i < H264_MAX_PICTURE_COUNT; i++) {
        if (pic_is_unused(h, &h->DPB[i]))
            break;
    }
    if (i == H264_MAX_PICTURE_COUNT)
        return AVERROR_INVALIDDATA;

    return i;
}


static void init_dequant8_coeff_table(H264Context *h)
{
    int i, j, q, x;
    const int max_qp = 51 + 6 * (h->sps.bit_depth_luma - 8);

    for (i = 0; i < 6; i++) {
        h->dequant8_coeff[i] = h->dequant8_buffer[i];
        for (j = 0; j < i; j++)
            if (!memcmp(h->pps.scaling_matrix8[j], h->pps.scaling_matrix8[i],
                        64 * sizeof(uint8_t))) {
                h->dequant8_coeff[i] = h->dequant8_buffer[j];
                break;
            }
        if (j < i)
            continue;

        for (q = 0; q < max_qp + 1; q++) {
            int shift = div6[q];
            int idx   = rem6[q];
            for (x = 0; x < 64; x++)
                h->dequant8_coeff[i][q][(x >> 3) | ((x & 7) << 3)] =
                    ((uint32_t)dequant8_coeff_init[idx][dequant8_coeff_init_scan[((x >> 1) & 12) | (x & 3)]] *
                     h->pps.scaling_matrix8[i][x]) << shift;
        }
    }
}

static void init_dequant4_coeff_table(H264Context *h)
{
    int i, j, q, x;
    const int max_qp = 51 + 6 * (h->sps.bit_depth_luma - 8);
    for (i = 0; i < 6; i++) {
        h->dequant4_coeff[i] = h->dequant4_buffer[i];
        for (j = 0; j < i; j++)
            if (!memcmp(h->pps.scaling_matrix4[j], h->pps.scaling_matrix4[i],
                        16 * sizeof(uint8_t))) {
                h->dequant4_coeff[i] = h->dequant4_buffer[j];
                break;
            }
        if (j < i)
            continue;

        for (q = 0; q < max_qp + 1; q++) {
            int shift = div6[q] + 2;
            int idx   = rem6[q];
            for (x = 0; x < 16; x++)
                h->dequant4_coeff[i][q][(x >> 2) | ((x << 2) & 0xF)] =
                    ((uint32_t)dequant4_coeff_init[idx][(x & 1) + ((x >> 2) & 1)] *
                     h->pps.scaling_matrix4[i][x]) << shift;
        }
    }
}

void ff_h264_init_dequant_tables(H264Context *h)
{
    int i, x;
    init_dequant4_coeff_table(h);
    memset(h->dequant8_coeff, 0, sizeof(h->dequant8_coeff));

    if (h->pps.transform_8x8_mode)
        init_dequant8_coeff_table(h);
    if (h->sps.transform_bypass) {
        for (i = 0; i < 6; i++)
            for (x = 0; x < 16; x++)
                h->dequant4_coeff[i][0][x] = 1 << 6;
        if (h->pps.transform_8x8_mode)
            for (i = 0; i < 6; i++)
                for (x = 0; x < 64; x++)
                    h->dequant8_coeff[i][0][x] = 1 << 6;
    }
}

#define IN_RANGE(a, b, size) (((a) >= (b)) && ((a) < ((b) + (size))))

#define REBASE_PICTURE(pic, new_ctx, old_ctx)             \
    (((pic) && (pic) >= (old_ctx)->DPB &&                       \
      (pic) < (old_ctx)->DPB + H264_MAX_PICTURE_COUNT) ?          \
     &(new_ctx)->DPB[(pic) - (old_ctx)->DPB] : NULL)

static void copy_picture_range(H264Picture **to, H264Picture **from, int count,
                               H264Context *new_base,
                               H264Context *old_base)
{
    int i;

    for (i = 0; i < count; i++) {
        av_assert1((IN_RANGE(from[i], old_base, 1) ||
                IN_RANGE(from[i], old_base->DPB,
                         H264_MAX_PICTURE_COUNT) ||
                !from[i]));
        to[i] = REBASE_PICTURE(from[i], new_base, old_base);
    }
}

static int copy_parameter_set(void **to, void **from, int count, int size)
{
    int i;

    for (i = 0; i < count; i++) {
        if (to[i] && !from[i]) {
            av_freep(&to[i]);
        } else if (from[i] && !to[i]) {
            to[i] = av_malloc(size);
            if (!to[i])
                return AVERROR(ENOMEM);
        }

        if (from[i])
            memcpy(to[i], from[i], size);
    }

    return 0;
}

#define copy_fields(to, from, start_field, end_field)                   \
    memcpy(&(to)->start_field, &(from)->start_field,                        \
           (char *)&(to)->end_field - (char *)&(to)->start_field)

static int h264_slice_header_init(H264Context *h);

int ff_h264_update_thread_context(AVCodecContext *dst,
                                  const AVCodecContext *src)
{
    H264Context *h = dst->priv_data, *h1 = src->priv_data;
    int inited = h->context_initialized, err = 0;
    int need_reinit = 0;
    int i, ret;

    if (dst == src)
        return 0;

    if (inited &&
        (h->width                 != h1->width                 ||
         h->height                != h1->height                ||
         h->mb_width              != h1->mb_width              ||
         h->mb_height             != h1->mb_height             ||
         h->sps.bit_depth_luma    != h1->sps.bit_depth_luma    ||
         h->sps.chroma_format_idc != h1->sps.chroma_format_idc ||
         h->sps.colorspace        != h1->sps.colorspace)) {

        need_reinit = 1;
    }

    /* copy block_offset since frame_start may not be called */
    memcpy(h->block_offset, h1->block_offset, sizeof(h->block_offset));

    // SPS/PPS
    if ((ret = copy_parameter_set((void **)h->sps_buffers,
                                  (void **)h1->sps_buffers,
                                  MAX_SPS_COUNT, sizeof(SPS))) < 0)
        return ret;
    h->sps = h1->sps;
    if ((ret = copy_parameter_set((void **)h->pps_buffers,
                                  (void **)h1->pps_buffers,
                                  MAX_PPS_COUNT, sizeof(PPS))) < 0)
        return ret;
    h->pps = h1->pps;

    if (need_reinit || !inited) {
        h->width     = h1->width;
        h->height    = h1->height;
        h->mb_height = h1->mb_height;
        h->mb_width  = h1->mb_width;
        h->mb_num    = h1->mb_num;
        h->mb_stride = h1->mb_stride;
        h->b_stride  = h1->b_stride;

        if (h->context_initialized || h1->context_initialized) {
            if ((err = h264_slice_header_init(h)) < 0) {
                av_log(h->avctx, AV_LOG_ERROR, "h264_slice_header_init() failed");
                return err;
            }
        }
        /* copy block_offset since frame_start may not be called */
        memcpy(h->block_offset, h1->block_offset, sizeof(h->block_offset));
    }

    h->avctx->coded_height  = h1->avctx->coded_height;
    h->avctx->coded_width   = h1->avctx->coded_width;
    h->avctx->width         = h1->avctx->width;
    h->avctx->height        = h1->avctx->height;
    h->coded_picture_number = h1->coded_picture_number;
    h->first_field          = h1->first_field;
    h->picture_structure    = h1->picture_structure;
    h->droppable            = h1->droppable;
    h->low_delay            = h1->low_delay;

    for (i = 0; i < H264_MAX_PICTURE_COUNT; i++) {
        ff_h264_unref_picture(h, &h->DPB[i]);
        if (h1->DPB[i].f->buf[0] &&
            (ret = ff_h264_ref_picture(h, &h->DPB[i], &h1->DPB[i])) < 0)
            return ret;
    }

    h->cur_pic_ptr = REBASE_PICTURE(h1->cur_pic_ptr, h, h1);
    ff_h264_unref_picture(h, &h->cur_pic);
    if (h1->cur_pic.f->buf[0]) {
        ret = ff_h264_ref_picture(h, &h->cur_pic, &h1->cur_pic);
        if (ret < 0)
            return ret;
    }

    h->enable_er       = h1->enable_er;
    h->workaround_bugs = h1->workaround_bugs;
    h->low_delay       = h1->low_delay;
    h->droppable       = h1->droppable;

    // extradata/NAL handling
    h->is_avc = h1->is_avc;
    h->nal_length_size = h1->nal_length_size;
    h->x264_build      = h1->x264_build;

    // Dequantization matrices
    // FIXME these are big - can they be only copied when PPS changes?
    copy_fields(h, h1, dequant4_buffer, dequant4_coeff);

    for (i = 0; i < 6; i++)
        h->dequant4_coeff[i] = h->dequant4_buffer[0] +
                               (h1->dequant4_coeff[i] - h1->dequant4_buffer[0]);

    for (i = 0; i < 6; i++)
        h->dequant8_coeff[i] = h->dequant8_buffer[0] +
                               (h1->dequant8_coeff[i] - h1->dequant8_buffer[0]);

    h->dequant_coeff_pps = h1->dequant_coeff_pps;

    // POC timing
    copy_fields(h, h1, poc_lsb, default_ref_list);

    // reference lists
    copy_fields(h, h1, short_ref, current_slice);

    copy_picture_range(h->short_ref, h1->short_ref, 32, h, h1);
    copy_picture_range(h->long_ref, h1->long_ref, 32, h, h1);
    copy_picture_range(h->delayed_pic, h1->delayed_pic,
                       MAX_DELAYED_PIC_COUNT + 2, h, h1);

    h->frame_recovered       = h1->frame_recovered;

    if (!h->cur_pic_ptr)
        return 0;

    if (!h->droppable) {
        err = ff_h264_execute_ref_pic_marking(h, h->mmco, h->mmco_index);
        h->prev_poc_msb = h->poc_msb;
        h->prev_poc_lsb = h->poc_lsb;
    }
    h->prev_frame_num_offset = h->frame_num_offset;
    h->prev_frame_num        = h->frame_num;

    h->recovery_frame        = h1->recovery_frame;

    return err;
}

static int h264_frame_start(H264Context *h)
{
    H264Picture *pic;
    int i, ret;
    const int pixel_shift = h->pixel_shift;
    int c[4] = {
        1<<(h->sps.bit_depth_luma-1),
        1<<(h->sps.bit_depth_chroma-1),
        1<<(h->sps.bit_depth_chroma-1),
        -1
    };

    if (!ff_thread_can_start_frame(h->avctx)) {
        av_log(h->avctx, AV_LOG_ERROR, "Attempt to start a frame outside SETUP state\n");
        return -1;
    }

    release_unused_pictures(h, 1);
    h->cur_pic_ptr = NULL;

    i = find_unused_picture(h);
    if (i < 0) {
        av_log(h->avctx, AV_LOG_ERROR, "no frame buffer available\n");
        return i;
    }
    pic = &h->DPB[i];

    pic->reference              = h->droppable ? 0 : h->picture_structure;
    pic->f->coded_picture_number = h->coded_picture_number++;
    pic->field_picture          = h->picture_structure != PICT_FRAME;

    /*
     * Zero key_frame here; IDR markings per slice in frame or fields are ORed
     * in later.
     * See decode_nal_units().
     */
    pic->f->key_frame = 0;
    pic->mmco_reset  = 0;
    pic->recovered   = 0;
    pic->invalid_gap = 0;
    pic->sei_recovery_frame_cnt = h->sei_recovery_frame_cnt;

    if ((ret = alloc_picture(h, pic)) < 0)
        return ret;
    if(!h->frame_recovered && !h->avctx->hwaccel &&
       !(h->avctx->codec->capabilities & CODEC_CAP_HWACCEL_VDPAU))
        avpriv_color_frame(pic->f, c);

    h->cur_pic_ptr = pic;
    ff_h264_unref_picture(h, &h->cur_pic);
    if (CONFIG_ERROR_RESILIENCE) {
        ff_h264_set_erpic(&h->slice_ctx[0].er.cur_pic, NULL);
    }

    if ((ret = ff_h264_ref_picture(h, &h->cur_pic, h->cur_pic_ptr)) < 0)
        return ret;

    for (i = 0; i < h->nb_slice_ctx; i++) {
        h->slice_ctx[i].linesize   = h->cur_pic_ptr->f->linesize[0];
        h->slice_ctx[i].uvlinesize = h->cur_pic_ptr->f->linesize[1];
    }

    if (CONFIG_ERROR_RESILIENCE && h->enable_er) {
        ff_er_frame_start(&h->slice_ctx[0].er);
        ff_h264_set_erpic(&h->slice_ctx[0].er.last_pic, NULL);
        ff_h264_set_erpic(&h->slice_ctx[0].er.next_pic, NULL);
    }

    for (i = 0; i < 16; i++) {
        h->block_offset[i]           = (4 * ((scan8[i] - scan8[0]) & 7) << pixel_shift) + 4 * pic->f->linesize[0] * ((scan8[i] - scan8[0]) >> 3);
        h->block_offset[48 + i]      = (4 * ((scan8[i] - scan8[0]) & 7) << pixel_shift) + 8 * pic->f->linesize[0] * ((scan8[i] - scan8[0]) >> 3);
    }
    for (i = 0; i < 16; i++) {
        h->block_offset[16 + i]      =
        h->block_offset[32 + i]      = (4 * ((scan8[i] - scan8[0]) & 7) << pixel_shift) + 4 * pic->f->linesize[1] * ((scan8[i] - scan8[0]) >> 3);
        h->block_offset[48 + 16 + i] =
        h->block_offset[48 + 32 + i] = (4 * ((scan8[i] - scan8[0]) & 7) << pixel_shift) + 8 * pic->f->linesize[1] * ((scan8[i] - scan8[0]) >> 3);
    }

    /* We mark the current picture as non-reference after allocating it, so
     * that if we break out due to an error it can be released automatically
     * in the next ff_mpv_frame_start().
     */
    h->cur_pic_ptr->reference = 0;

    h->cur_pic_ptr->field_poc[0] = h->cur_pic_ptr->field_poc[1] = INT_MAX;

    h->next_output_pic = NULL;

    assert(h->cur_pic_ptr->long_ref == 0);

    return 0;
}

static av_always_inline void backup_mb_border(const H264Context *h, H264SliceContext *sl,
                                              uint8_t *src_y,
                                              uint8_t *src_cb, uint8_t *src_cr,
                                              int linesize, int uvlinesize,
                                              int simple)
{
    uint8_t *top_border;
    int top_idx = 1;
    const int pixel_shift = h->pixel_shift;
    int chroma444 = CHROMA444(h);
    int chroma422 = CHROMA422(h);

    src_y  -= linesize;
    src_cb -= uvlinesize;
    src_cr -= uvlinesize;

    if (!simple && FRAME_MBAFF(h)) {
        if (sl->mb_y & 1) {
            if (!MB_MBAFF(sl)) {
                top_border = sl->top_borders[0][sl->mb_x];
                AV_COPY128(top_border, src_y + 15 * linesize);
                if (pixel_shift)
                    AV_COPY128(top_border + 16, src_y + 15 * linesize + 16);
                if (simple || !CONFIG_GRAY || !(h->flags & CODEC_FLAG_GRAY)) {
                    if (chroma444) {
                        if (pixel_shift) {
                            AV_COPY128(top_border + 32, src_cb + 15 * uvlinesize);
                            AV_COPY128(top_border + 48, src_cb + 15 * uvlinesize + 16);
                            AV_COPY128(top_border + 64, src_cr + 15 * uvlinesize);
                            AV_COPY128(top_border + 80, src_cr + 15 * uvlinesize + 16);
                        } else {
                            AV_COPY128(top_border + 16, src_cb + 15 * uvlinesize);
                            AV_COPY128(top_border + 32, src_cr + 15 * uvlinesize);
                        }
                    } else if (chroma422) {
                        if (pixel_shift) {
                            AV_COPY128(top_border + 32, src_cb + 15 * uvlinesize);
                            AV_COPY128(top_border + 48, src_cr + 15 * uvlinesize);
                        } else {
                            AV_COPY64(top_border + 16, src_cb + 15 * uvlinesize);
                            AV_COPY64(top_border + 24, src_cr + 15 * uvlinesize);
                        }
                    } else {
                        if (pixel_shift) {
                            AV_COPY128(top_border + 32, src_cb + 7 * uvlinesize);
                            AV_COPY128(top_border + 48, src_cr + 7 * uvlinesize);
                        } else {
                            AV_COPY64(top_border + 16, src_cb + 7 * uvlinesize);
                            AV_COPY64(top_border + 24, src_cr + 7 * uvlinesize);
                        }
                    }
                }
            }
        } else if (MB_MBAFF(sl)) {
            top_idx = 0;
        } else
            return;
    }

    top_border = sl->top_borders[top_idx][sl->mb_x];
    /* There are two lines saved, the line above the top macroblock
     * of a pair, and the line above the bottom macroblock. */
    AV_COPY128(top_border, src_y + 16 * linesize);
    if (pixel_shift)
        AV_COPY128(top_border + 16, src_y + 16 * linesize + 16);

    if (simple || !CONFIG_GRAY || !(h->flags & CODEC_FLAG_GRAY)) {
        if (chroma444) {
            if (pixel_shift) {
                AV_COPY128(top_border + 32, src_cb + 16 * linesize);
                AV_COPY128(top_border + 48, src_cb + 16 * linesize + 16);
                AV_COPY128(top_border + 64, src_cr + 16 * linesize);
                AV_COPY128(top_border + 80, src_cr + 16 * linesize + 16);
            } else {
                AV_COPY128(top_border + 16, src_cb + 16 * linesize);
                AV_COPY128(top_border + 32, src_cr + 16 * linesize);
            }
        } else if (chroma422) {
            if (pixel_shift) {
                AV_COPY128(top_border + 32, src_cb + 16 * uvlinesize);
                AV_COPY128(top_border + 48, src_cr + 16 * uvlinesize);
            } else {
                AV_COPY64(top_border + 16, src_cb + 16 * uvlinesize);
                AV_COPY64(top_border + 24, src_cr + 16 * uvlinesize);
            }
        } else {
            if (pixel_shift) {
                AV_COPY128(top_border + 32, src_cb + 8 * uvlinesize);
                AV_COPY128(top_border + 48, src_cr + 8 * uvlinesize);
            } else {
                AV_COPY64(top_border + 16, src_cb + 8 * uvlinesize);
                AV_COPY64(top_border + 24, src_cr + 8 * uvlinesize);
            }
        }
    }
}

/**
 * Initialize implicit_weight table.
 * @param field  0/1 initialize the weight for interlaced MBAFF
 *                -1 initializes the rest
 */
static void implicit_weight_table(const H264Context *h, H264SliceContext *sl, int field)
{
    int ref0, ref1, i, cur_poc, ref_start, ref_count0, ref_count1;

    for (i = 0; i < 2; i++) {
        sl->luma_weight_flag[i]   = 0;
        sl->chroma_weight_flag[i] = 0;
    }

    if (field < 0) {
        if (h->picture_structure == PICT_FRAME) {
            cur_poc = h->cur_pic_ptr->poc;
        } else {
            cur_poc = h->cur_pic_ptr->field_poc[h->picture_structure - 1];
        }
        if (sl->ref_count[0] == 1 && sl->ref_count[1] == 1 && !FRAME_MBAFF(h) &&
            sl->ref_list[0][0].poc + sl->ref_list[1][0].poc == 2 * cur_poc) {
            sl->use_weight        = 0;
            sl->use_weight_chroma = 0;
            return;
        }
        ref_start  = 0;
        ref_count0 = sl->ref_count[0];
        ref_count1 = sl->ref_count[1];
    } else {
        cur_poc    = h->cur_pic_ptr->field_poc[field];
        ref_start  = 16;
        ref_count0 = 16 + 2 * sl->ref_count[0];
        ref_count1 = 16 + 2 * sl->ref_count[1];
    }

    sl->use_weight               = 2;
    sl->use_weight_chroma        = 2;
    sl->luma_log2_weight_denom   = 5;
    sl->chroma_log2_weight_denom = 5;

    for (ref0 = ref_start; ref0 < ref_count0; ref0++) {
        int poc0 = sl->ref_list[0][ref0].poc;
        for (ref1 = ref_start; ref1 < ref_count1; ref1++) {
            int w = 32;
            if (!sl->ref_list[0][ref0].parent->long_ref && !sl->ref_list[1][ref1].parent->long_ref) {
                int poc1 = sl->ref_list[1][ref1].poc;
                int td   = av_clip_int8(poc1 - poc0);
                if (td) {
                    int tb = av_clip_int8(cur_poc - poc0);
                    int tx = (16384 + (FFABS(td) >> 1)) / td;
                    int dist_scale_factor = (tb * tx + 32) >> 8;
                    if (dist_scale_factor >= -64 && dist_scale_factor <= 128)
                        w = 64 - dist_scale_factor;
                }
            }
            if (field < 0) {
                sl->implicit_weight[ref0][ref1][0] =
                sl->implicit_weight[ref0][ref1][1] = w;
            } else {
                sl->implicit_weight[ref0][ref1][field] = w;
            }
        }
    }
}

/**
 * initialize scan tables
 */
static void init_scan_tables(H264Context *h)
{
    int i;
    for (i = 0; i < 16; i++) {
#define TRANSPOSE(x) ((x) >> 2) | (((x) << 2) & 0xF)
        h->zigzag_scan[i] = TRANSPOSE(zigzag_scan[i]);
        h->field_scan[i]  = TRANSPOSE(field_scan[i]);
#undef TRANSPOSE
    }
    for (i = 0; i < 64; i++) {
#define TRANSPOSE(x) ((x) >> 3) | (((x) & 7) << 3)
        h->zigzag_scan8x8[i]       = TRANSPOSE(ff_zigzag_direct[i]);
        h->zigzag_scan8x8_cavlc[i] = TRANSPOSE(zigzag_scan8x8_cavlc[i]);
        h->field_scan8x8[i]        = TRANSPOSE(field_scan8x8[i]);
        h->field_scan8x8_cavlc[i]  = TRANSPOSE(field_scan8x8_cavlc[i]);
#undef TRANSPOSE
    }
    if (h->sps.transform_bypass) { // FIXME same ugly
        memcpy(h->zigzag_scan_q0          , zigzag_scan             , sizeof(h->zigzag_scan_q0         ));
        memcpy(h->zigzag_scan8x8_q0       , ff_zigzag_direct        , sizeof(h->zigzag_scan8x8_q0      ));
        memcpy(h->zigzag_scan8x8_cavlc_q0 , zigzag_scan8x8_cavlc    , sizeof(h->zigzag_scan8x8_cavlc_q0));
        memcpy(h->field_scan_q0           , field_scan              , sizeof(h->field_scan_q0          ));
        memcpy(h->field_scan8x8_q0        , field_scan8x8           , sizeof(h->field_scan8x8_q0       ));
        memcpy(h->field_scan8x8_cavlc_q0  , field_scan8x8_cavlc     , sizeof(h->field_scan8x8_cavlc_q0 ));
    } else {
        memcpy(h->zigzag_scan_q0          , h->zigzag_scan          , sizeof(h->zigzag_scan_q0         ));
        memcpy(h->zigzag_scan8x8_q0       , h->zigzag_scan8x8       , sizeof(h->zigzag_scan8x8_q0      ));
        memcpy(h->zigzag_scan8x8_cavlc_q0 , h->zigzag_scan8x8_cavlc , sizeof(h->zigzag_scan8x8_cavlc_q0));
        memcpy(h->field_scan_q0           , h->field_scan           , sizeof(h->field_scan_q0          ));
        memcpy(h->field_scan8x8_q0        , h->field_scan8x8        , sizeof(h->field_scan8x8_q0       ));
        memcpy(h->field_scan8x8_cavlc_q0  , h->field_scan8x8_cavlc  , sizeof(h->field_scan8x8_cavlc_q0 ));
    }
}

static enum AVPixelFormat get_pixel_format(H264Context *h, int force_callback)
{
#define HWACCEL_MAX (CONFIG_H264_DXVA2_HWACCEL + \
                     CONFIG_H264_D3D11VA_HWACCEL + \
                     CONFIG_H264_VAAPI_HWACCEL + \
                     (CONFIG_H264_VDA_HWACCEL * 2) + \
                     CONFIG_H264_VDPAU_HWACCEL)
    enum AVPixelFormat pix_fmts[HWACCEL_MAX + 2], *fmt = pix_fmts;
    const enum AVPixelFormat *choices = pix_fmts;
    int i;

    switch (h->sps.bit_depth_luma) {
    case 9:
        if (CHROMA444(h)) {
            if (h->avctx->colorspace == AVCOL_SPC_RGB) {
                *fmt++ = AV_PIX_FMT_GBRP9;
            } else
                *fmt++ = AV_PIX_FMT_YUV444P9;
        } else if (CHROMA422(h))
            *fmt++ = AV_PIX_FMT_YUV422P9;
        else
            *fmt++ = AV_PIX_FMT_YUV420P9;
        break;
    case 10:
        if (CHROMA444(h)) {
            if (h->avctx->colorspace == AVCOL_SPC_RGB) {
                *fmt++ = AV_PIX_FMT_GBRP10;
            } else
                *fmt++ = AV_PIX_FMT_YUV444P10;
        } else if (CHROMA422(h))
            *fmt++ = AV_PIX_FMT_YUV422P10;
        else
            *fmt++ = AV_PIX_FMT_YUV420P10;
        break;
    case 12:
        if (CHROMA444(h)) {
            if (h->avctx->colorspace == AVCOL_SPC_RGB) {
                *fmt++ = AV_PIX_FMT_GBRP12;
            } else
                *fmt++ = AV_PIX_FMT_YUV444P12;
        } else if (CHROMA422(h))
            *fmt++ = AV_PIX_FMT_YUV422P12;
        else
            *fmt++ = AV_PIX_FMT_YUV420P12;
        break;
    case 14:
        if (CHROMA444(h)) {
            if (h->avctx->colorspace == AVCOL_SPC_RGB) {
                *fmt++ = AV_PIX_FMT_GBRP14;
            } else
                *fmt++ = AV_PIX_FMT_YUV444P14;
        } else if (CHROMA422(h))
            *fmt++ = AV_PIX_FMT_YUV422P14;
        else
            *fmt++ = AV_PIX_FMT_YUV420P14;
        break;
    case 8:
#if CONFIG_H264_VDPAU_HWACCEL
        *fmt++ = AV_PIX_FMT_VDPAU;
#endif
        if (CHROMA444(h)) {
            if (h->avctx->colorspace == AVCOL_SPC_RGB)
                *fmt++ = AV_PIX_FMT_GBRP;
            else if (h->avctx->color_range == AVCOL_RANGE_JPEG)
                *fmt++ = AV_PIX_FMT_YUVJ444P;
            else
                *fmt++ = AV_PIX_FMT_YUV444P;
        } else if (CHROMA422(h)) {
            if (h->avctx->color_range == AVCOL_RANGE_JPEG)
                *fmt++ = AV_PIX_FMT_YUVJ422P;
            else
                *fmt++ = AV_PIX_FMT_YUV422P;
        } else {
#if CONFIG_H264_DXVA2_HWACCEL
            *fmt++ = AV_PIX_FMT_DXVA2_VLD;
#endif
#if CONFIG_H264_D3D11VA_HWACCEL
            *fmt++ = AV_PIX_FMT_D3D11VA_VLD;
#endif
#if CONFIG_H264_VAAPI_HWACCEL
            *fmt++ = AV_PIX_FMT_VAAPI_VLD;
#endif
#if CONFIG_H264_VDA_HWACCEL
            *fmt++ = AV_PIX_FMT_VDA_VLD;
            *fmt++ = AV_PIX_FMT_VDA;
#endif
            if (h->avctx->codec->pix_fmts)
                choices = h->avctx->codec->pix_fmts;
            else if (h->avctx->color_range == AVCOL_RANGE_JPEG)
                *fmt++ = AV_PIX_FMT_YUVJ420P;
            else
                *fmt++ = AV_PIX_FMT_YUV420P;
        }
        break;
    default:
        av_log(h->avctx, AV_LOG_ERROR,
               "Unsupported bit depth %d\n", h->sps.bit_depth_luma);
        return AVERROR_INVALIDDATA;
    }

    *fmt = AV_PIX_FMT_NONE;

    for (i=0; choices[i] != AV_PIX_FMT_NONE; i++)
        if (choices[i] == h->avctx->pix_fmt && !force_callback)
            return choices[i];
    return ff_thread_get_format(h->avctx, choices);
}

/* export coded and cropped frame dimensions to AVCodecContext */
static int init_dimensions(H264Context *h)
{
    int width  = h->width  - (h->sps.crop_right + h->sps.crop_left);
    int height = h->height - (h->sps.crop_top   + h->sps.crop_bottom);
    int crop_present = h->sps.crop_left  || h->sps.crop_top ||
                       h->sps.crop_right || h->sps.crop_bottom;
    av_assert0(h->sps.crop_right + h->sps.crop_left < (unsigned)h->width);
    av_assert0(h->sps.crop_top + h->sps.crop_bottom < (unsigned)h->height);

    /* handle container cropping */
    if (!crop_present &&
        FFALIGN(h->avctx->width,  16) == h->width &&
        FFALIGN(h->avctx->height, 16) == h->height) {
        width  = h->avctx->width;
        height = h->avctx->height;
    }

    if (width <= 0 || height <= 0) {
        av_log(h->avctx, AV_LOG_ERROR, "Invalid cropped dimensions: %dx%d.\n",
               width, height);
        if (h->avctx->err_recognition & AV_EF_EXPLODE)
            return AVERROR_INVALIDDATA;

        av_log(h->avctx, AV_LOG_WARNING, "Ignoring cropping information.\n");
        h->sps.crop_bottom =
        h->sps.crop_top    =
        h->sps.crop_right  =
        h->sps.crop_left   =
        h->sps.crop        = 0;

        width  = h->width;
        height = h->height;
    }

    h->avctx->coded_width  = h->width;
    h->avctx->coded_height = h->height;
    h->avctx->width        = width;
    h->avctx->height       = height;

    return 0;
}

static int h264_slice_header_init(H264Context *h)
{
    int nb_slices = (HAVE_THREADS &&
                     h->avctx->active_thread_type & FF_THREAD_SLICE) ?
                    h->avctx->thread_count : 1;
    int i, ret;

    ff_set_sar(h->avctx, h->sps.sar);
    av_pix_fmt_get_chroma_sub_sample(h->avctx->pix_fmt,
                                     &h->chroma_x_shift, &h->chroma_y_shift);

    if (h->sps.timing_info_present_flag) {
        int64_t den = h->sps.time_scale;
        if (h->x264_build < 44U)
            den *= 2;
        av_reduce(&h->avctx->framerate.den, &h->avctx->framerate.num,
                  h->sps.num_units_in_tick * h->avctx->ticks_per_frame, den, 1 << 30);
    }

    ff_h264_free_tables(h);

    h->first_field           = 0;
    h->prev_interlaced_frame = 1;

    init_scan_tables(h);
    ret = ff_h264_alloc_tables(h);
    if (ret < 0) {
        av_log(h->avctx, AV_LOG_ERROR, "Could not allocate memory\n");
        goto fail;
    }

    if (h->avctx->codec &&
        h->avctx->codec->capabilities & CODEC_CAP_HWACCEL_VDPAU &&
        (h->sps.bit_depth_luma != 8 || h->sps.chroma_format_idc > 1)) {
        av_log(h->avctx, AV_LOG_ERROR,
                "VDPAU decoding does not support video colorspace.\n");
        ret = AVERROR_INVALIDDATA;
        goto fail;
    }

    if (h->sps.bit_depth_luma < 8 || h->sps.bit_depth_luma > 14 ||
        h->sps.bit_depth_luma == 11 || h->sps.bit_depth_luma == 13
    ) {
        av_log(h->avctx, AV_LOG_ERROR, "Unsupported bit depth %d\n",
               h->sps.bit_depth_luma);
        ret = AVERROR_INVALIDDATA;
        goto fail;
    }

    h->cur_bit_depth_luma         =
    h->avctx->bits_per_raw_sample = h->sps.bit_depth_luma;
    h->cur_chroma_format_idc      = h->sps.chroma_format_idc;
    h->pixel_shift                = h->sps.bit_depth_luma > 8;
    h->chroma_format_idc          = h->sps.chroma_format_idc;
    h->bit_depth_luma             = h->sps.bit_depth_luma;

    ff_h264dsp_init(&h->h264dsp, h->sps.bit_depth_luma,
                    h->sps.chroma_format_idc);
    ff_h264chroma_init(&h->h264chroma, h->sps.bit_depth_chroma);
    ff_h264qpel_init(&h->h264qpel, h->sps.bit_depth_luma);
    ff_h264_pred_init(&h->hpc, h->avctx->codec_id, h->sps.bit_depth_luma,
                      h->sps.chroma_format_idc);
    ff_videodsp_init(&h->vdsp, h->sps.bit_depth_luma);

    if (nb_slices > H264_MAX_THREADS || (nb_slices > h->mb_height && h->mb_height)) {
        int max_slices;
        if (h->mb_height)
            max_slices = FFMIN(H264_MAX_THREADS, h->mb_height);
        else
            max_slices = H264_MAX_THREADS;
        av_log(h->avctx, AV_LOG_WARNING, "too many threads/slices %d,"
               " reducing to %d\n", nb_slices, max_slices);
        nb_slices = max_slices;
    }
    h->slice_context_count = nb_slices;

    if (!HAVE_THREADS || !(h->avctx->active_thread_type & FF_THREAD_SLICE)) {
        ret = ff_h264_slice_context_init(h, &h->slice_ctx[0]);
        if (ret < 0) {
            av_log(h->avctx, AV_LOG_ERROR, "context_init() failed.\n");
            goto fail;
        }
    } else {
        for (i = 0; i < h->slice_context_count; i++) {
            H264SliceContext *sl = &h->slice_ctx[i];

            sl->h264               = h;
            sl->intra4x4_pred_mode = h->intra4x4_pred_mode + i * 8 * 2 * h->mb_stride;
            sl->mvd_table[0]       = h->mvd_table[0]       + i * 8 * 2 * h->mb_stride;
            sl->mvd_table[1]       = h->mvd_table[1]       + i * 8 * 2 * h->mb_stride;

            if ((ret = ff_h264_slice_context_init(h, sl)) < 0) {
                av_log(h->avctx, AV_LOG_ERROR, "context_init() failed.\n");
                goto fail;
            }
        }
    }

    h->context_initialized = 1;

    return 0;
fail:
    ff_h264_free_tables(h);
    h->context_initialized = 0;
    return ret;
}

static enum AVPixelFormat non_j_pixfmt(enum AVPixelFormat a)
{
    switch (a) {
    case AV_PIX_FMT_YUVJ420P: return AV_PIX_FMT_YUV420P;
    case AV_PIX_FMT_YUVJ422P: return AV_PIX_FMT_YUV422P;
    case AV_PIX_FMT_YUVJ444P: return AV_PIX_FMT_YUV444P;
    default:
        return a;
    }
}

/**
 * Decode a slice header.
 * This will (re)intialize the decoder and call h264_frame_start() as needed.
 *
 * @param h h264context
 *
 * @return 0 if okay, <0 if an error occurred, 1 if decoding must not be multithreaded
 */
int ff_h264_decode_slice_header(H264Context *h, H264SliceContext *sl)
{
    unsigned int first_mb_in_slice;
    unsigned int pps_id;
    int ret;
    unsigned int slice_type, tmp, i, j;
    int last_pic_structure, last_pic_droppable;
    int must_reinit;
    int needs_reinit = 0;
    int field_pic_flag, bottom_field_flag;
    int first_slice = sl == h->slice_ctx && !h->current_slice;
    int frame_num, picture_structure, droppable;
    int mb_aff_frame, last_mb_aff_frame;
    PPS *pps;

    h->qpel_put = h->h264qpel.put_h264_qpel_pixels_tab;
    h->qpel_avg = h->h264qpel.avg_h264_qpel_pixels_tab;

    first_mb_in_slice = get_ue_golomb_long(&sl->gb);

    if (first_mb_in_slice == 0) { // FIXME better field boundary detection
        if (h->current_slice) {
            if (h->cur_pic_ptr && FIELD_PICTURE(h) && h->first_field) {
                ff_h264_field_end(h, h->slice_ctx, 1);
                h->current_slice = 0;
            } else if (h->cur_pic_ptr && !FIELD_PICTURE(h) && !h->first_field && h->nal_unit_type  == NAL_IDR_SLICE) {
                av_log(h, AV_LOG_WARNING, "Broken frame packetizing\n");
                ff_h264_field_end(h, h->slice_ctx, 1);
                h->current_slice = 0;
                ff_thread_report_progress(&h->cur_pic_ptr->tf, INT_MAX, 0);
                ff_thread_report_progress(&h->cur_pic_ptr->tf, INT_MAX, 1);
                h->cur_pic_ptr = NULL;
            } else
                return AVERROR_INVALIDDATA;
        }

        if (!h->first_field) {
            if (h->cur_pic_ptr && !h->droppable) {
                ff_thread_report_progress(&h->cur_pic_ptr->tf, INT_MAX,
                                          h->picture_structure == PICT_BOTTOM_FIELD);
            }
            h->cur_pic_ptr = NULL;
        }
    }

    slice_type = get_ue_golomb_31(&sl->gb);
    if (slice_type > 9) {
        av_log(h->avctx, AV_LOG_ERROR,
               "slice type %d too large at %d\n",
               slice_type, first_mb_in_slice);
        return AVERROR_INVALIDDATA;
    }
    if (slice_type > 4) {
        slice_type -= 5;
        sl->slice_type_fixed = 1;
    } else
        sl->slice_type_fixed = 0;

    slice_type = golomb_to_pict_type[slice_type];

    sl->slice_type     = slice_type;
    sl->slice_type_nos = slice_type & 3;

    if (h->nal_unit_type  == NAL_IDR_SLICE &&
        sl->slice_type_nos != AV_PICTURE_TYPE_I) {
        av_log(h->avctx, AV_LOG_ERROR, "A non-intra slice in an IDR NAL unit.\n");
        return AVERROR_INVALIDDATA;
    }

    if (
        (h->avctx->skip_frame >= AVDISCARD_NONREF && !h->nal_ref_idc) ||
        (h->avctx->skip_frame >= AVDISCARD_BIDIR  && sl->slice_type_nos == AV_PICTURE_TYPE_B) ||
        (h->avctx->skip_frame >= AVDISCARD_NONINTRA && sl->slice_type_nos != AV_PICTURE_TYPE_I) ||
        (h->avctx->skip_frame >= AVDISCARD_NONKEY && h->nal_unit_type != NAL_IDR_SLICE) ||
         h->avctx->skip_frame >= AVDISCARD_ALL) {
         return SLICE_SKIPED;
     }

    // to make a few old functions happy, it's wrong though
    h->pict_type = sl->slice_type;

    pps_id = get_ue_golomb(&sl->gb);
    if (pps_id >= MAX_PPS_COUNT) {
        av_log(h->avctx, AV_LOG_ERROR, "pps_id %u out of range\n", pps_id);
        return AVERROR_INVALIDDATA;
    }
    if (!h->pps_buffers[pps_id]) {
        av_log(h->avctx, AV_LOG_ERROR,
               "non-existing PPS %u referenced\n",
               pps_id);
        return AVERROR_INVALIDDATA;
    }
    if (h->au_pps_id >= 0 && pps_id != h->au_pps_id) {
        av_log(h->avctx, AV_LOG_ERROR,
               "PPS change from %d to %d forbidden\n",
               h->au_pps_id, pps_id);
        return AVERROR_INVALIDDATA;
    }

    pps = h->pps_buffers[pps_id];

    if (!h->sps_buffers[pps->sps_id]) {
        av_log(h->avctx, AV_LOG_ERROR,
               "non-existing SPS %u referenced\n",
               h->pps.sps_id);
        return AVERROR_INVALIDDATA;
    }
    if (first_slice)
        h->pps = *h->pps_buffers[pps_id];

    if (pps->sps_id != h->sps.sps_id ||
        pps->sps_id != h->current_sps_id ||
        h->sps_buffers[pps->sps_id]->new) {

        if (!first_slice) {
            av_log(h->avctx, AV_LOG_ERROR,
               "SPS changed in the middle of the frame\n");
            return AVERROR_INVALIDDATA;
        }

        h->sps = *h->sps_buffers[h->pps.sps_id];

        if (h->mb_width  != h->sps.mb_width ||
            h->mb_height != h->sps.mb_height * (2 - h->sps.frame_mbs_only_flag) ||
            h->cur_bit_depth_luma    != h->sps.bit_depth_luma ||
            h->cur_chroma_format_idc != h->sps.chroma_format_idc
        )
            needs_reinit = 1;

        if (h->bit_depth_luma    != h->sps.bit_depth_luma ||
            h->chroma_format_idc != h->sps.chroma_format_idc)
            needs_reinit         = 1;

        if (h->flags & CODEC_FLAG_LOW_DELAY ||
            (h->sps.bitstream_restriction_flag &&
             !h->sps.num_reorder_frames)) {
            if (h->avctx->has_b_frames > 1 || h->delayed_pic[0])
                av_log(h->avctx, AV_LOG_WARNING, "Delayed frames seen. "
                       "Reenabling low delay requires a codec flush.\n");
            else
                h->low_delay = 1;
        }

        if (h->avctx->has_b_frames < 2)
            h->avctx->has_b_frames = !h->low_delay;

    }

    h->avctx->profile = ff_h264_get_profile(&h->sps);
    h->avctx->level   = h->sps.level_idc;
    h->avctx->refs    = h->sps.ref_frame_count;

    must_reinit = (h->context_initialized &&
                    (   16*h->sps.mb_width != h->avctx->coded_width
                     || 16*h->sps.mb_height * (2 - h->sps.frame_mbs_only_flag) != h->avctx->coded_height
                     || h->cur_bit_depth_luma    != h->sps.bit_depth_luma
                     || h->cur_chroma_format_idc != h->sps.chroma_format_idc
                     || h->mb_width  != h->sps.mb_width
                     || h->mb_height != h->sps.mb_height * (2 - h->sps.frame_mbs_only_flag)
                    ));
    if (h->avctx->pix_fmt == AV_PIX_FMT_NONE
        || (non_j_pixfmt(h->avctx->pix_fmt) != non_j_pixfmt(get_pixel_format(h, 0))))
        must_reinit = 1;

    if (first_slice && av_cmp_q(h->sps.sar, h->avctx->sample_aspect_ratio))
        must_reinit = 1;

    h->mb_width  = h->sps.mb_width;
    h->mb_height = h->sps.mb_height * (2 - h->sps.frame_mbs_only_flag);
    h->mb_num    = h->mb_width * h->mb_height;
    h->mb_stride = h->mb_width + 1;

    h->b_stride = h->mb_width * 4;

    h->chroma_y_shift = h->sps.chroma_format_idc <= 1; // 400 uses yuv420p

    h->width  = 16 * h->mb_width;
    h->height = 16 * h->mb_height;

    ret = init_dimensions(h);
    if (ret < 0)
        return ret;

    if (h->sps.video_signal_type_present_flag) {
        h->avctx->color_range = h->sps.full_range>0 ? AVCOL_RANGE_JPEG
                                                    : AVCOL_RANGE_MPEG;
        if (h->sps.colour_description_present_flag) {
            if (h->avctx->colorspace != h->sps.colorspace)
                needs_reinit = 1;
            h->avctx->color_primaries = h->sps.color_primaries;
            h->avctx->color_trc       = h->sps.color_trc;
            h->avctx->colorspace      = h->sps.colorspace;
        }
    }

<<<<<<< HEAD
    if (h->context_initialized &&
        (must_reinit || needs_reinit)) {
=======
    if (h->context_initialized && needs_reinit) {
        h->context_initialized = 0;
>>>>>>> 0181ae9a
        if (sl != h->slice_ctx) {
            av_log(h->avctx, AV_LOG_ERROR,
                   "changing width %d -> %d / height %d -> %d on "
                   "slice %d\n",
                   h->width, h->avctx->coded_width,
                   h->height, h->avctx->coded_height,
                   h->current_slice + 1);
            return AVERROR_INVALIDDATA;
        }

        av_assert1(first_slice);

        ff_h264_flush_change(h);

        if ((ret = get_pixel_format(h, 1)) < 0)
            return ret;
        h->avctx->pix_fmt = ret;

        av_log(h->avctx, AV_LOG_INFO, "Reinit context to %dx%d, "
               "pix_fmt: %s\n", h->width, h->height, av_get_pix_fmt_name(h->avctx->pix_fmt));

        if ((ret = h264_slice_header_init(h)) < 0) {
            av_log(h->avctx, AV_LOG_ERROR,
                   "h264_slice_header_init() failed\n");
            return ret;
        }
    }
    if (!h->context_initialized) {
        if (sl != h->slice_ctx) {
            av_log(h->avctx, AV_LOG_ERROR,
                   "Cannot (re-)initialize context during parallel decoding.\n");
            return AVERROR_PATCHWELCOME;
        }

        if ((ret = get_pixel_format(h, 1)) < 0)
            return ret;
        h->avctx->pix_fmt = ret;

        if ((ret = h264_slice_header_init(h)) < 0) {
            av_log(h->avctx, AV_LOG_ERROR,
                   "h264_slice_header_init() failed\n");
            return ret;
        }
    }

    if (first_slice && h->dequant_coeff_pps != pps_id) {
        h->dequant_coeff_pps = pps_id;
        ff_h264_init_dequant_tables(h);
    }

    frame_num = get_bits(&sl->gb, h->sps.log2_max_frame_num);
    if (!first_slice) {
        if (h->frame_num != frame_num) {
            av_log(h->avctx, AV_LOG_ERROR, "Frame num change from %d to %d\n",
                   h->frame_num, frame_num);
            return AVERROR_INVALIDDATA;
        }
    }

    sl->mb_mbaff       = 0;
    mb_aff_frame       = 0;
    last_mb_aff_frame  = h->mb_aff_frame;
    last_pic_structure = h->picture_structure;
    last_pic_droppable = h->droppable;
    droppable          = h->nal_ref_idc == 0;
    if (h->sps.frame_mbs_only_flag) {
        picture_structure = PICT_FRAME;
    } else {
        if (!h->sps.direct_8x8_inference_flag && slice_type == AV_PICTURE_TYPE_B) {
            av_log(h->avctx, AV_LOG_ERROR, "This stream was generated by a broken encoder, invalid 8x8 inference\n");
            return -1;
        }
        field_pic_flag = get_bits1(&sl->gb);

        if (field_pic_flag) {
            bottom_field_flag = get_bits1(&sl->gb);
            picture_structure = PICT_TOP_FIELD + bottom_field_flag;
        } else {
            picture_structure = PICT_FRAME;
            mb_aff_frame      = h->sps.mb_aff;
        }
    }
    if (h->current_slice) {
        if (last_pic_structure != picture_structure ||
            last_pic_droppable != droppable ||
            last_mb_aff_frame  != mb_aff_frame) {
            av_log(h->avctx, AV_LOG_ERROR,
                   "Changing field mode (%d -> %d) between slices is not allowed\n",
                   last_pic_structure, h->picture_structure);
            return AVERROR_INVALIDDATA;
        } else if (!h->cur_pic_ptr) {
            av_log(h->avctx, AV_LOG_ERROR,
                   "unset cur_pic_ptr on slice %d\n",
                   h->current_slice + 1);
            return AVERROR_INVALIDDATA;
        }
    }

    h->picture_structure = picture_structure;
    h->droppable         = droppable;
    h->frame_num         = frame_num;
    h->mb_aff_frame      = mb_aff_frame;
    sl->mb_field_decoding_flag = picture_structure != PICT_FRAME;

    if (h->current_slice == 0) {
        /* Shorten frame num gaps so we don't have to allocate reference
         * frames just to throw them away */
        if (h->frame_num != h->prev_frame_num) {
            int unwrap_prev_frame_num = h->prev_frame_num;
            int max_frame_num         = 1 << h->sps.log2_max_frame_num;

            if (unwrap_prev_frame_num > h->frame_num)
                unwrap_prev_frame_num -= max_frame_num;

            if ((h->frame_num - unwrap_prev_frame_num) > h->sps.ref_frame_count) {
                unwrap_prev_frame_num = (h->frame_num - h->sps.ref_frame_count) - 1;
                if (unwrap_prev_frame_num < 0)
                    unwrap_prev_frame_num += max_frame_num;

                h->prev_frame_num = unwrap_prev_frame_num;
            }
        }

        /* See if we have a decoded first field looking for a pair...
         * Here, we're using that to see if we should mark previously
         * decode frames as "finished".
         * We have to do that before the "dummy" in-between frame allocation,
         * since that can modify h->cur_pic_ptr. */
        if (h->first_field) {
            av_assert0(h->cur_pic_ptr);
            av_assert0(h->cur_pic_ptr->f->buf[0]);
            assert(h->cur_pic_ptr->reference != DELAYED_PIC_REF);

            /* Mark old field/frame as completed */
            if (h->cur_pic_ptr->tf.owner == h->avctx) {
                ff_thread_report_progress(&h->cur_pic_ptr->tf, INT_MAX,
                                          last_pic_structure == PICT_BOTTOM_FIELD);
            }

            /* figure out if we have a complementary field pair */
            if (!FIELD_PICTURE(h) || h->picture_structure == last_pic_structure) {
                /* Previous field is unmatched. Don't display it, but let it
                 * remain for reference if marked as such. */
                if (last_pic_structure != PICT_FRAME) {
                    ff_thread_report_progress(&h->cur_pic_ptr->tf, INT_MAX,
                                              last_pic_structure == PICT_TOP_FIELD);
                }
            } else {
                if (h->cur_pic_ptr->frame_num != h->frame_num) {
                    /* This and previous field were reference, but had
                     * different frame_nums. Consider this field first in
                     * pair. Throw away previous field except for reference
                     * purposes. */
                    if (last_pic_structure != PICT_FRAME) {
                        ff_thread_report_progress(&h->cur_pic_ptr->tf, INT_MAX,
                                                  last_pic_structure == PICT_TOP_FIELD);
                    }
                } else {
                    /* Second field in complementary pair */
                    if (!((last_pic_structure   == PICT_TOP_FIELD &&
                           h->picture_structure == PICT_BOTTOM_FIELD) ||
                          (last_pic_structure   == PICT_BOTTOM_FIELD &&
                           h->picture_structure == PICT_TOP_FIELD))) {
                        av_log(h->avctx, AV_LOG_ERROR,
                               "Invalid field mode combination %d/%d\n",
                               last_pic_structure, h->picture_structure);
                        h->picture_structure = last_pic_structure;
                        h->droppable         = last_pic_droppable;
                        return AVERROR_INVALIDDATA;
                    } else if (last_pic_droppable != h->droppable) {
                        avpriv_request_sample(h->avctx,
                                              "Found reference and non-reference fields in the same frame, which");
                        h->picture_structure = last_pic_structure;
                        h->droppable         = last_pic_droppable;
                        return AVERROR_PATCHWELCOME;
                    }
                }
            }
        }

        while (h->frame_num != h->prev_frame_num && !h->first_field &&
               h->frame_num != (h->prev_frame_num + 1) % (1 << h->sps.log2_max_frame_num)) {
            H264Picture *prev = h->short_ref_count ? h->short_ref[0] : NULL;
            av_log(h->avctx, AV_LOG_DEBUG, "Frame num gap %d %d\n",
                   h->frame_num, h->prev_frame_num);
            if (!h->sps.gaps_in_frame_num_allowed_flag)
                for(i=0; i<FF_ARRAY_ELEMS(h->last_pocs); i++)
                    h->last_pocs[i] = INT_MIN;
            ret = h264_frame_start(h);
            if (ret < 0) {
                h->first_field = 0;
                return ret;
            }

            h->prev_frame_num++;
            h->prev_frame_num        %= 1 << h->sps.log2_max_frame_num;
            h->cur_pic_ptr->frame_num = h->prev_frame_num;
            h->cur_pic_ptr->invalid_gap = !h->sps.gaps_in_frame_num_allowed_flag;
            ff_thread_report_progress(&h->cur_pic_ptr->tf, INT_MAX, 0);
            ff_thread_report_progress(&h->cur_pic_ptr->tf, INT_MAX, 1);
            ret = ff_generate_sliding_window_mmcos(h, 1);
            if (ret < 0 && (h->avctx->err_recognition & AV_EF_EXPLODE))
                return ret;
            ret = ff_h264_execute_ref_pic_marking(h, h->mmco, h->mmco_index);
            if (ret < 0 && (h->avctx->err_recognition & AV_EF_EXPLODE))
                return ret;
            /* Error concealment: If a ref is missing, copy the previous ref
             * in its place.
             * FIXME: Avoiding a memcpy would be nice, but ref handling makes
             * many assumptions about there being no actual duplicates.
             * FIXME: This does not copy padding for out-of-frame motion
             * vectors.  Given we are concealing a lost frame, this probably
             * is not noticeable by comparison, but it should be fixed. */
            if (h->short_ref_count) {
                if (prev) {
                    av_image_copy(h->short_ref[0]->f->data,
                                  h->short_ref[0]->f->linesize,
                                  (const uint8_t **)prev->f->data,
                                  prev->f->linesize,
                                  h->avctx->pix_fmt,
                                  h->mb_width  * 16,
                                  h->mb_height * 16);
                    h->short_ref[0]->poc = prev->poc + 2;
                }
                h->short_ref[0]->frame_num = h->prev_frame_num;
            }
        }

        /* See if we have a decoded first field looking for a pair...
         * We're using that to see whether to continue decoding in that
         * frame, or to allocate a new one. */
        if (h->first_field) {
            av_assert0(h->cur_pic_ptr);
            av_assert0(h->cur_pic_ptr->f->buf[0]);
            assert(h->cur_pic_ptr->reference != DELAYED_PIC_REF);

            /* figure out if we have a complementary field pair */
            if (!FIELD_PICTURE(h) || h->picture_structure == last_pic_structure) {
                /* Previous field is unmatched. Don't display it, but let it
                 * remain for reference if marked as such. */
                h->missing_fields ++;
                h->cur_pic_ptr = NULL;
                h->first_field = FIELD_PICTURE(h);
            } else {
                h->missing_fields = 0;
                if (h->cur_pic_ptr->frame_num != h->frame_num) {
                    ff_thread_report_progress(&h->cur_pic_ptr->tf, INT_MAX,
                                              h->picture_structure==PICT_BOTTOM_FIELD);
                    /* This and the previous field had different frame_nums.
                     * Consider this field first in pair. Throw away previous
                     * one except for reference purposes. */
                    h->first_field = 1;
                    h->cur_pic_ptr = NULL;
                } else {
                    /* Second field in complementary pair */
                    h->first_field = 0;
                }
            }
        } else {
            /* Frame or first field in a potentially complementary pair */
            h->first_field = FIELD_PICTURE(h);
        }

        if (!FIELD_PICTURE(h) || h->first_field) {
            if (h264_frame_start(h) < 0) {
                h->first_field = 0;
                return AVERROR_INVALIDDATA;
            }
        } else {
            release_unused_pictures(h, 0);
        }
        /* Some macroblocks can be accessed before they're available in case
        * of lost slices, MBAFF or threading. */
        if (FIELD_PICTURE(h)) {
            for(i = (h->picture_structure == PICT_BOTTOM_FIELD); i<h->mb_height; i++)
                memset(h->slice_table + i*h->mb_stride, -1, (h->mb_stride - (i+1==h->mb_height)) * sizeof(*h->slice_table));
        } else {
            memset(h->slice_table, -1,
                (h->mb_height * h->mb_stride - 1) * sizeof(*h->slice_table));
        }
        h->last_slice_type = -1;
    }


    h->cur_pic_ptr->frame_num = h->frame_num; // FIXME frame_num cleanup

    av_assert1(h->mb_num == h->mb_width * h->mb_height);
    if (first_mb_in_slice << FIELD_OR_MBAFF_PICTURE(h) >= h->mb_num ||
        first_mb_in_slice >= h->mb_num) {
        av_log(h->avctx, AV_LOG_ERROR, "first_mb_in_slice overflow\n");
        return AVERROR_INVALIDDATA;
    }
    sl->resync_mb_x = sl->mb_x =  first_mb_in_slice % h->mb_width;
    sl->resync_mb_y = sl->mb_y = (first_mb_in_slice / h->mb_width) <<
                                 FIELD_OR_MBAFF_PICTURE(h);
    if (h->picture_structure == PICT_BOTTOM_FIELD)
        sl->resync_mb_y = sl->mb_y = sl->mb_y + 1;
    av_assert1(sl->mb_y < h->mb_height);

    if (h->picture_structure == PICT_FRAME) {
        h->curr_pic_num = h->frame_num;
        h->max_pic_num  = 1 << h->sps.log2_max_frame_num;
    } else {
        h->curr_pic_num = 2 * h->frame_num + 1;
        h->max_pic_num  = 1 << (h->sps.log2_max_frame_num + 1);
    }

    if (h->nal_unit_type == NAL_IDR_SLICE)
        get_ue_golomb(&sl->gb); /* idr_pic_id */

    if (h->sps.poc_type == 0) {
        h->poc_lsb = get_bits(&sl->gb, h->sps.log2_max_poc_lsb);

        if (h->pps.pic_order_present == 1 && h->picture_structure == PICT_FRAME)
            h->delta_poc_bottom = get_se_golomb(&sl->gb);
    }

    if (h->sps.poc_type == 1 && !h->sps.delta_pic_order_always_zero_flag) {
        h->delta_poc[0] = get_se_golomb(&sl->gb);

        if (h->pps.pic_order_present == 1 && h->picture_structure == PICT_FRAME)
            h->delta_poc[1] = get_se_golomb(&sl->gb);
    }

    ff_init_poc(h, h->cur_pic_ptr->field_poc, &h->cur_pic_ptr->poc);

    if (h->pps.redundant_pic_cnt_present)
        sl->redundant_pic_count = get_ue_golomb(&sl->gb);

    ret = ff_set_ref_count(h, sl);
    if (ret < 0)
        return ret;

    if (slice_type != AV_PICTURE_TYPE_I &&
        (h->current_slice == 0 ||
         slice_type != h->last_slice_type ||
         memcmp(h->last_ref_count, sl->ref_count, sizeof(sl->ref_count)))) {

        ff_h264_fill_default_ref_list(h, sl);
    }

    if (sl->slice_type_nos != AV_PICTURE_TYPE_I) {
       ret = ff_h264_decode_ref_pic_list_reordering(h, sl);
       if (ret < 0) {
           sl->ref_count[1] = sl->ref_count[0] = 0;
           return ret;
       }
    }

    if ((h->pps.weighted_pred && sl->slice_type_nos == AV_PICTURE_TYPE_P) ||
        (h->pps.weighted_bipred_idc == 1 &&
         sl->slice_type_nos == AV_PICTURE_TYPE_B))
        ff_pred_weight_table(h, sl);
    else if (h->pps.weighted_bipred_idc == 2 &&
             sl->slice_type_nos == AV_PICTURE_TYPE_B) {
        implicit_weight_table(h, sl, -1);
    } else {
        sl->use_weight = 0;
        for (i = 0; i < 2; i++) {
            sl->luma_weight_flag[i]   = 0;
            sl->chroma_weight_flag[i] = 0;
        }
    }

    // If frame-mt is enabled, only update mmco tables for the first slice
    // in a field. Subsequent slices can temporarily clobber h->mmco_index
    // or h->mmco, which will cause ref list mix-ups and decoding errors
    // further down the line. This may break decoding if the first slice is
    // corrupt, thus we only do this if frame-mt is enabled.
    if (h->nal_ref_idc) {
        ret = ff_h264_decode_ref_pic_marking(h, &sl->gb,
                                             !(h->avctx->active_thread_type & FF_THREAD_FRAME) ||
                                             h->current_slice == 0);
        if (ret < 0 && (h->avctx->err_recognition & AV_EF_EXPLODE))
            return AVERROR_INVALIDDATA;
    }

    if (FRAME_MBAFF(h)) {
        ff_h264_fill_mbaff_ref_list(h, sl);

        if (h->pps.weighted_bipred_idc == 2 && sl->slice_type_nos == AV_PICTURE_TYPE_B) {
            implicit_weight_table(h, sl, 0);
            implicit_weight_table(h, sl, 1);
        }
    }

    if (sl->slice_type_nos == AV_PICTURE_TYPE_B && !sl->direct_spatial_mv_pred)
        ff_h264_direct_dist_scale_factor(h, sl);
    ff_h264_direct_ref_list_init(h, sl);

    if (sl->slice_type_nos != AV_PICTURE_TYPE_I && h->pps.cabac) {
        tmp = get_ue_golomb_31(&sl->gb);
        if (tmp > 2) {
            av_log(h->avctx, AV_LOG_ERROR, "cabac_init_idc %u overflow\n", tmp);
            return AVERROR_INVALIDDATA;
        }
        sl->cabac_init_idc = tmp;
    }

    sl->last_qscale_diff = 0;
    tmp = h->pps.init_qp + get_se_golomb(&sl->gb);
    if (tmp > 51 + 6 * (h->sps.bit_depth_luma - 8)) {
        av_log(h->avctx, AV_LOG_ERROR, "QP %u out of range\n", tmp);
        return AVERROR_INVALIDDATA;
    }
    sl->qscale       = tmp;
    sl->chroma_qp[0] = get_chroma_qp(h, 0, sl->qscale);
    sl->chroma_qp[1] = get_chroma_qp(h, 1, sl->qscale);
    // FIXME qscale / qp ... stuff
    if (sl->slice_type == AV_PICTURE_TYPE_SP)
        get_bits1(&sl->gb); /* sp_for_switch_flag */
    if (sl->slice_type == AV_PICTURE_TYPE_SP ||
        sl->slice_type == AV_PICTURE_TYPE_SI)
        get_se_golomb(&sl->gb); /* slice_qs_delta */

    sl->deblocking_filter     = 1;
    sl->slice_alpha_c0_offset = 0;
    sl->slice_beta_offset     = 0;
    if (h->pps.deblocking_filter_parameters_present) {
        tmp = get_ue_golomb_31(&sl->gb);
        if (tmp > 2) {
            av_log(h->avctx, AV_LOG_ERROR,
                   "deblocking_filter_idc %u out of range\n", tmp);
            return AVERROR_INVALIDDATA;
        }
        sl->deblocking_filter = tmp;
        if (sl->deblocking_filter < 2)
            sl->deblocking_filter ^= 1;  // 1<->0

        if (sl->deblocking_filter) {
            sl->slice_alpha_c0_offset = get_se_golomb(&sl->gb) * 2;
            sl->slice_beta_offset     = get_se_golomb(&sl->gb) * 2;
            if (sl->slice_alpha_c0_offset >  12 ||
                sl->slice_alpha_c0_offset < -12 ||
                sl->slice_beta_offset >  12     ||
                sl->slice_beta_offset < -12) {
                av_log(h->avctx, AV_LOG_ERROR,
                       "deblocking filter parameters %d %d out of range\n",
                       sl->slice_alpha_c0_offset, sl->slice_beta_offset);
                return AVERROR_INVALIDDATA;
            }
        }
    }

    if (h->avctx->skip_loop_filter >= AVDISCARD_ALL ||
        (h->avctx->skip_loop_filter >= AVDISCARD_NONKEY &&
         h->nal_unit_type != NAL_IDR_SLICE) ||
        (h->avctx->skip_loop_filter >= AVDISCARD_NONINTRA &&
         sl->slice_type_nos != AV_PICTURE_TYPE_I) ||
        (h->avctx->skip_loop_filter >= AVDISCARD_BIDIR  &&
         sl->slice_type_nos == AV_PICTURE_TYPE_B) ||
        (h->avctx->skip_loop_filter >= AVDISCARD_NONREF &&
         h->nal_ref_idc == 0))
        sl->deblocking_filter = 0;

    if (sl->deblocking_filter == 1 && h->max_contexts > 1) {
        if (h->avctx->flags2 & CODEC_FLAG2_FAST) {
            /* Cheat slightly for speed:
             * Do not bother to deblock across slices. */
            sl->deblocking_filter = 2;
        } else {
            h->max_contexts = 1;
            if (!h->single_decode_warning) {
                av_log(h->avctx, AV_LOG_INFO,
                       "Cannot parallelize slice decoding with deblocking filter type 1, decoding such frames in sequential order\n"
                       "To parallelize slice decoding you need video encoded with disable_deblocking_filter_idc set to 2 (deblock only edges that do not cross slices).\n"
                       "Setting the flags2 libavcodec option to +fast (-flags2 +fast) will disable deblocking across slices and enable parallel slice decoding "
                       "but will generate non-standard-compliant output.\n");
                h->single_decode_warning = 1;
            }
            if (sl != h->slice_ctx) {
                av_log(h->avctx, AV_LOG_ERROR,
                       "Deblocking switched inside frame.\n");
                return SLICE_SINGLETHREAD;
            }
        }
    }
    sl->qp_thresh = 15 -
                   FFMIN(sl->slice_alpha_c0_offset, sl->slice_beta_offset) -
                   FFMAX3(0,
                          h->pps.chroma_qp_index_offset[0],
                          h->pps.chroma_qp_index_offset[1]) +
                   6 * (h->sps.bit_depth_luma - 8);

    h->last_slice_type = slice_type;
    memcpy(h->last_ref_count, sl->ref_count, sizeof(h->last_ref_count));
    sl->slice_num       = ++h->current_slice;

    if (sl->slice_num)
        h->slice_row[(sl->slice_num-1)&(MAX_SLICES-1)]= sl->resync_mb_y;
    if (   h->slice_row[sl->slice_num&(MAX_SLICES-1)] + 3 >= sl->resync_mb_y
        && h->slice_row[sl->slice_num&(MAX_SLICES-1)] <= sl->resync_mb_y
        && sl->slice_num >= MAX_SLICES) {
        //in case of ASO this check needs to be updated depending on how we decide to assign slice numbers in this case
        av_log(h->avctx, AV_LOG_WARNING, "Possibly too many slices (%d >= %d), increase MAX_SLICES and recompile if there are artifacts\n", sl->slice_num, MAX_SLICES);
    }

    for (j = 0; j < 2; j++) {
        int id_list[16];
        int *ref2frm = sl->ref2frm[sl->slice_num & (MAX_SLICES - 1)][j];
        for (i = 0; i < 16; i++) {
            id_list[i] = 60;
            if (j < sl->list_count && i < sl->ref_count[j] &&
                sl->ref_list[j][i].parent->f->buf[0]) {
                int k;
                AVBuffer *buf = sl->ref_list[j][i].parent->f->buf[0]->buffer;
                for (k = 0; k < h->short_ref_count; k++)
                    if (h->short_ref[k]->f->buf[0]->buffer == buf) {
                        id_list[i] = k;
                        break;
                    }
                for (k = 0; k < h->long_ref_count; k++)
                    if (h->long_ref[k] && h->long_ref[k]->f->buf[0]->buffer == buf) {
                        id_list[i] = h->short_ref_count + k;
                        break;
                    }
            }
        }

        ref2frm[0] =
        ref2frm[1] = -1;
        for (i = 0; i < 16; i++)
            ref2frm[i + 2] = 4 * id_list[i] + (sl->ref_list[j][i].reference & 3);
        ref2frm[18 + 0] =
        ref2frm[18 + 1] = -1;
        for (i = 16; i < 48; i++)
            ref2frm[i + 4] = 4 * id_list[(i - 16) >> 1] +
                             (sl->ref_list[j][i].reference & 3);
    }

    h->au_pps_id = pps_id;
    h->sps.new =
    h->sps_buffers[h->pps.sps_id]->new = 0;
    h->current_sps_id = h->pps.sps_id;

    if (h->avctx->debug & FF_DEBUG_PICT_INFO) {
        av_log(h->avctx, AV_LOG_DEBUG,
               "slice:%d %s mb:%d %c%s%s pps:%u frame:%d poc:%d/%d ref:%d/%d qp:%d loop:%d:%d:%d weight:%d%s %s\n",
               sl->slice_num,
               (h->picture_structure == PICT_FRAME ? "F" : h->picture_structure == PICT_TOP_FIELD ? "T" : "B"),
               first_mb_in_slice,
               av_get_picture_type_char(sl->slice_type),
               sl->slice_type_fixed ? " fix" : "",
               h->nal_unit_type == NAL_IDR_SLICE ? " IDR" : "",
               pps_id, h->frame_num,
               h->cur_pic_ptr->field_poc[0],
               h->cur_pic_ptr->field_poc[1],
               sl->ref_count[0], sl->ref_count[1],
               sl->qscale,
               sl->deblocking_filter,
               sl->slice_alpha_c0_offset, sl->slice_beta_offset,
               sl->use_weight,
               sl->use_weight == 1 && sl->use_weight_chroma ? "c" : "",
               sl->slice_type == AV_PICTURE_TYPE_B ? (sl->direct_spatial_mv_pred ? "SPAT" : "TEMP") : "");
    }

    return 0;
}

int ff_h264_get_slice_type(const H264SliceContext *sl)
{
    switch (sl->slice_type) {
    case AV_PICTURE_TYPE_P:
        return 0;
    case AV_PICTURE_TYPE_B:
        return 1;
    case AV_PICTURE_TYPE_I:
        return 2;
    case AV_PICTURE_TYPE_SP:
        return 3;
    case AV_PICTURE_TYPE_SI:
        return 4;
    default:
        return AVERROR_INVALIDDATA;
    }
}

static av_always_inline void fill_filter_caches_inter(const H264Context *h,
                                                      H264SliceContext *sl,
                                                      int mb_type, int top_xy,
                                                      int left_xy[LEFT_MBS],
                                                      int top_type,
                                                      int left_type[LEFT_MBS],
                                                      int mb_xy, int list)
{
    int b_stride = h->b_stride;
    int16_t(*mv_dst)[2] = &sl->mv_cache[list][scan8[0]];
    int8_t *ref_cache   = &sl->ref_cache[list][scan8[0]];
    if (IS_INTER(mb_type) || IS_DIRECT(mb_type)) {
        if (USES_LIST(top_type, list)) {
            const int b_xy  = h->mb2b_xy[top_xy] + 3 * b_stride;
            const int b8_xy = 4 * top_xy + 2;
            int (*ref2frm)[64] = (void*)(sl->ref2frm[h->slice_table[top_xy] & (MAX_SLICES - 1)][0] + (MB_MBAFF(sl) ? 20 : 2));
            AV_COPY128(mv_dst - 1 * 8, h->cur_pic.motion_val[list][b_xy + 0]);
            ref_cache[0 - 1 * 8] =
            ref_cache[1 - 1 * 8] = ref2frm[list][h->cur_pic.ref_index[list][b8_xy + 0]];
            ref_cache[2 - 1 * 8] =
            ref_cache[3 - 1 * 8] = ref2frm[list][h->cur_pic.ref_index[list][b8_xy + 1]];
        } else {
            AV_ZERO128(mv_dst - 1 * 8);
            AV_WN32A(&ref_cache[0 - 1 * 8], ((LIST_NOT_USED) & 0xFF) * 0x01010101u);
        }

        if (!IS_INTERLACED(mb_type ^ left_type[LTOP])) {
            if (USES_LIST(left_type[LTOP], list)) {
                const int b_xy  = h->mb2b_xy[left_xy[LTOP]] + 3;
                const int b8_xy = 4 * left_xy[LTOP] + 1;
                int (*ref2frm)[64] =(void*)( sl->ref2frm[h->slice_table[left_xy[LTOP]] & (MAX_SLICES - 1)][0] + (MB_MBAFF(sl) ? 20 : 2));
                AV_COPY32(mv_dst - 1 +  0, h->cur_pic.motion_val[list][b_xy + b_stride * 0]);
                AV_COPY32(mv_dst - 1 +  8, h->cur_pic.motion_val[list][b_xy + b_stride * 1]);
                AV_COPY32(mv_dst - 1 + 16, h->cur_pic.motion_val[list][b_xy + b_stride * 2]);
                AV_COPY32(mv_dst - 1 + 24, h->cur_pic.motion_val[list][b_xy + b_stride * 3]);
                ref_cache[-1 +  0] =
                ref_cache[-1 +  8] = ref2frm[list][h->cur_pic.ref_index[list][b8_xy + 2 * 0]];
                ref_cache[-1 + 16] =
                ref_cache[-1 + 24] = ref2frm[list][h->cur_pic.ref_index[list][b8_xy + 2 * 1]];
            } else {
                AV_ZERO32(mv_dst - 1 +  0);
                AV_ZERO32(mv_dst - 1 +  8);
                AV_ZERO32(mv_dst - 1 + 16);
                AV_ZERO32(mv_dst - 1 + 24);
                ref_cache[-1 +  0] =
                ref_cache[-1 +  8] =
                ref_cache[-1 + 16] =
                ref_cache[-1 + 24] = LIST_NOT_USED;
            }
        }
    }

    if (!USES_LIST(mb_type, list)) {
        fill_rectangle(mv_dst, 4, 4, 8, pack16to32(0, 0), 4);
        AV_WN32A(&ref_cache[0 * 8], ((LIST_NOT_USED) & 0xFF) * 0x01010101u);
        AV_WN32A(&ref_cache[1 * 8], ((LIST_NOT_USED) & 0xFF) * 0x01010101u);
        AV_WN32A(&ref_cache[2 * 8], ((LIST_NOT_USED) & 0xFF) * 0x01010101u);
        AV_WN32A(&ref_cache[3 * 8], ((LIST_NOT_USED) & 0xFF) * 0x01010101u);
        return;
    }

    {
        int8_t *ref = &h->cur_pic.ref_index[list][4 * mb_xy];
        int (*ref2frm)[64] = (void*)(sl->ref2frm[sl->slice_num & (MAX_SLICES - 1)][0] + (MB_MBAFF(sl) ? 20 : 2));
        uint32_t ref01 = (pack16to32(ref2frm[list][ref[0]], ref2frm[list][ref[1]]) & 0x00FF00FF) * 0x0101;
        uint32_t ref23 = (pack16to32(ref2frm[list][ref[2]], ref2frm[list][ref[3]]) & 0x00FF00FF) * 0x0101;
        AV_WN32A(&ref_cache[0 * 8], ref01);
        AV_WN32A(&ref_cache[1 * 8], ref01);
        AV_WN32A(&ref_cache[2 * 8], ref23);
        AV_WN32A(&ref_cache[3 * 8], ref23);
    }

    {
        int16_t(*mv_src)[2] = &h->cur_pic.motion_val[list][4 * sl->mb_x + 4 * sl->mb_y * b_stride];
        AV_COPY128(mv_dst + 8 * 0, mv_src + 0 * b_stride);
        AV_COPY128(mv_dst + 8 * 1, mv_src + 1 * b_stride);
        AV_COPY128(mv_dst + 8 * 2, mv_src + 2 * b_stride);
        AV_COPY128(mv_dst + 8 * 3, mv_src + 3 * b_stride);
    }
}

/**
 *
 * @return non zero if the loop filter can be skipped
 */
static int fill_filter_caches(const H264Context *h, H264SliceContext *sl, int mb_type)
{
    const int mb_xy = sl->mb_xy;
    int top_xy, left_xy[LEFT_MBS];
    int top_type, left_type[LEFT_MBS];
    uint8_t *nnz;
    uint8_t *nnz_cache;

    top_xy = mb_xy - (h->mb_stride << MB_FIELD(sl));

    /* Wow, what a mess, why didn't they simplify the interlacing & intra
     * stuff, I can't imagine that these complex rules are worth it. */

    left_xy[LBOT] = left_xy[LTOP] = mb_xy - 1;
    if (FRAME_MBAFF(h)) {
        const int left_mb_field_flag = IS_INTERLACED(h->cur_pic.mb_type[mb_xy - 1]);
        const int curr_mb_field_flag = IS_INTERLACED(mb_type);
        if (sl->mb_y & 1) {
            if (left_mb_field_flag != curr_mb_field_flag)
                left_xy[LTOP] -= h->mb_stride;
        } else {
            if (curr_mb_field_flag)
                top_xy += h->mb_stride &
                          (((h->cur_pic.mb_type[top_xy] >> 7) & 1) - 1);
            if (left_mb_field_flag != curr_mb_field_flag)
                left_xy[LBOT] += h->mb_stride;
        }
    }

    sl->top_mb_xy        = top_xy;
    sl->left_mb_xy[LTOP] = left_xy[LTOP];
    sl->left_mb_xy[LBOT] = left_xy[LBOT];
    {
        /* For sufficiently low qp, filtering wouldn't do anything.
         * This is a conservative estimate: could also check beta_offset
         * and more accurate chroma_qp. */
        int qp_thresh = sl->qp_thresh; // FIXME strictly we should store qp_thresh for each mb of a slice
        int qp        = h->cur_pic.qscale_table[mb_xy];
        if (qp <= qp_thresh &&
            (left_xy[LTOP] < 0 ||
             ((qp + h->cur_pic.qscale_table[left_xy[LTOP]] + 1) >> 1) <= qp_thresh) &&
            (top_xy < 0 ||
             ((qp + h->cur_pic.qscale_table[top_xy] + 1) >> 1) <= qp_thresh)) {
            if (!FRAME_MBAFF(h))
                return 1;
            if ((left_xy[LTOP] < 0 ||
                 ((qp + h->cur_pic.qscale_table[left_xy[LBOT]] + 1) >> 1) <= qp_thresh) &&
                (top_xy < h->mb_stride ||
                 ((qp + h->cur_pic.qscale_table[top_xy - h->mb_stride] + 1) >> 1) <= qp_thresh))
                return 1;
        }
    }

    top_type        = h->cur_pic.mb_type[top_xy];
    left_type[LTOP] = h->cur_pic.mb_type[left_xy[LTOP]];
    left_type[LBOT] = h->cur_pic.mb_type[left_xy[LBOT]];
    if (sl->deblocking_filter == 2) {
        if (h->slice_table[top_xy] != sl->slice_num)
            top_type = 0;
        if (h->slice_table[left_xy[LBOT]] != sl->slice_num)
            left_type[LTOP] = left_type[LBOT] = 0;
    } else {
        if (h->slice_table[top_xy] == 0xFFFF)
            top_type = 0;
        if (h->slice_table[left_xy[LBOT]] == 0xFFFF)
            left_type[LTOP] = left_type[LBOT] = 0;
    }
    sl->top_type        = top_type;
    sl->left_type[LTOP] = left_type[LTOP];
    sl->left_type[LBOT] = left_type[LBOT];

    if (IS_INTRA(mb_type))
        return 0;

    fill_filter_caches_inter(h, sl, mb_type, top_xy, left_xy,
                             top_type, left_type, mb_xy, 0);
    if (sl->list_count == 2)
        fill_filter_caches_inter(h, sl, mb_type, top_xy, left_xy,
                                 top_type, left_type, mb_xy, 1);

    nnz       = h->non_zero_count[mb_xy];
    nnz_cache = sl->non_zero_count_cache;
    AV_COPY32(&nnz_cache[4 + 8 * 1], &nnz[0]);
    AV_COPY32(&nnz_cache[4 + 8 * 2], &nnz[4]);
    AV_COPY32(&nnz_cache[4 + 8 * 3], &nnz[8]);
    AV_COPY32(&nnz_cache[4 + 8 * 4], &nnz[12]);
    sl->cbp = h->cbp_table[mb_xy];

    if (top_type) {
        nnz = h->non_zero_count[top_xy];
        AV_COPY32(&nnz_cache[4 + 8 * 0], &nnz[3 * 4]);
    }

    if (left_type[LTOP]) {
        nnz = h->non_zero_count[left_xy[LTOP]];
        nnz_cache[3 + 8 * 1] = nnz[3 + 0 * 4];
        nnz_cache[3 + 8 * 2] = nnz[3 + 1 * 4];
        nnz_cache[3 + 8 * 3] = nnz[3 + 2 * 4];
        nnz_cache[3 + 8 * 4] = nnz[3 + 3 * 4];
    }

    /* CAVLC 8x8dct requires NNZ values for residual decoding that differ
     * from what the loop filter needs */
    if (!CABAC(h) && h->pps.transform_8x8_mode) {
        if (IS_8x8DCT(top_type)) {
            nnz_cache[4 + 8 * 0] =
            nnz_cache[5 + 8 * 0] = (h->cbp_table[top_xy] & 0x4000) >> 12;
            nnz_cache[6 + 8 * 0] =
            nnz_cache[7 + 8 * 0] = (h->cbp_table[top_xy] & 0x8000) >> 12;
        }
        if (IS_8x8DCT(left_type[LTOP])) {
            nnz_cache[3 + 8 * 1] =
            nnz_cache[3 + 8 * 2] = (h->cbp_table[left_xy[LTOP]] & 0x2000) >> 12; // FIXME check MBAFF
        }
        if (IS_8x8DCT(left_type[LBOT])) {
            nnz_cache[3 + 8 * 3] =
            nnz_cache[3 + 8 * 4] = (h->cbp_table[left_xy[LBOT]] & 0x8000) >> 12; // FIXME check MBAFF
        }

        if (IS_8x8DCT(mb_type)) {
            nnz_cache[scan8[0]] =
            nnz_cache[scan8[1]] =
            nnz_cache[scan8[2]] =
            nnz_cache[scan8[3]] = (sl->cbp & 0x1000) >> 12;

            nnz_cache[scan8[0 + 4]] =
            nnz_cache[scan8[1 + 4]] =
            nnz_cache[scan8[2 + 4]] =
            nnz_cache[scan8[3 + 4]] = (sl->cbp & 0x2000) >> 12;

            nnz_cache[scan8[0 + 8]] =
            nnz_cache[scan8[1 + 8]] =
            nnz_cache[scan8[2 + 8]] =
            nnz_cache[scan8[3 + 8]] = (sl->cbp & 0x4000) >> 12;

            nnz_cache[scan8[0 + 12]] =
            nnz_cache[scan8[1 + 12]] =
            nnz_cache[scan8[2 + 12]] =
            nnz_cache[scan8[3 + 12]] = (sl->cbp & 0x8000) >> 12;
        }
    }

    return 0;
}

static void loop_filter(const H264Context *h, H264SliceContext *sl, int start_x, int end_x)
{
    uint8_t *dest_y, *dest_cb, *dest_cr;
    int linesize, uvlinesize, mb_x, mb_y;
    const int end_mb_y       = sl->mb_y + FRAME_MBAFF(h);
    const int old_slice_type = sl->slice_type;
    const int pixel_shift    = h->pixel_shift;
    const int block_h        = 16 >> h->chroma_y_shift;

    if (sl->deblocking_filter) {
        for (mb_x = start_x; mb_x < end_x; mb_x++)
            for (mb_y = end_mb_y - FRAME_MBAFF(h); mb_y <= end_mb_y; mb_y++) {
                int mb_xy, mb_type;
                mb_xy         = sl->mb_xy = mb_x + mb_y * h->mb_stride;
                sl->slice_num = h->slice_table[mb_xy];
                mb_type       = h->cur_pic.mb_type[mb_xy];
                sl->list_count = h->list_counts[mb_xy];

                if (FRAME_MBAFF(h))
                    sl->mb_mbaff               =
                    sl->mb_field_decoding_flag = !!IS_INTERLACED(mb_type);

                sl->mb_x = mb_x;
                sl->mb_y = mb_y;
                dest_y  = h->cur_pic.f->data[0] +
                          ((mb_x << pixel_shift) + mb_y * sl->linesize) * 16;
                dest_cb = h->cur_pic.f->data[1] +
                          (mb_x << pixel_shift) * (8 << CHROMA444(h)) +
                          mb_y * sl->uvlinesize * block_h;
                dest_cr = h->cur_pic.f->data[2] +
                          (mb_x << pixel_shift) * (8 << CHROMA444(h)) +
                          mb_y * sl->uvlinesize * block_h;
                // FIXME simplify above

                if (MB_FIELD(sl)) {
                    linesize   = sl->mb_linesize   = sl->linesize   * 2;
                    uvlinesize = sl->mb_uvlinesize = sl->uvlinesize * 2;
                    if (mb_y & 1) { // FIXME move out of this function?
                        dest_y  -= sl->linesize   * 15;
                        dest_cb -= sl->uvlinesize * (block_h - 1);
                        dest_cr -= sl->uvlinesize * (block_h - 1);
                    }
                } else {
                    linesize   = sl->mb_linesize   = sl->linesize;
                    uvlinesize = sl->mb_uvlinesize = sl->uvlinesize;
                }
                backup_mb_border(h, sl, dest_y, dest_cb, dest_cr, linesize,
                                 uvlinesize, 0);
                if (fill_filter_caches(h, sl, mb_type))
                    continue;
                sl->chroma_qp[0] = get_chroma_qp(h, 0, h->cur_pic.qscale_table[mb_xy]);
                sl->chroma_qp[1] = get_chroma_qp(h, 1, h->cur_pic.qscale_table[mb_xy]);

                if (FRAME_MBAFF(h)) {
                    ff_h264_filter_mb(h, sl, mb_x, mb_y, dest_y, dest_cb, dest_cr,
                                      linesize, uvlinesize);
                } else {
                    ff_h264_filter_mb_fast(h, sl, mb_x, mb_y, dest_y, dest_cb,
                                           dest_cr, linesize, uvlinesize);
                }
            }
    }
    sl->slice_type  = old_slice_type;
    sl->mb_x         = end_x;
    sl->mb_y         = end_mb_y - FRAME_MBAFF(h);
    sl->chroma_qp[0] = get_chroma_qp(h, 0, sl->qscale);
    sl->chroma_qp[1] = get_chroma_qp(h, 1, sl->qscale);
}

static void predict_field_decoding_flag(const H264Context *h, H264SliceContext *sl)
{
    const int mb_xy = sl->mb_x + sl->mb_y * h->mb_stride;
    int mb_type     = (h->slice_table[mb_xy - 1] == sl->slice_num) ?
                      h->cur_pic.mb_type[mb_xy - 1] :
                      (h->slice_table[mb_xy - h->mb_stride] == sl->slice_num) ?
                      h->cur_pic.mb_type[mb_xy - h->mb_stride] : 0;
    sl->mb_mbaff    = sl->mb_field_decoding_flag = IS_INTERLACED(mb_type) ? 1 : 0;
}

/**
 * Draw edges and report progress for the last MB row.
 */
static void decode_finish_row(const H264Context *h, H264SliceContext *sl)
{
    int top            = 16 * (sl->mb_y      >> FIELD_PICTURE(h));
    int pic_height     = 16 *  h->mb_height >> FIELD_PICTURE(h);
    int height         =  16      << FRAME_MBAFF(h);
    int deblock_border = (16 + 4) << FRAME_MBAFF(h);

    if (sl->deblocking_filter) {
        if ((top + height) >= pic_height)
            height += deblock_border;
        top -= deblock_border;
    }

    if (top >= pic_height || (top + height) < 0)
        return;

    height = FFMIN(height, pic_height - top);
    if (top < 0) {
        height = top + height;
        top    = 0;
    }

    ff_h264_draw_horiz_band(h, sl, top, height);

    if (h->droppable || sl->h264->slice_ctx[0].er.error_occurred)
        return;

    ff_thread_report_progress(&h->cur_pic_ptr->tf, top + height - 1,
                              h->picture_structure == PICT_BOTTOM_FIELD);
}

static void er_add_slice(H264SliceContext *sl,
                         int startx, int starty,
                         int endx, int endy, int status)
{
    if (!sl->h264->enable_er)
        return;

    if (CONFIG_ERROR_RESILIENCE) {
        ERContext *er = &sl->h264->slice_ctx[0].er;

        ff_er_add_slice(er, startx, starty, endx, endy, status);
    }
}

static int decode_slice(struct AVCodecContext *avctx, void *arg)
{
    H264SliceContext *sl = arg;
    const H264Context *h = sl->h264;
    int lf_x_start = sl->mb_x;
    int ret;

    sl->linesize   = h->cur_pic_ptr->f->linesize[0];
    sl->uvlinesize = h->cur_pic_ptr->f->linesize[1];

    ret = alloc_scratch_buffers(sl, sl->linesize);
    if (ret < 0)
        return ret;

    sl->mb_skip_run = -1;

    av_assert0(h->block_offset[15] == (4 * ((scan8[15] - scan8[0]) & 7) << h->pixel_shift) + 4 * sl->linesize * ((scan8[15] - scan8[0]) >> 3));

    sl->is_complex = FRAME_MBAFF(h) || h->picture_structure != PICT_FRAME ||
                     avctx->codec_id != AV_CODEC_ID_H264 ||
                     (CONFIG_GRAY && (h->flags & CODEC_FLAG_GRAY));

    if (!(h->avctx->active_thread_type & FF_THREAD_SLICE) && h->picture_structure == PICT_FRAME && h->slice_ctx[0].er.error_status_table) {
        const int start_i  = av_clip(sl->resync_mb_x + sl->resync_mb_y * h->mb_width, 0, h->mb_num - 1);
        if (start_i) {
            int prev_status = h->slice_ctx[0].er.error_status_table[h->slice_ctx[0].er.mb_index2xy[start_i - 1]];
            prev_status &= ~ VP_START;
            if (prev_status != (ER_MV_END | ER_DC_END | ER_AC_END))
                h->slice_ctx[0].er.error_occurred = 1;
        }
    }

    if (h->pps.cabac) {
        /* realign */
        align_get_bits(&sl->gb);

        /* init cabac */
        ff_init_cabac_decoder(&sl->cabac,
                              sl->gb.buffer + get_bits_count(&sl->gb) / 8,
                              (get_bits_left(&sl->gb) + 7) / 8);

        ff_h264_init_cabac_states(h, sl);

        for (;;) {
            // START_TIMER
            int ret, eos;

            if (sl->mb_x + sl->mb_y * h->mb_width >= sl->mb_index_end) {
                av_log(h->avctx, AV_LOG_ERROR, "Slice overlaps next at %d\n",
                       sl->mb_index_end);
                er_add_slice(sl, sl->resync_mb_x, sl->resync_mb_y, sl->mb_x,
                             sl->mb_y, ER_MB_ERROR);
                return AVERROR_INVALIDDATA;
            }

            ret = ff_h264_decode_mb_cabac(h, sl);
            // STOP_TIMER("decode_mb_cabac")

            if (ret >= 0)
                ff_h264_hl_decode_mb(h, sl);

            // FIXME optimal? or let mb_decode decode 16x32 ?
            if (ret >= 0 && FRAME_MBAFF(h)) {
                sl->mb_y++;

                ret = ff_h264_decode_mb_cabac(h, sl);

                if (ret >= 0)
                    ff_h264_hl_decode_mb(h, sl);
                sl->mb_y--;
            }
            eos = get_cabac_terminate(&sl->cabac);

            if ((h->workaround_bugs & FF_BUG_TRUNCATED) &&
                sl->cabac.bytestream > sl->cabac.bytestream_end + 2) {
                er_add_slice(sl, sl->resync_mb_x, sl->resync_mb_y, sl->mb_x - 1,
                             sl->mb_y, ER_MB_END);
                if (sl->mb_x >= lf_x_start)
                    loop_filter(h, sl, lf_x_start, sl->mb_x + 1);
                return 0;
            }
            if (sl->cabac.bytestream > sl->cabac.bytestream_end + 2 )
                av_log(h->avctx, AV_LOG_DEBUG, "bytestream overread %"PTRDIFF_SPECIFIER"\n", sl->cabac.bytestream_end - sl->cabac.bytestream);
            if (ret < 0 || sl->cabac.bytestream > sl->cabac.bytestream_end + 4) {
                av_log(h->avctx, AV_LOG_ERROR,
                       "error while decoding MB %d %d, bytestream %"PTRDIFF_SPECIFIER"\n",
                       sl->mb_x, sl->mb_y,
                       sl->cabac.bytestream_end - sl->cabac.bytestream);
                er_add_slice(sl, sl->resync_mb_x, sl->resync_mb_y, sl->mb_x,
                             sl->mb_y, ER_MB_ERROR);
                return AVERROR_INVALIDDATA;
            }

            if (++sl->mb_x >= h->mb_width) {
                loop_filter(h, sl, lf_x_start, sl->mb_x);
                sl->mb_x = lf_x_start = 0;
                decode_finish_row(h, sl);
                ++sl->mb_y;
                if (FIELD_OR_MBAFF_PICTURE(h)) {
                    ++sl->mb_y;
                    if (FRAME_MBAFF(h) && sl->mb_y < h->mb_height)
                        predict_field_decoding_flag(h, sl);
                }
            }

            if (eos || sl->mb_y >= h->mb_height) {
                ff_tlog(h->avctx, "slice end %d %d\n",
                        get_bits_count(&sl->gb), sl->gb.size_in_bits);
                er_add_slice(sl, sl->resync_mb_x, sl->resync_mb_y, sl->mb_x - 1,
                             sl->mb_y, ER_MB_END);
                if (sl->mb_x > lf_x_start)
                    loop_filter(h, sl, lf_x_start, sl->mb_x);
                return 0;
            }
        }
    } else {
        for (;;) {
            int ret;

            if (sl->mb_x + sl->mb_y * h->mb_width >= sl->mb_index_end) {
                av_log(h->avctx, AV_LOG_ERROR, "Slice overlaps next at %d\n",
                       sl->mb_index_end);
                er_add_slice(sl, sl->resync_mb_x, sl->resync_mb_y, sl->mb_x,
                             sl->mb_y, ER_MB_ERROR);
                return AVERROR_INVALIDDATA;
            }

            ret = ff_h264_decode_mb_cavlc(h, sl);

            if (ret >= 0)
                ff_h264_hl_decode_mb(h, sl);

            // FIXME optimal? or let mb_decode decode 16x32 ?
            if (ret >= 0 && FRAME_MBAFF(h)) {
                sl->mb_y++;
                ret = ff_h264_decode_mb_cavlc(h, sl);

                if (ret >= 0)
                    ff_h264_hl_decode_mb(h, sl);
                sl->mb_y--;
            }

            if (ret < 0) {
                av_log(h->avctx, AV_LOG_ERROR,
                       "error while decoding MB %d %d\n", sl->mb_x, sl->mb_y);
                er_add_slice(sl, sl->resync_mb_x, sl->resync_mb_y, sl->mb_x,
                             sl->mb_y, ER_MB_ERROR);
                return ret;
            }

            if (++sl->mb_x >= h->mb_width) {
                loop_filter(h, sl, lf_x_start, sl->mb_x);
                sl->mb_x = lf_x_start = 0;
                decode_finish_row(h, sl);
                ++sl->mb_y;
                if (FIELD_OR_MBAFF_PICTURE(h)) {
                    ++sl->mb_y;
                    if (FRAME_MBAFF(h) && sl->mb_y < h->mb_height)
                        predict_field_decoding_flag(h, sl);
                }
                if (sl->mb_y >= h->mb_height) {
                    ff_tlog(h->avctx, "slice end %d %d\n",
                            get_bits_count(&sl->gb), sl->gb.size_in_bits);

                    if (   get_bits_left(&sl->gb) == 0
                        || get_bits_left(&sl->gb) > 0 && !(h->avctx->err_recognition & AV_EF_AGGRESSIVE)) {
                        er_add_slice(sl, sl->resync_mb_x, sl->resync_mb_y,
                                     sl->mb_x - 1, sl->mb_y, ER_MB_END);

                        return 0;
                    } else {
                        er_add_slice(sl, sl->resync_mb_x, sl->resync_mb_y,
                                     sl->mb_x, sl->mb_y, ER_MB_END);

                        return AVERROR_INVALIDDATA;
                    }
                }
            }

            if (get_bits_left(&sl->gb) <= 0 && sl->mb_skip_run <= 0) {
                ff_tlog(h->avctx, "slice end %d %d\n",
                        get_bits_count(&sl->gb), sl->gb.size_in_bits);

                if (get_bits_left(&sl->gb) == 0) {
                    er_add_slice(sl, sl->resync_mb_x, sl->resync_mb_y,
                                 sl->mb_x - 1, sl->mb_y, ER_MB_END);
                    if (sl->mb_x > lf_x_start)
                        loop_filter(h, sl, lf_x_start, sl->mb_x);

                    return 0;
                } else {
                    er_add_slice(sl, sl->resync_mb_x, sl->resync_mb_y, sl->mb_x,
                                 sl->mb_y, ER_MB_ERROR);

                    return AVERROR_INVALIDDATA;
                }
            }
        }
    }
}

/**
 * Call decode_slice() for each context.
 *
 * @param h h264 master context
 * @param context_count number of contexts to execute
 */
int ff_h264_execute_decode_slices(H264Context *h, unsigned context_count)
{
    AVCodecContext *const avctx = h->avctx;
    H264SliceContext *sl;
    int i;

    av_assert0(context_count && h->slice_ctx[context_count - 1].mb_y < h->mb_height);

    h->slice_ctx[0].mb_index_end = INT_MAX;

    if (h->avctx->hwaccel ||
        h->avctx->codec->capabilities & CODEC_CAP_HWACCEL_VDPAU)
        return 0;
    if (context_count == 1) {
        int ret = decode_slice(avctx, &h->slice_ctx[0]);
        h->mb_y = h->slice_ctx[0].mb_y;
        return ret;
    } else {
        int j, mb_index;
        av_assert0(context_count > 0);
        for (i = 0; i < context_count; i++) {
            int mb_index_end = h->mb_width * h->mb_height;
            sl                 = &h->slice_ctx[i];
            mb_index = sl->resync_mb_x + sl->resync_mb_y * h->mb_width;
            if (CONFIG_ERROR_RESILIENCE) {
                sl->er.error_count = 0;
            }
            for (j = 0; j < context_count; j++) {
                H264SliceContext *sl2 = &h->slice_ctx[j];
                int mb_index2 = sl2->resync_mb_x + sl2->resync_mb_y * h->mb_width;

                if (i==j || mb_index > mb_index2)
                    continue;
                mb_index_end = FFMIN(mb_index_end, mb_index2);
            }
            sl->mb_index_end = mb_index_end;
        }

        avctx->execute(avctx, decode_slice, h->slice_ctx,
                       NULL, context_count, sizeof(h->slice_ctx[0]));

        /* pull back stuff from slices to master context */
        sl                   = &h->slice_ctx[context_count - 1];
        h->mb_y              = sl->mb_y;
        if (CONFIG_ERROR_RESILIENCE) {
            for (i = 1; i < context_count; i++)
                h->slice_ctx[0].er.error_count += h->slice_ctx[i].er.error_count;
        }
    }

    return 0;
}<|MERGE_RESOLUTION|>--- conflicted
+++ resolved
@@ -1332,13 +1332,9 @@
         }
     }
 
-<<<<<<< HEAD
     if (h->context_initialized &&
         (must_reinit || needs_reinit)) {
-=======
-    if (h->context_initialized && needs_reinit) {
         h->context_initialized = 0;
->>>>>>> 0181ae9a
         if (sl != h->slice_ctx) {
             av_log(h->avctx, AV_LOG_ERROR,
                    "changing width %d -> %d / height %d -> %d on "
