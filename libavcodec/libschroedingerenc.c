--- conflicted
+++ resolved
@@ -373,12 +373,7 @@
     pkt_size = p_frame_output->size;
     if (last_frame_in_sequence && p_schro_params->enc_buf_size > 0)
         pkt_size += p_schro_params->enc_buf_size;
-<<<<<<< HEAD
-    if ((ret = ff_alloc_packet2(avccontext, pkt, pkt_size)) < 0)
-=======
-    if ((ret = ff_alloc_packet(pkt, pkt_size)) < 0) {
-        av_log(avctx, AV_LOG_ERROR, "Error getting output packet of size %d.\n", pkt_size);
->>>>>>> e8da8075
+    if ((ret = ff_alloc_packet2(avctx, pkt, pkt_size)) < 0)
         goto error;
 
     memcpy(pkt->data, p_frame_output->p_encbuf, p_frame_output->size);
