--- conflicted
+++ resolved
@@ -55,19 +55,10 @@
     mfxBitstream bs   = { { { 0 } } };
     int ret;
 
-<<<<<<< HEAD
     q->iopattern  = MFX_IOPATTERN_OUT_SYSTEM_MEMORY;
     if (!q->session) {
         if (avctx->hwaccel_context) {
             AVQSVContext *qsv = avctx->hwaccel_context;
-=======
-    if (!q->async_fifo) {
-        q->async_fifo = av_fifo_alloc((1 + q->async_depth) *
-                                      (sizeof(mfxSyncPoint) + sizeof(QSVFrame*)));
-        if (!q->async_fifo)
-            return AVERROR(ENOMEM);
-    }
->>>>>>> 22522d9c
 
             q->session        = qsv->session;
             q->iopattern      = qsv->iopattern;
@@ -134,10 +125,12 @@
        HEVC which is 16 for both cases.
        So weare  pre-allocating fifo big enough for 17 elements:
      */
-    q->async_fifo = av_fifo_alloc((1 + 16) *
-                                  (sizeof(mfxSyncPoint) + sizeof(QSVFrame*)));
-    if (!q->async_fifo)
-        return AVERROR(ENOMEM);
+    if (!q->async_fifo) {
+        q->async_fifo = av_fifo_alloc((1 + 16) *
+                                      (sizeof(mfxSyncPoint) + sizeof(QSVFrame*)));
+        if (!q->async_fifo)
+            return AVERROR(ENOMEM);
+    }
 
     q->input_fifo = av_fifo_alloc(1024*16);
     if (!q->input_fifo)
