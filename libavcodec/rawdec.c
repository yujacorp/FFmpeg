--- conflicted
+++ resolved
@@ -188,16 +188,12 @@
        avctx->codec_tag == MKTAG('A', 'V', 'u', 'p'))
         buf += buf_size - context->length;
 
-<<<<<<< HEAD
     if(buf_size < context->length - (avctx->pix_fmt==PIX_FMT_PAL8 ? 256*4 : 0))
         return -1;
 
-    avpicture_fill(picture, buf, avctx->pix_fmt, avctx->width, avctx->height);
-=======
     if ((res = avpicture_fill(picture, buf, avctx->pix_fmt,
                               avctx->width, avctx->height)) < 0)
         return res;
->>>>>>> 55abaa58
     if((avctx->pix_fmt==PIX_FMT_PAL8 && buf_size < context->length) ||
        (av_pix_fmt_descriptors[avctx->pix_fmt].flags & PIX_FMT_PSEUDOPAL)) {
         frame->data[1]= context->palette;
