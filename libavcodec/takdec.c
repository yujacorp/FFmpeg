--- conflicted
+++ resolved
@@ -28,11 +28,8 @@
 #include "libavutil/internal.h"
 #include "libavutil/samplefmt.h"
 #include "tak.h"
-<<<<<<< HEAD
+#include "audiodsp.h"
 #include "thread.h"
-=======
-#include "audiodsp.h"
->>>>>>> 9a9e2f1c
 #include "avcodec.h"
 #include "internal.h"
 #include "unary.h"
@@ -48,13 +45,8 @@
 } MCDParam;
 
 typedef struct TAKDecContext {
-<<<<<<< HEAD
     AVCodecContext *avctx;                          ///< parent AVCodecContext
-    DSPContext      dsp;
-=======
-    AVCodecContext *avctx;                          // parent AVCodecContext
     AudioDSPContext adsp;
->>>>>>> 9a9e2f1c
     TAKStreamInfo   ti;
     GetBitContext   gb;                             ///< bitstream reader initialized to start at the current frame
 
@@ -468,7 +460,6 @@
     for (i = 0; i < filter_order; i++)
         s->residues[i] = *decoded++ >> dshift;
 
-<<<<<<< HEAD
     y    = FF_ARRAY_ELEMS(s->residues) - filter_order;
     x    = subframe_size - filter_order;
     while (x > 0) {
@@ -478,8 +469,8 @@
             int v = 1 << (filter_quant - 1);
 
             if (filter_order & -16)
-                v += s->dsp.scalarproduct_int16(&s->residues[i], s->filter,
-                                                filter_order & -16);
+                v += s->adsp.scalarproduct_int16(&s->residues[i], s->filter,
+                                                 filter_order & -16);
             for (j = filter_order & -16; j < filter_order; j += 4) {
                 v += s->residues[i + j + 3] * s->filter[j + 3] +
                      s->residues[i + j + 2] * s->filter[j + 2] +
@@ -490,13 +481,6 @@
             *decoded++ = v;
             s->residues[filter_order + i] = v >> dshift;
         }
-=======
-    for (i = 0; i < subframe_size - filter_order; i++) {
-        int v = 1 << (filter_quant - 1);
-
-        v += s->adsp.scalarproduct_int16(&s->residues[i], filter,
-                                         FFALIGN(filter_order, 16));
->>>>>>> 9a9e2f1c
 
         x -= tmp;
         if (x > 0)
@@ -656,8 +640,8 @@
                 int v = 1 << 9;
 
                 if (filter_order == 16) {
-                    v += s->dsp.scalarproduct_int16(&s->residues[i], s->filter,
-                                                    filter_order);
+                    v += s->adsp.scalarproduct_int16(&s->residues[i], s->filter,
+                                                     filter_order);
                 } else {
                     v += s->residues[i + 7] * s->filter[7] +
                          s->residues[i + 6] * s->filter[6] +
@@ -669,17 +653,9 @@
                          s->residues[i    ] * s->filter[0];
                 }
 
-<<<<<<< HEAD
                 v = (av_clip(v >> 10, -8192, 8191) << dshift) - *p1;
                 *p1++ = v;
             }
-=======
-        for (i = 0; i < length2; i++) {
-            int v = 1 << 9;
-
-            v += s->adsp.scalarproduct_int16(&s->residues[i], filter,
-                                             FFALIGN(filter_order, 16));
->>>>>>> 9a9e2f1c
 
             memcpy(s->residues, &s->residues[tmp], 2 * filter_order);
         }
