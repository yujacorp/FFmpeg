/*
 * Sierra VMD Audio & Video Decoders
 * Copyright (C) 2004 the ffmpeg project
 *
 * This file is part of FFmpeg.
 *
 * FFmpeg is free software; you can redistribute it and/or
 * modify it under the terms of the GNU Lesser General Public
 * License as published by the Free Software Foundation; either
 * version 2.1 of the License, or (at your option) any later version.
 *
 * FFmpeg is distributed in the hope that it will be useful,
 * but WITHOUT ANY WARRANTY; without even the implied warranty of
 * MERCHANTABILITY or FITNESS FOR A PARTICULAR PURPOSE.  See the GNU
 * Lesser General Public License for more details.
 *
 * You should have received a copy of the GNU Lesser General Public
 * License along with FFmpeg; if not, write to the Free Software
 * Foundation, Inc., 51 Franklin Street, Fifth Floor, Boston, MA 02110-1301 USA
 */

/**
 * @file
 * Sierra VMD audio & video decoders
 * by Vladimir "VAG" Gneushev (vagsoft at mail.ru)
 * for more information on the Sierra VMD format, visit:
 *   http://www.pcisys.net/~melanson/codecs/
 *
 * The video decoder outputs PAL8 colorspace data. The decoder expects
 * a 0x330-byte VMD file header to be transmitted via extradata during
 * codec initialization. Each encoded frame that is sent to this decoder
 * is expected to be prepended with the appropriate 16-byte frame
 * information record from the VMD file.
 *
 * The audio decoder, like the video decoder, expects each encoded data
 * chunk to be prepended with the appropriate 16-byte frame information
 * record from the VMD file. It does not require the 0x330-byte VMD file
 * header, but it does need the audio setup parameters passed in through
 * normal libavcodec API means.
 */

#include <stdio.h>
#include <stdlib.h>
#include <string.h>

#include "libavutil/channel_layout.h"
#include "libavutil/common.h"
#include "libavutil/intreadwrite.h"
#include "avcodec.h"
#include "internal.h"
#include "bytestream.h"

#define VMD_HEADER_SIZE 0x330
#define PALETTE_COUNT 256

/*
 * Video Decoder
 */

typedef struct VmdVideoContext {

    AVCodecContext *avctx;
    AVFrame frame;
    AVFrame prev_frame;

    const unsigned char *buf;
    int size;

    unsigned char palette[PALETTE_COUNT * 4];
    unsigned char *unpack_buffer;
    int unpack_buffer_size;

    int x_off, y_off;
} VmdVideoContext;

#define QUEUE_SIZE 0x1000
#define QUEUE_MASK 0x0FFF

static void lz_unpack(const unsigned char *src, int src_len,
                      unsigned char *dest, int dest_len)
{
<<<<<<< HEAD
    const unsigned char *s;
    const unsigned char *s_end;
=======
>>>>>>> 4f6fbe47
    unsigned char *d;
    unsigned char *d_end;
    unsigned char queue[QUEUE_SIZE];
    unsigned int qpos;
    unsigned int dataleft;
    unsigned int chainofs;
    unsigned int chainlen;
    unsigned int speclen;
    unsigned char tag;
    unsigned int i, j;
    GetByteContext gb;

<<<<<<< HEAD
    s = src;
    s_end = src + src_len;
    d = dest;
    d_end = d + dest_len;

    if (s_end - s < 8)
        return;
    dataleft = AV_RL32(s);
    s += 4;
    memset(queue, 0x20, QUEUE_SIZE);
    if (AV_RL32(s) == 0x56781234) {
        s += 4;
=======
    bytestream2_init(&gb, src, src_len);
    d = dest;
    d_end = d + dest_len;
    dataleft = bytestream2_get_le32(&gb);
    memset(queue, 0x20, QUEUE_SIZE);
    if (bytestream2_get_bytes_left(&gb) < 4)
        return;
    if (bytestream2_peek_le32(&gb) == 0x56781234) {
        bytestream2_get_le32(&gb);
>>>>>>> 4f6fbe47
        qpos = 0x111;
        speclen = 0xF + 3;
    } else {
        qpos = 0xFEE;
        speclen = 100;  /* no speclen */
    }

<<<<<<< HEAD
    while (s_end - s > 0 && dataleft > 0) {
        tag = *s++;
        if ((tag == 0xFF) && (dataleft > 8)) {
            if (d_end - d < 8 || s_end - s < 8)
=======
    while (dataleft > 0 && bytestream2_get_bytes_left(&gb) > 0) {
        tag = bytestream2_get_byteu(&gb);
        if ((tag == 0xFF) && (dataleft > 8)) {
            if (d + 8 > d_end || bytestream2_get_bytes_left(&gb) < 8)
>>>>>>> 4f6fbe47
                return;
            for (i = 0; i < 8; i++) {
                queue[qpos++] = *d++ = bytestream2_get_byteu(&gb);
                qpos &= QUEUE_MASK;
            }
            dataleft -= 8;
        } else {
            for (i = 0; i < 8; i++) {
                if (dataleft == 0)
                    break;
                if (tag & 0x01) {
<<<<<<< HEAD
                    if (d_end - d < 1 || s_end - s < 1)
=======
                    if (d + 1 > d_end || bytestream2_get_bytes_left(&gb) < 1)
>>>>>>> 4f6fbe47
                        return;
                    queue[qpos++] = *d++ = bytestream2_get_byte(&gb);
                    qpos &= QUEUE_MASK;
                    dataleft--;
                } else {
<<<<<<< HEAD
                    if (s_end - s < 2)
                        return;
                    chainofs = *s++;
                    chainofs |= ((*s & 0xF0) << 4);
                    chainlen = (*s++ & 0x0F) + 3;
                    if (chainlen == speclen) {
                        if (s_end - s < 1)
                            return;
                        chainlen = *s++ + 0xF + 3;
=======
                    chainofs = bytestream2_get_byte(&gb);
                    chainofs |= ((bytestream2_peek_byte(&gb) & 0xF0) << 4);
                    chainlen = (bytestream2_get_byte(&gb) & 0x0F) + 3;
                    if (chainlen == speclen) {
                        chainlen = bytestream2_get_byte(&gb) + 0xF + 3;
>>>>>>> 4f6fbe47
                    }
                    if (d_end - d < chainlen)
                        return;
                    for (j = 0; j < chainlen; j++) {
                        *d = queue[chainofs++ & QUEUE_MASK];
                        queue[qpos++] = *d++;
                        qpos &= QUEUE_MASK;
                    }
                    dataleft -= chainlen;
                }
                tag >>= 1;
            }
        }
    }
}

static int rle_unpack(const unsigned char *src, int src_len, int src_count,
                      unsigned char *dest, int dest_len)
{
<<<<<<< HEAD
    const unsigned char *ps;
    const unsigned char *ps_end;
=======
>>>>>>> 4f6fbe47
    unsigned char *pd;
    int i, j, l;
    unsigned char *dest_end = dest + dest_len;
    GetByteContext gb;

<<<<<<< HEAD
    ps = src;
    ps_end = src + src_len;
    pd = dest;
    if (src_count & 1) {
        if (ps_end - ps < 1)
            return 0;
        *pd++ = *ps++;
=======
    bytestream2_init(&gb, src, src_size);
    pd = dest;
    if (src_count & 1) {
        if (bytestream2_get_bytes_left(&gb) < 1)
            return 0;
        *pd++ = bytestream2_get_byteu(&gb);
>>>>>>> 4f6fbe47
    }

    src_count >>= 1;
    i = 0;
    do {
<<<<<<< HEAD
        if (ps_end - ps < 1)
            break;
        l = *ps++;
        if (l & 0x80) {
            l = (l & 0x7F) * 2;
            if (dest_end - pd < l || ps_end - ps < l)
                return ps - src;
            memcpy(pd, ps, l);
            ps += l;
            pd += l;
        } else {
            if (dest_end - pd < 2*l || ps_end - ps < 2)
                return ps - src;
            for (j = 0; j < l; j++) {
                *pd++ = ps[0];
                *pd++ = ps[1];
            }
            ps += 2;
=======
        if (bytestream2_get_bytes_left(&gb) < 1)
            break;
        l = bytestream2_get_byteu(&gb);
        if (l & 0x80) {
            l = (l & 0x7F) * 2;
            if (pd + l > dest_end || bytestream2_get_bytes_left(&gb) < l)
                return bytestream2_tell(&gb);
            bytestream2_get_buffer(&gb, pd, l);
            pd += l;
        } else {
            if (pd + i > dest_end || bytestream2_get_bytes_left(&gb) < 2)
                return bytestream2_tell(&gb);
            for (i = 0; i < l; i++) {
                *pd++ = bytestream2_get_byteu(&gb);
                *pd++ = bytestream2_get_byteu(&gb);
            }
            bytestream2_skip(&gb, 2);
>>>>>>> 4f6fbe47
        }
        i += l;
    } while (i < src_count);

    return bytestream2_tell(&gb);
}

static void vmd_decode(VmdVideoContext *s)
{
    int i;
    unsigned int *palette32;
    unsigned char r, g, b;

<<<<<<< HEAD
    /* point to the start of the encoded data */
    const unsigned char *p = s->buf + 16;
    const unsigned char *p_end = s->buf + s->size;

    const unsigned char *pb;
    const unsigned char *pb_end;
=======
    GetByteContext gb;

>>>>>>> 4f6fbe47
    unsigned char meth;
    unsigned char *dp;   /* pointer to current frame */
    unsigned char *pp;   /* pointer to previous frame */
    unsigned char len;
    int ofs;

    int frame_x, frame_y;
    int frame_width, frame_height;

    frame_x = AV_RL16(&s->buf[6]);
    frame_y = AV_RL16(&s->buf[8]);
    frame_width = AV_RL16(&s->buf[10]) - frame_x + 1;
    frame_height = AV_RL16(&s->buf[12]) - frame_y + 1;
    if (frame_x < 0 || frame_width < 0 ||
        frame_x >= s->avctx->width ||
        frame_width > s->avctx->width ||
        frame_x + frame_width > s->avctx->width)
        return;
    if (frame_y < 0 || frame_height < 0 ||
        frame_y >= s->avctx->height ||
        frame_height > s->avctx->height ||
        frame_y + frame_height > s->avctx->height)
        return;

    if ((frame_width == s->avctx->width && frame_height == s->avctx->height) &&
        (frame_x || frame_y)) {

        s->x_off = frame_x;
        s->y_off = frame_y;
    }
    frame_x -= s->x_off;
    frame_y -= s->y_off;

    /* if only a certain region will be updated, copy the entire previous
     * frame before the decode */
    if (s->prev_frame.data[0] &&
        (frame_x || frame_y || (frame_width != s->avctx->width) ||
        (frame_height != s->avctx->height))) {

        memcpy(s->frame.data[0], s->prev_frame.data[0],
            s->avctx->height * s->frame.linesize[0]);
    }

    /* check if there is a new palette */
    bytestream2_init(&gb, s->buf + 16, s->size - 16);
    if (s->buf[15] & 0x02) {
<<<<<<< HEAD
        if (p_end - p < 2 + 3 * PALETTE_COUNT)
            return;
        p += 2;
        palette32 = (unsigned int *)s->palette;
        for (i = 0; i < PALETTE_COUNT; i++) {
            r = *p++ * 4;
            g = *p++ * 4;
            b = *p++ * 4;
            palette32[i] = 0xFFU << 24 | r << 16 | g << 8 | b;
            palette32[i] |= palette32[i] >> 6 & 0x30303;
=======
        bytestream2_skip(&gb, 2);
        palette32 = (unsigned int *)s->palette;
        if (bytestream2_get_bytes_left(&gb) >= PALETTE_COUNT * 3) {
            for (i = 0; i < PALETTE_COUNT; i++) {
                r = bytestream2_get_byteu(&gb) * 4;
                g = bytestream2_get_byteu(&gb) * 4;
                b = bytestream2_get_byteu(&gb) * 4;
                palette32[i] = (r << 16) | (g << 8) | (b);
            }
>>>>>>> 4f6fbe47
        }
    }
    if (p < p_end) {
        /* originally UnpackFrame in VAG's code */
<<<<<<< HEAD
        pb = p;
        pb_end = p_end;
        meth = *pb++;
        if (meth & 0x80) {
            lz_unpack(pb, p_end - pb, s->unpack_buffer, s->unpack_buffer_size);
            meth &= 0x7F;
            pb = s->unpack_buffer;
            pb_end = s->unpack_buffer + s->unpack_buffer_size;
=======
        bytestream2_init(&gb, gb.buffer, s->buf + s->size - gb.buffer);
        if (bytestream2_get_bytes_left(&gb) < 1)
            return;
        meth = bytestream2_get_byteu(&gb);
        if (meth & 0x80) {
            lz_unpack(gb.buffer, bytestream2_get_bytes_left(&gb),
                      s->unpack_buffer, s->unpack_buffer_size);
            meth &= 0x7F;
            bytestream2_init(&gb, s->unpack_buffer, s->unpack_buffer_size);
>>>>>>> 4f6fbe47
        }

        dp = &s->frame.data[0][frame_y * s->frame.linesize[0] + frame_x];
        pp = &s->prev_frame.data[0][frame_y * s->prev_frame.linesize[0] + frame_x];
        switch (meth) {
        case 1:
            for (i = 0; i < frame_height; i++) {
                ofs = 0;
                do {
<<<<<<< HEAD
                    if (pb_end - pb < 1)
                        return;
                    len = *pb++;
                    if (len & 0x80) {
                        len = (len & 0x7F) + 1;
                        if (ofs + len > frame_width || pb_end - pb < len)
                            return;
                        memcpy(&dp[ofs], pb, len);
                        pb += len;
=======
                    len = bytestream2_get_byte(&gb);
                    if (len & 0x80) {
                        len = (len & 0x7F) + 1;
                        if (ofs + len > frame_width || bytestream2_get_bytes_left(&gb) < len)
                            return;
                        bytestream2_get_buffer(&gb, &dp[ofs], len);
>>>>>>> 4f6fbe47
                        ofs += len;
                    } else {
                        /* interframe pixel copy */
                        if (ofs + len + 1 > frame_width || !s->prev_frame.data[0])
                            return;
                        memcpy(&dp[ofs], &pp[ofs], len + 1);
                        ofs += len + 1;
                    }
                } while (ofs < frame_width);
                if (ofs > frame_width) {
                    av_log(s->avctx, AV_LOG_ERROR, "offset > width (%d > %d)\n",
                        ofs, frame_width);
                    break;
                }
                dp += s->frame.linesize[0];
                pp += s->prev_frame.linesize[0];
            }
            break;

        case 2:
            for (i = 0; i < frame_height; i++) {
<<<<<<< HEAD
                if (pb_end -pb < frame_width)
                    return;
                memcpy(dp, pb, frame_width);
                pb += frame_width;
=======
                bytestream2_get_buffer(&gb, dp, frame_width);
>>>>>>> 4f6fbe47
                dp += s->frame.linesize[0];
                pp += s->prev_frame.linesize[0];
            }
            break;

        case 3:
            for (i = 0; i < frame_height; i++) {
                ofs = 0;
                do {
<<<<<<< HEAD
                    if (pb_end - pb < 1)
                        return;
                    len = *pb++;
                    if (len & 0x80) {
                        len = (len & 0x7F) + 1;
                        if (pb_end - pb < 1)
                            return;
                        if (*pb++ == 0xFF)
                            len = rle_unpack(pb, pb_end - pb, len, &dp[ofs], frame_width - ofs);
                        else {
                        if (pb_end - pb < len)
                            return;
                            memcpy(&dp[ofs], pb, len);
                        }
                        pb += len;
                        ofs += len;
=======
                    len = bytestream2_get_byte(&gb);
                    if (len & 0x80) {
                        len = (len & 0x7F) + 1;
                        if (bytestream2_get_byte(&gb) == 0xFF)
                            len = rle_unpack(gb.buffer, &dp[ofs],
                                             len, bytestream2_get_bytes_left(&gb),
                                             frame_width - ofs);
                        else
                            bytestream2_get_buffer(&gb, &dp[ofs], len);
                        bytestream2_skip(&gb, len);
>>>>>>> 4f6fbe47
                    } else {
                        /* interframe pixel copy */
                        if (ofs + len + 1 > frame_width || !s->prev_frame.data[0])
                            return;
                        memcpy(&dp[ofs], &pp[ofs], len + 1);
                        ofs += len + 1;
                    }
                } while (ofs < frame_width);
                if (ofs > frame_width) {
                    av_log(s->avctx, AV_LOG_ERROR, "offset > width (%d > %d)\n",
                        ofs, frame_width);
                }
                dp += s->frame.linesize[0];
                pp += s->prev_frame.linesize[0];
            }
            break;
        }
    }
}

static av_cold int vmdvideo_decode_init(AVCodecContext *avctx)
{
    VmdVideoContext *s = avctx->priv_data;
    int i;
    unsigned int *palette32;
    int palette_index = 0;
    unsigned char r, g, b;
    unsigned char *vmd_header;
    unsigned char *raw_palette;

    s->avctx = avctx;
    avctx->pix_fmt = AV_PIX_FMT_PAL8;

    /* make sure the VMD header made it */
    if (s->avctx->extradata_size != VMD_HEADER_SIZE) {
        av_log(s->avctx, AV_LOG_ERROR, "expected extradata size of %d\n",
            VMD_HEADER_SIZE);
        return -1;
    }
    vmd_header = (unsigned char *)avctx->extradata;

    s->unpack_buffer_size = AV_RL32(&vmd_header[800]);
    s->unpack_buffer = av_malloc(s->unpack_buffer_size);
    if (!s->unpack_buffer)
        return -1;

    /* load up the initial palette */
    raw_palette = &vmd_header[28];
    palette32 = (unsigned int *)s->palette;
    for (i = 0; i < PALETTE_COUNT; i++) {
        r = raw_palette[palette_index++] * 4;
        g = raw_palette[palette_index++] * 4;
        b = raw_palette[palette_index++] * 4;
        palette32[i] = (r << 16) | (g << 8) | (b);
    }

    avcodec_get_frame_defaults(&s->frame);
    avcodec_get_frame_defaults(&s->prev_frame);

    return 0;
}

static int vmdvideo_decode_frame(AVCodecContext *avctx,
                                 void *data, int *got_frame,
                                 AVPacket *avpkt)
{
    const uint8_t *buf = avpkt->data;
    int buf_size = avpkt->size;
    VmdVideoContext *s = avctx->priv_data;

    s->buf = buf;
    s->size = buf_size;

    if (buf_size < 16)
        return buf_size;

    s->frame.reference = 3;
    if (ff_get_buffer(avctx, &s->frame)) {
        av_log(s->avctx, AV_LOG_ERROR, "get_buffer() failed\n");
        return -1;
    }

    vmd_decode(s);

    /* make the palette available on the way out */
    memcpy(s->frame.data[1], s->palette, PALETTE_COUNT * 4);

    /* shuffle frames */
    FFSWAP(AVFrame, s->frame, s->prev_frame);
    if (s->frame.data[0])
        avctx->release_buffer(avctx, &s->frame);

    *got_frame      = 1;
    *(AVFrame*)data = s->prev_frame;

    /* report that the buffer was completely consumed */
    return buf_size;
}

static av_cold int vmdvideo_decode_end(AVCodecContext *avctx)
{
    VmdVideoContext *s = avctx->priv_data;

    if (s->prev_frame.data[0])
        avctx->release_buffer(avctx, &s->prev_frame);
    av_free(s->unpack_buffer);

    return 0;
}


/*
 * Audio Decoder
 */

#define BLOCK_TYPE_AUDIO    1
#define BLOCK_TYPE_INITIAL  2
#define BLOCK_TYPE_SILENCE  3

typedef struct VmdAudioContext {
    AVFrame frame;
    int out_bps;
    int chunk_size;
} VmdAudioContext;

static const uint16_t vmdaudio_table[128] = {
    0x000, 0x008, 0x010, 0x020, 0x030, 0x040, 0x050, 0x060, 0x070, 0x080,
    0x090, 0x0A0, 0x0B0, 0x0C0, 0x0D0, 0x0E0, 0x0F0, 0x100, 0x110, 0x120,
    0x130, 0x140, 0x150, 0x160, 0x170, 0x180, 0x190, 0x1A0, 0x1B0, 0x1C0,
    0x1D0, 0x1E0, 0x1F0, 0x200, 0x208, 0x210, 0x218, 0x220, 0x228, 0x230,
    0x238, 0x240, 0x248, 0x250, 0x258, 0x260, 0x268, 0x270, 0x278, 0x280,
    0x288, 0x290, 0x298, 0x2A0, 0x2A8, 0x2B0, 0x2B8, 0x2C0, 0x2C8, 0x2D0,
    0x2D8, 0x2E0, 0x2E8, 0x2F0, 0x2F8, 0x300, 0x308, 0x310, 0x318, 0x320,
    0x328, 0x330, 0x338, 0x340, 0x348, 0x350, 0x358, 0x360, 0x368, 0x370,
    0x378, 0x380, 0x388, 0x390, 0x398, 0x3A0, 0x3A8, 0x3B0, 0x3B8, 0x3C0,
    0x3C8, 0x3D0, 0x3D8, 0x3E0, 0x3E8, 0x3F0, 0x3F8, 0x400, 0x440, 0x480,
    0x4C0, 0x500, 0x540, 0x580, 0x5C0, 0x600, 0x640, 0x680, 0x6C0, 0x700,
    0x740, 0x780, 0x7C0, 0x800, 0x900, 0xA00, 0xB00, 0xC00, 0xD00, 0xE00,
    0xF00, 0x1000, 0x1400, 0x1800, 0x1C00, 0x2000, 0x3000, 0x4000
};

static av_cold int vmdaudio_decode_init(AVCodecContext *avctx)
{
    VmdAudioContext *s = avctx->priv_data;

    if (avctx->channels < 1 || avctx->channels > 2) {
        av_log(avctx, AV_LOG_ERROR, "invalid number of channels\n");
        return AVERROR(EINVAL);
    }
    if (avctx->block_align < 1 || avctx->block_align % avctx->channels) {
        av_log(avctx, AV_LOG_ERROR, "invalid block align\n");
        return AVERROR(EINVAL);
    }

    avctx->channel_layout = avctx->channels == 1 ? AV_CH_LAYOUT_MONO :
                                                   AV_CH_LAYOUT_STEREO;

    if (avctx->bits_per_coded_sample == 16)
        avctx->sample_fmt = AV_SAMPLE_FMT_S16;
    else
        avctx->sample_fmt = AV_SAMPLE_FMT_U8;
    s->out_bps = av_get_bytes_per_sample(avctx->sample_fmt);

    s->chunk_size = avctx->block_align + avctx->channels * (s->out_bps == 2);

    avcodec_get_frame_defaults(&s->frame);
    avctx->coded_frame = &s->frame;

    av_log(avctx, AV_LOG_DEBUG, "%d channels, %d bits/sample, "
           "block align = %d, sample rate = %d\n",
           avctx->channels, avctx->bits_per_coded_sample, avctx->block_align,
           avctx->sample_rate);

    return 0;
}

static void decode_audio_s16(int16_t *out, const uint8_t *buf, int buf_size,
                             int channels)
{
    int ch;
    const uint8_t *buf_end = buf + buf_size;
    int predictor[2];
    int st = channels - 1;

    /* decode initial raw sample */
    for (ch = 0; ch < channels; ch++) {
        predictor[ch] = (int16_t)AV_RL16(buf);
        buf += 2;
        *out++ = predictor[ch];
    }

    /* decode DPCM samples */
    ch = 0;
    while (buf < buf_end) {
        uint8_t b = *buf++;
        if (b & 0x80)
            predictor[ch] -= vmdaudio_table[b & 0x7F];
        else
            predictor[ch] += vmdaudio_table[b];
        predictor[ch] = av_clip_int16(predictor[ch]);
        *out++ = predictor[ch];
        ch ^= st;
    }
}

static int vmdaudio_decode_frame(AVCodecContext *avctx, void *data,
                                 int *got_frame_ptr, AVPacket *avpkt)
{
    const uint8_t *buf = avpkt->data;
    const uint8_t *buf_end;
    int buf_size = avpkt->size;
    VmdAudioContext *s = avctx->priv_data;
    int block_type, silent_chunks, audio_chunks;
    int ret;
    uint8_t *output_samples_u8;
    int16_t *output_samples_s16;

    if (buf_size < 16) {
        av_log(avctx, AV_LOG_WARNING, "skipping small junk packet\n");
        *got_frame_ptr = 0;
        return buf_size;
    }

    block_type = buf[6];
    if (block_type < BLOCK_TYPE_AUDIO || block_type > BLOCK_TYPE_SILENCE) {
        av_log(avctx, AV_LOG_ERROR, "unknown block type: %d\n", block_type);
        return AVERROR(EINVAL);
    }
    buf      += 16;
    buf_size -= 16;

    /* get number of silent chunks */
    silent_chunks = 0;
    if (block_type == BLOCK_TYPE_INITIAL) {
        uint32_t flags;
        if (buf_size < 4) {
            av_log(avctx, AV_LOG_ERROR, "packet is too small\n");
            return AVERROR(EINVAL);
        }
        flags         = AV_RB32(buf);
        silent_chunks = av_popcount(flags);
        buf      += 4;
        buf_size -= 4;
    } else if (block_type == BLOCK_TYPE_SILENCE) {
        silent_chunks = 1;
        buf_size = 0; // should already be zero but set it just to be sure
    }

    /* ensure output buffer is large enough */
    audio_chunks = buf_size / s->chunk_size;

    /* get output buffer */
    s->frame.nb_samples = ((silent_chunks + audio_chunks) * avctx->block_align) / avctx->channels;
    if ((ret = ff_get_buffer(avctx, &s->frame)) < 0) {
        av_log(avctx, AV_LOG_ERROR, "get_buffer() failed\n");
        return ret;
    }
    output_samples_u8  = s->frame.data[0];
    output_samples_s16 = (int16_t *)s->frame.data[0];

    /* decode silent chunks */
    if (silent_chunks > 0) {
        int silent_size = avctx->block_align * silent_chunks;
        if (s->out_bps == 2) {
            memset(output_samples_s16, 0x00, silent_size * 2);
            output_samples_s16 += silent_size;
        } else {
            memset(output_samples_u8,  0x80, silent_size);
            output_samples_u8 += silent_size;
        }
    }

    /* decode audio chunks */
    if (audio_chunks > 0) {
        buf_end = buf + buf_size;
        while (buf_end - buf >= s->chunk_size) {
            if (s->out_bps == 2) {
                decode_audio_s16(output_samples_s16, buf, s->chunk_size,
                                 avctx->channels);
                output_samples_s16 += avctx->block_align;
            } else {
                memcpy(output_samples_u8, buf, s->chunk_size);
                output_samples_u8  += avctx->block_align;
            }
            buf += s->chunk_size;
        }
    }

    *got_frame_ptr   = 1;
    *(AVFrame *)data = s->frame;

    return avpkt->size;
}


/*
 * Public Data Structures
 */

AVCodec ff_vmdvideo_decoder = {
    .name           = "vmdvideo",
    .type           = AVMEDIA_TYPE_VIDEO,
    .id             = AV_CODEC_ID_VMDVIDEO,
    .priv_data_size = sizeof(VmdVideoContext),
    .init           = vmdvideo_decode_init,
    .close          = vmdvideo_decode_end,
    .decode         = vmdvideo_decode_frame,
    .capabilities   = CODEC_CAP_DR1,
    .long_name      = NULL_IF_CONFIG_SMALL("Sierra VMD video"),
};

AVCodec ff_vmdaudio_decoder = {
    .name           = "vmdaudio",
    .type           = AVMEDIA_TYPE_AUDIO,
    .id             = AV_CODEC_ID_VMDAUDIO,
    .priv_data_size = sizeof(VmdAudioContext),
    .init           = vmdaudio_decode_init,
    .decode         = vmdaudio_decode_frame,
    .capabilities   = CODEC_CAP_DR1,
    .long_name      = NULL_IF_CONFIG_SMALL("Sierra VMD audio"),
};<|MERGE_RESOLUTION|>--- conflicted
+++ resolved
@@ -79,11 +79,6 @@
 static void lz_unpack(const unsigned char *src, int src_len,
                       unsigned char *dest, int dest_len)
 {
-<<<<<<< HEAD
-    const unsigned char *s;
-    const unsigned char *s_end;
-=======
->>>>>>> 4f6fbe47
     unsigned char *d;
     unsigned char *d_end;
     unsigned char queue[QUEUE_SIZE];
@@ -96,20 +91,6 @@
     unsigned int i, j;
     GetByteContext gb;
 
-<<<<<<< HEAD
-    s = src;
-    s_end = src + src_len;
-    d = dest;
-    d_end = d + dest_len;
-
-    if (s_end - s < 8)
-        return;
-    dataleft = AV_RL32(s);
-    s += 4;
-    memset(queue, 0x20, QUEUE_SIZE);
-    if (AV_RL32(s) == 0x56781234) {
-        s += 4;
-=======
     bytestream2_init(&gb, src, src_len);
     d = dest;
     d_end = d + dest_len;
@@ -119,7 +100,6 @@
         return;
     if (bytestream2_peek_le32(&gb) == 0x56781234) {
         bytestream2_get_le32(&gb);
->>>>>>> 4f6fbe47
         qpos = 0x111;
         speclen = 0xF + 3;
     } else {
@@ -127,17 +107,10 @@
         speclen = 100;  /* no speclen */
     }
 
-<<<<<<< HEAD
-    while (s_end - s > 0 && dataleft > 0) {
-        tag = *s++;
-        if ((tag == 0xFF) && (dataleft > 8)) {
-            if (d_end - d < 8 || s_end - s < 8)
-=======
     while (dataleft > 0 && bytestream2_get_bytes_left(&gb) > 0) {
         tag = bytestream2_get_byteu(&gb);
         if ((tag == 0xFF) && (dataleft > 8)) {
-            if (d + 8 > d_end || bytestream2_get_bytes_left(&gb) < 8)
->>>>>>> 4f6fbe47
+            if (d_end - d < 8 || bytestream2_get_bytes_left(&gb) < 8)
                 return;
             for (i = 0; i < 8; i++) {
                 queue[qpos++] = *d++ = bytestream2_get_byteu(&gb);
@@ -149,33 +122,17 @@
                 if (dataleft == 0)
                     break;
                 if (tag & 0x01) {
-<<<<<<< HEAD
-                    if (d_end - d < 1 || s_end - s < 1)
-=======
-                    if (d + 1 > d_end || bytestream2_get_bytes_left(&gb) < 1)
->>>>>>> 4f6fbe47
+                    if (d_end - d < 1 || bytestream2_get_bytes_left(&gb) < 1)
                         return;
                     queue[qpos++] = *d++ = bytestream2_get_byte(&gb);
                     qpos &= QUEUE_MASK;
                     dataleft--;
                 } else {
-<<<<<<< HEAD
-                    if (s_end - s < 2)
-                        return;
-                    chainofs = *s++;
-                    chainofs |= ((*s & 0xF0) << 4);
-                    chainlen = (*s++ & 0x0F) + 3;
-                    if (chainlen == speclen) {
-                        if (s_end - s < 1)
-                            return;
-                        chainlen = *s++ + 0xF + 3;
-=======
                     chainofs = bytestream2_get_byte(&gb);
                     chainofs |= ((bytestream2_peek_byte(&gb) & 0xF0) << 4);
                     chainlen = (bytestream2_get_byte(&gb) & 0x0F) + 3;
                     if (chainlen == speclen) {
                         chainlen = bytestream2_get_byte(&gb) + 0xF + 3;
->>>>>>> 4f6fbe47
                     }
                     if (d_end - d < chainlen)
                         return;
@@ -192,78 +149,42 @@
     }
 }
 
-static int rle_unpack(const unsigned char *src, int src_len, int src_count,
-                      unsigned char *dest, int dest_len)
-{
-<<<<<<< HEAD
-    const unsigned char *ps;
-    const unsigned char *ps_end;
-=======
->>>>>>> 4f6fbe47
+static int rle_unpack(const unsigned char *src, unsigned char *dest,
+                      int src_count, int src_size, int dest_len)
+{
     unsigned char *pd;
     int i, j, l;
     unsigned char *dest_end = dest + dest_len;
     GetByteContext gb;
 
-<<<<<<< HEAD
-    ps = src;
-    ps_end = src + src_len;
-    pd = dest;
-    if (src_count & 1) {
-        if (ps_end - ps < 1)
-            return 0;
-        *pd++ = *ps++;
-=======
     bytestream2_init(&gb, src, src_size);
     pd = dest;
     if (src_count & 1) {
         if (bytestream2_get_bytes_left(&gb) < 1)
             return 0;
         *pd++ = bytestream2_get_byteu(&gb);
->>>>>>> 4f6fbe47
     }
 
     src_count >>= 1;
     i = 0;
     do {
-<<<<<<< HEAD
-        if (ps_end - ps < 1)
-            break;
-        l = *ps++;
-        if (l & 0x80) {
-            l = (l & 0x7F) * 2;
-            if (dest_end - pd < l || ps_end - ps < l)
-                return ps - src;
-            memcpy(pd, ps, l);
-            ps += l;
-            pd += l;
-        } else {
-            if (dest_end - pd < 2*l || ps_end - ps < 2)
-                return ps - src;
-            for (j = 0; j < l; j++) {
-                *pd++ = ps[0];
-                *pd++ = ps[1];
-            }
-            ps += 2;
-=======
         if (bytestream2_get_bytes_left(&gb) < 1)
             break;
         l = bytestream2_get_byteu(&gb);
         if (l & 0x80) {
             l = (l & 0x7F) * 2;
-            if (pd + l > dest_end || bytestream2_get_bytes_left(&gb) < l)
+            if (dest_end - pd < l || bytestream2_get_bytes_left(&gb) < l)
                 return bytestream2_tell(&gb);
             bytestream2_get_buffer(&gb, pd, l);
             pd += l;
         } else {
-            if (pd + i > dest_end || bytestream2_get_bytes_left(&gb) < 2)
+            if (dest_end - pd < 2*l || bytestream2_get_bytes_left(&gb) < 2)
                 return bytestream2_tell(&gb);
-            for (i = 0; i < l; i++) {
+
+            for (j = 0; j < l; j++) {
                 *pd++ = bytestream2_get_byteu(&gb);
                 *pd++ = bytestream2_get_byteu(&gb);
             }
-            bytestream2_skip(&gb, 2);
->>>>>>> 4f6fbe47
         }
         i += l;
     } while (i < src_count);
@@ -277,17 +198,8 @@
     unsigned int *palette32;
     unsigned char r, g, b;
 
-<<<<<<< HEAD
-    /* point to the start of the encoded data */
-    const unsigned char *p = s->buf + 16;
-    const unsigned char *p_end = s->buf + s->size;
-
-    const unsigned char *pb;
-    const unsigned char *pb_end;
-=======
     GetByteContext gb;
 
->>>>>>> 4f6fbe47
     unsigned char meth;
     unsigned char *dp;   /* pointer to current frame */
     unsigned char *pp;   /* pointer to previous frame */
@@ -334,18 +246,6 @@
     /* check if there is a new palette */
     bytestream2_init(&gb, s->buf + 16, s->size - 16);
     if (s->buf[15] & 0x02) {
-<<<<<<< HEAD
-        if (p_end - p < 2 + 3 * PALETTE_COUNT)
-            return;
-        p += 2;
-        palette32 = (unsigned int *)s->palette;
-        for (i = 0; i < PALETTE_COUNT; i++) {
-            r = *p++ * 4;
-            g = *p++ * 4;
-            b = *p++ * 4;
-            palette32[i] = 0xFFU << 24 | r << 16 | g << 8 | b;
-            palette32[i] |= palette32[i] >> 6 & 0x30303;
-=======
         bytestream2_skip(&gb, 2);
         palette32 = (unsigned int *)s->palette;
         if (bytestream2_get_bytes_left(&gb) >= PALETTE_COUNT * 3) {
@@ -353,23 +253,13 @@
                 r = bytestream2_get_byteu(&gb) * 4;
                 g = bytestream2_get_byteu(&gb) * 4;
                 b = bytestream2_get_byteu(&gb) * 4;
-                palette32[i] = (r << 16) | (g << 8) | (b);
-            }
->>>>>>> 4f6fbe47
-        }
-    }
-    if (p < p_end) {
+                palette32[i] = 0xFFU << 24 | (r << 16) | (g << 8) | (b);
+                palette32[i] |= palette32[i] >> 6 & 0x30303;
+            }
+        }
+    }
+    if (s->size > 0) {
         /* originally UnpackFrame in VAG's code */
-<<<<<<< HEAD
-        pb = p;
-        pb_end = p_end;
-        meth = *pb++;
-        if (meth & 0x80) {
-            lz_unpack(pb, p_end - pb, s->unpack_buffer, s->unpack_buffer_size);
-            meth &= 0x7F;
-            pb = s->unpack_buffer;
-            pb_end = s->unpack_buffer + s->unpack_buffer_size;
-=======
         bytestream2_init(&gb, gb.buffer, s->buf + s->size - gb.buffer);
         if (bytestream2_get_bytes_left(&gb) < 1)
             return;
@@ -379,7 +269,6 @@
                       s->unpack_buffer, s->unpack_buffer_size);
             meth &= 0x7F;
             bytestream2_init(&gb, s->unpack_buffer, s->unpack_buffer_size);
->>>>>>> 4f6fbe47
         }
 
         dp = &s->frame.data[0][frame_y * s->frame.linesize[0] + frame_x];
@@ -389,24 +278,12 @@
             for (i = 0; i < frame_height; i++) {
                 ofs = 0;
                 do {
-<<<<<<< HEAD
-                    if (pb_end - pb < 1)
-                        return;
-                    len = *pb++;
-                    if (len & 0x80) {
-                        len = (len & 0x7F) + 1;
-                        if (ofs + len > frame_width || pb_end - pb < len)
-                            return;
-                        memcpy(&dp[ofs], pb, len);
-                        pb += len;
-=======
                     len = bytestream2_get_byte(&gb);
                     if (len & 0x80) {
                         len = (len & 0x7F) + 1;
                         if (ofs + len > frame_width || bytestream2_get_bytes_left(&gb) < len)
                             return;
                         bytestream2_get_buffer(&gb, &dp[ofs], len);
->>>>>>> 4f6fbe47
                         ofs += len;
                     } else {
                         /* interframe pixel copy */
@@ -428,14 +305,7 @@
 
         case 2:
             for (i = 0; i < frame_height; i++) {
-<<<<<<< HEAD
-                if (pb_end -pb < frame_width)
-                    return;
-                memcpy(dp, pb, frame_width);
-                pb += frame_width;
-=======
                 bytestream2_get_buffer(&gb, dp, frame_width);
->>>>>>> 4f6fbe47
                 dp += s->frame.linesize[0];
                 pp += s->prev_frame.linesize[0];
             }
@@ -445,24 +315,6 @@
             for (i = 0; i < frame_height; i++) {
                 ofs = 0;
                 do {
-<<<<<<< HEAD
-                    if (pb_end - pb < 1)
-                        return;
-                    len = *pb++;
-                    if (len & 0x80) {
-                        len = (len & 0x7F) + 1;
-                        if (pb_end - pb < 1)
-                            return;
-                        if (*pb++ == 0xFF)
-                            len = rle_unpack(pb, pb_end - pb, len, &dp[ofs], frame_width - ofs);
-                        else {
-                        if (pb_end - pb < len)
-                            return;
-                            memcpy(&dp[ofs], pb, len);
-                        }
-                        pb += len;
-                        ofs += len;
-=======
                     len = bytestream2_get_byte(&gb);
                     if (len & 0x80) {
                         len = (len & 0x7F) + 1;
@@ -473,7 +325,6 @@
                         else
                             bytestream2_get_buffer(&gb, &dp[ofs], len);
                         bytestream2_skip(&gb, len);
->>>>>>> 4f6fbe47
                     } else {
                         /* interframe pixel copy */
                         if (ofs + len + 1 > frame_width || !s->prev_frame.data[0])
