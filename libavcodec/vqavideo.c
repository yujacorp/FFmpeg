/*
 * Westwood Studios VQA Video Decoder
 * Copyright (C) 2003 the ffmpeg project
 *
 * This file is part of FFmpeg.
 *
 * FFmpeg is free software; you can redistribute it and/or
 * modify it under the terms of the GNU Lesser General Public
 * License as published by the Free Software Foundation; either
 * version 2.1 of the License, or (at your option) any later version.
 *
 * FFmpeg is distributed in the hope that it will be useful,
 * but WITHOUT ANY WARRANTY; without even the implied warranty of
 * MERCHANTABILITY or FITNESS FOR A PARTICULAR PURPOSE.  See the GNU
 * Lesser General Public License for more details.
 *
 * You should have received a copy of the GNU Lesser General Public
 * License along with FFmpeg; if not, write to the Free Software
 * Foundation, Inc., 51 Franklin Street, Fifth Floor, Boston, MA 02110-1301 USA
 */

/**
 * @file
 * VQA Video Decoder
 * @author Mike Melanson (melanson@pcisys.net)
 * @see http://wiki.multimedia.cx/index.php?title=VQA
 *
 * The VQA video decoder outputs PAL8 or RGB555 colorspace data, depending
 * on the type of data in the file.
 *
 * This decoder needs the 42-byte VQHD header from the beginning
 * of the VQA file passed through the extradata field. The VQHD header
 * is laid out as:
 *
 *   bytes 0-3   chunk fourcc: 'VQHD'
 *   bytes 4-7   chunk size in big-endian format, should be 0x0000002A
 *   bytes 8-49  VQHD chunk data
 *
 * Bytes 8-49 are what this decoder expects to see.
 *
 * Briefly, VQA is a vector quantized animation format that operates in a
 * VGA palettized colorspace. It operates on pixel vectors (blocks)
 * of either 4x2 or 4x4 in size. Compressed VQA chunks can contain vector
 * codebooks, palette information, and code maps for rendering vectors onto
 * frames. Any of these components can also be compressed with a run-length
 * encoding (RLE) algorithm commonly referred to as "format80".
 *
 * VQA takes a novel approach to rate control. Each group of n frames
 * (usually, n = 8) relies on a different vector codebook. Rather than
 * transporting an entire codebook every 8th frame, the new codebook is
 * broken up into 8 pieces and sent along with the compressed video chunks
 * for each of the 8 frames preceding the 8 frames which require the
 * codebook. A full codebook is also sent on the very first frame of a
 * file. This is an interesting technique, although it makes random file
 * seeking difficult despite the fact that the frames are all intracoded.
 *
 * V1,2 VQA uses 12-bit codebook indexes. If the 12-bit indexes were
 * packed into bytes and then RLE compressed, bytewise, the results would
 * be poor. That is why the coding method divides each index into 2 parts,
 * the top 4 bits and the bottom 8 bits, then RL encodes the 4-bit pieces
 * together and the 8-bit pieces together. If most of the vectors are
 * clustered into one group of 256 vectors, most of the 4-bit index pieces
 * should be the same.
 */

#include <stdio.h>
#include <stdlib.h>
#include <string.h>

#include "libavutil/intreadwrite.h"
#include "libavutil/imgutils.h"
#include "avcodec.h"
#include "bytestream.h"
#include "internal.h"

#define PALETTE_COUNT 256
#define VQA_HEADER_SIZE 0x2A

/* allocate the maximum vector space, regardless of the file version:
 * (0xFF00 codebook vectors + 0x100 solid pixel vectors) * (4x4 pixels/block) */
#define MAX_CODEBOOK_VECTORS 0xFF00
#define SOLID_PIXEL_VECTORS 0x100
#define MAX_VECTORS (MAX_CODEBOOK_VECTORS + SOLID_PIXEL_VECTORS)
#define MAX_CODEBOOK_SIZE (MAX_VECTORS * 4 * 4)

#define CBF0_TAG MKBETAG('C', 'B', 'F', '0')
#define CBFZ_TAG MKBETAG('C', 'B', 'F', 'Z')
#define CBP0_TAG MKBETAG('C', 'B', 'P', '0')
#define CBPZ_TAG MKBETAG('C', 'B', 'P', 'Z')
#define CPL0_TAG MKBETAG('C', 'P', 'L', '0')
#define CPLZ_TAG MKBETAG('C', 'P', 'L', 'Z')
#define VPTZ_TAG MKBETAG('V', 'P', 'T', 'Z')

typedef struct VqaContext {

    AVCodecContext *avctx;
    AVFrame frame;
    GetByteContext gb;

    uint32_t palette[PALETTE_COUNT];

    int width;   /* width of a frame */
    int height;   /* height of a frame */
    int vector_width;  /* width of individual vector */
    int vector_height;  /* height of individual vector */
    int vqa_version;  /* this should be either 1, 2 or 3 */

    unsigned char *codebook;         /* the current codebook */
    int codebook_size;
    unsigned char *next_codebook_buffer;  /* accumulator for next codebook */
    int next_codebook_buffer_index;

    unsigned char *decode_buffer;
    int decode_buffer_size;

    /* number of frames to go before replacing codebook */
    int partial_countdown;
    int partial_count;

} VqaContext;

static av_cold int vqa_decode_init(AVCodecContext *avctx)
{
    VqaContext *s = avctx->priv_data;
    int i, j, codebook_index;

    s->avctx = avctx;
    avctx->pix_fmt = AV_PIX_FMT_PAL8;

    /* make sure the extradata made it */
    if (s->avctx->extradata_size != VQA_HEADER_SIZE) {
        av_log(s->avctx, AV_LOG_ERROR, "expected extradata size of %d\n", VQA_HEADER_SIZE);
        return AVERROR_INVALIDDATA;
    }

    /* load up the VQA parameters from the header */
    s->vqa_version = s->avctx->extradata[0];
    if (s->vqa_version < 1 || s->vqa_version > 3) {
        av_log(s->avctx, AV_LOG_ERROR, "unsupported version %d\n", s->vqa_version);
        return AVERROR_PATCHWELCOME;
    }
    s->width = AV_RL16(&s->avctx->extradata[6]);
    s->height = AV_RL16(&s->avctx->extradata[8]);
    if(av_image_check_size(s->width, s->height, 0, avctx)){
        s->width= s->height= 0;
        return AVERROR_INVALIDDATA;
    }
    s->vector_width = s->avctx->extradata[10];
    s->vector_height = s->avctx->extradata[11];
    s->partial_count = s->partial_countdown = s->avctx->extradata[13];

    /* the vector dimensions have to meet very stringent requirements */
    if ((s->vector_width != 4) ||
        ((s->vector_height != 2) && (s->vector_height != 4))) {
        /* return without further initialization */
        return AVERROR_INVALIDDATA;
    }

    if (s->width % s->vector_width || s->height % s->vector_height) {
        av_log(avctx, AV_LOG_ERROR, "Image size not multiple of block size\n");
        return AVERROR_INVALIDDATA;
    }

    /* allocate codebooks */
    s->codebook_size = MAX_CODEBOOK_SIZE;
    s->codebook = av_malloc(s->codebook_size);
    if (!s->codebook)
        goto fail;
    s->next_codebook_buffer = av_malloc(s->codebook_size);
    if (!s->next_codebook_buffer)
        goto fail;

    /* allocate decode buffer */
    s->decode_buffer_size = (s->width / s->vector_width) *
        (s->height / s->vector_height) * 2;
    s->decode_buffer = av_malloc(s->decode_buffer_size);
    if (!s->decode_buffer)
        goto fail;

    /* initialize the solid-color vectors */
    if (s->vector_height == 4) {
        codebook_index = 0xFF00 * 16;
        for (i = 0; i < 256; i++)
            for (j = 0; j < 16; j++)
                s->codebook[codebook_index++] = i;
    } else {
        codebook_index = 0xF00 * 8;
        for (i = 0; i < 256; i++)
            for (j = 0; j < 8; j++)
                s->codebook[codebook_index++] = i;
    }
    s->next_codebook_buffer_index = 0;

    avcodec_get_frame_defaults(&s->frame);
    s->frame.data[0] = NULL;

    return 0;
fail:
    av_freep(&s->codebook);
    av_freep(&s->next_codebook_buffer);
    av_freep(&s->decode_buffer);
    return AVERROR(ENOMEM);
}

#define CHECK_COUNT() \
    if (dest_index + count > dest_size) { \
        av_log(s->avctx, AV_LOG_ERROR, "decode_format80 problem: next op would overflow dest_index\n"); \
        av_log(s->avctx, AV_LOG_ERROR, "current dest_index = %d, count = %d, dest_size = %d\n", \
            dest_index, count, dest_size); \
        return AVERROR_INVALIDDATA; \
    }

#define CHECK_COPY(idx) \
    if (idx < 0 || idx + count > dest_size) { \
        av_log(s->avctx, AV_LOG_ERROR, "decode_format80 problem: next op would overflow dest_index\n"); \
        av_log(s->avctx, AV_LOG_ERROR, "current src_pos = %d, count = %d, dest_size = %d\n", \
            src_pos, count, dest_size); \
        return AVERROR_INVALIDDATA; \
    }


static int decode_format80(VqaContext *s, int src_size,
    unsigned char *dest, int dest_size, int check_size) {

    int dest_index = 0;
    int count, opcode, start;
    int src_pos;
    unsigned char color;
    int i;

    start = bytestream2_tell(&s->gb);
    while (bytestream2_tell(&s->gb) - start < src_size) {
        opcode = bytestream2_get_byte(&s->gb);
        av_dlog(s->avctx, "opcode %02X: ", opcode);

        /* 0x80 means that frame is finished */
        if (opcode == 0x80)
            return 0;

        if (dest_index >= dest_size) {
            av_log(s->avctx, AV_LOG_ERROR, "decode_format80 problem: dest_index (%d) exceeded dest_size (%d)\n",
                dest_index, dest_size);
            return AVERROR_INVALIDDATA;
        }

        if (opcode == 0xFF) {

            count   = bytestream2_get_le16(&s->gb);
            src_pos = bytestream2_get_le16(&s->gb);
            av_dlog(s->avctx, "(1) copy %X bytes from absolute pos %X\n", count, src_pos);
            CHECK_COUNT();
            CHECK_COPY(src_pos);
            for (i = 0; i < count; i++)
                dest[dest_index + i] = dest[src_pos + i];
            dest_index += count;

        } else if (opcode == 0xFE) {

            count = bytestream2_get_le16(&s->gb);
            color = bytestream2_get_byte(&s->gb);
            av_dlog(s->avctx, "(2) set %X bytes to %02X\n", count, color);
            CHECK_COUNT();
            memset(&dest[dest_index], color, count);
            dest_index += count;

        } else if ((opcode & 0xC0) == 0xC0) {

            count = (opcode & 0x3F) + 3;
            src_pos = bytestream2_get_le16(&s->gb);
            av_dlog(s->avctx, "(3) copy %X bytes from absolute pos %X\n", count, src_pos);
            CHECK_COUNT();
            CHECK_COPY(src_pos);
            for (i = 0; i < count; i++)
                dest[dest_index + i] = dest[src_pos + i];
            dest_index += count;

        } else if (opcode > 0x80) {

            count = opcode & 0x3F;
            av_dlog(s->avctx, "(4) copy %X bytes from source to dest\n", count);
            CHECK_COUNT();
            bytestream2_get_buffer(&s->gb, &dest[dest_index], count);
            dest_index += count;

        } else {

            count = ((opcode & 0x70) >> 4) + 3;
            src_pos = bytestream2_get_byte(&s->gb) | ((opcode & 0x0F) << 8);
            av_dlog(s->avctx, "(5) copy %X bytes from relpos %X\n", count, src_pos);
            CHECK_COUNT();
            CHECK_COPY(dest_index - src_pos);
            for (i = 0; i < count; i++)
                dest[dest_index + i] = dest[dest_index - src_pos + i];
            dest_index += count;
        }
    }

    /* validate that the entire destination buffer was filled; this is
     * important for decoding frame maps since each vector needs to have a
     * codebook entry; it is not important for compressed codebooks because
     * not every entry needs to be filled */
    if (check_size)
        if (dest_index < dest_size)
            av_log(s->avctx, AV_LOG_ERROR, "decode_format80 problem: decode finished with dest_index (%d) < dest_size (%d)\n",
                dest_index, dest_size);

    return 0; // let's display what we decoded anyway
}

static int vqa_decode_chunk(VqaContext *s)
{
    unsigned int chunk_type;
    unsigned int chunk_size;
    int byte_skip;
    unsigned int index = 0;
    int i;
    unsigned char r, g, b;
    int index_shift;
    int res;

    int cbf0_chunk = -1;
    int cbfz_chunk = -1;
    int cbp0_chunk = -1;
    int cbpz_chunk = -1;
    int cpl0_chunk = -1;
    int cplz_chunk = -1;
    int vptz_chunk = -1;

    int x, y;
    int lines = 0;
    int pixel_ptr;
    int vector_index = 0;
    int lobyte = 0;
    int hibyte = 0;
    int lobytes = 0;
    int hibytes = s->decode_buffer_size / 2;

    /* first, traverse through the frame and find the subchunks */
    while (bytestream2_get_bytes_left(&s->gb) >= 8) {

        chunk_type = bytestream2_get_be32u(&s->gb);
        index      = bytestream2_tell(&s->gb);
        chunk_size = bytestream2_get_be32u(&s->gb);

        switch (chunk_type) {

        case CBF0_TAG:
            cbf0_chunk = index;
            break;

        case CBFZ_TAG:
            cbfz_chunk = index;
            break;

        case CBP0_TAG:
            cbp0_chunk = index;
            break;

        case CBPZ_TAG:
            cbpz_chunk = index;
            break;

        case CPL0_TAG:
            cpl0_chunk = index;
            break;

        case CPLZ_TAG:
            cplz_chunk = index;
            break;

        case VPTZ_TAG:
            vptz_chunk = index;
            break;

        default:
            av_log(s->avctx, AV_LOG_ERROR, "Found unknown chunk type: %c%c%c%c (%08X)\n",
            (chunk_type >> 24) & 0xFF,
            (chunk_type >> 16) & 0xFF,
            (chunk_type >>  8) & 0xFF,
            (chunk_type >>  0) & 0xFF,
            chunk_type);
            break;
        }

        byte_skip = chunk_size & 0x01;
        bytestream2_skip(&s->gb, chunk_size + byte_skip);
    }

    /* next, deal with the palette */
    if ((cpl0_chunk != -1) && (cplz_chunk != -1)) {

        /* a chunk should not have both chunk types */
        av_log(s->avctx, AV_LOG_ERROR, "problem: found both CPL0 and CPLZ chunks\n");
        return AVERROR_INVALIDDATA;
    }

    /* decompress the palette chunk */
    if (cplz_chunk != -1) {

/* yet to be handled */

    }

    /* convert the RGB palette into the machine's endian format */
    if (cpl0_chunk != -1) {

        bytestream2_seek(&s->gb, cpl0_chunk, SEEK_SET);
        chunk_size = bytestream2_get_be32(&s->gb);
        /* sanity check the palette size */
        if (chunk_size / 3 > 256 || chunk_size > bytestream2_get_bytes_left(&s->gb)) {
            av_log(s->avctx, AV_LOG_ERROR, "problem: found a palette chunk with %d colors\n",
                chunk_size / 3);
            return AVERROR_INVALIDDATA;
        }
        for (i = 0; i < chunk_size / 3; i++) {
            /* scale by 4 to transform 6-bit palette -> 8-bit */
            r = bytestream2_get_byteu(&s->gb) * 4;
            g = bytestream2_get_byteu(&s->gb) * 4;
            b = bytestream2_get_byteu(&s->gb) * 4;
            s->palette[i] = 0xFFU << 24 | r << 16 | g << 8 | b;
            s->palette[i] |= s->palette[i] >> 6 & 0x30303;
        }
    }

    /* next, look for a full codebook */
    if ((cbf0_chunk != -1) && (cbfz_chunk != -1)) {

        /* a chunk should not have both chunk types */
        av_log(s->avctx, AV_LOG_ERROR, "problem: found both CBF0 and CBFZ chunks\n");
        return AVERROR_INVALIDDATA;
    }

    /* decompress the full codebook chunk */
    if (cbfz_chunk != -1) {

        bytestream2_seek(&s->gb, cbfz_chunk, SEEK_SET);
        chunk_size = bytestream2_get_be32(&s->gb);
        if ((res = decode_format80(s, chunk_size, s->codebook,
                                   s->codebook_size, 0)) < 0)
            return res;
    }

    /* copy a full codebook */
    if (cbf0_chunk != -1) {

        bytestream2_seek(&s->gb, cbf0_chunk, SEEK_SET);
        chunk_size = bytestream2_get_be32(&s->gb);
        /* sanity check the full codebook size */
        if (chunk_size > MAX_CODEBOOK_SIZE) {
            av_log(s->avctx, AV_LOG_ERROR, "problem: CBF0 chunk too large (0x%X bytes)\n",
                chunk_size);
            return AVERROR_INVALIDDATA;
        }

        bytestream2_get_buffer(&s->gb, s->codebook, chunk_size);
    }

    /* decode the frame */
    if (vptz_chunk == -1) {

        /* something is wrong if there is no VPTZ chunk */
        av_log(s->avctx, AV_LOG_ERROR, "problem: no VPTZ chunk found\n");
        return AVERROR_INVALIDDATA;
    }

    bytestream2_seek(&s->gb, vptz_chunk, SEEK_SET);
    chunk_size = bytestream2_get_be32(&s->gb);
    if ((res = decode_format80(s, chunk_size,
                               s->decode_buffer, s->decode_buffer_size, 1)) < 0)
        return res;

    /* render the final PAL8 frame */
    if (s->vector_height == 4)
        index_shift = 4;
    else
        index_shift = 3;
    for (y = 0; y < s->height; y += s->vector_height) {
        for (x = 0; x < s->width; x += 4, lobytes++, hibytes++) {
            pixel_ptr = y * s->frame.linesize[0] + x;

            /* get the vector index, the method for which varies according to
             * VQA file version */
            switch (s->vqa_version) {

            case 1:
                lobyte = s->decode_buffer[lobytes * 2];
                hibyte = s->decode_buffer[(lobytes * 2) + 1];
                vector_index = ((hibyte << 8) | lobyte) >> 3;
                vector_index <<= index_shift;
                lines = s->vector_height;
                /* uniform color fill - a quick hack */
                if (hibyte == 0xFF) {
                    while (lines--) {
                        s->frame.data[0][pixel_ptr + 0] = 255 - lobyte;
                        s->frame.data[0][pixel_ptr + 1] = 255 - lobyte;
                        s->frame.data[0][pixel_ptr + 2] = 255 - lobyte;
                        s->frame.data[0][pixel_ptr + 3] = 255 - lobyte;
                        pixel_ptr += s->frame.linesize[0];
                    }
                    lines=0;
                }
                break;

            case 2:
                lobyte = s->decode_buffer[lobytes];
                hibyte = s->decode_buffer[hibytes];
                vector_index = (hibyte << 8) | lobyte;
                vector_index <<= index_shift;
                lines = s->vector_height;
                break;

            case 3:
/* not implemented yet */
                lines = 0;
                break;
            }

            while (lines--) {
                s->frame.data[0][pixel_ptr + 0] = s->codebook[vector_index++];
                s->frame.data[0][pixel_ptr + 1] = s->codebook[vector_index++];
                s->frame.data[0][pixel_ptr + 2] = s->codebook[vector_index++];
                s->frame.data[0][pixel_ptr + 3] = s->codebook[vector_index++];
                pixel_ptr += s->frame.linesize[0];
            }
        }
    }

    /* handle partial codebook */
    if ((cbp0_chunk != -1) && (cbpz_chunk != -1)) {
        /* a chunk should not have both chunk types */
        av_log(s->avctx, AV_LOG_ERROR, "problem: found both CBP0 and CBPZ chunks\n");
        return AVERROR_INVALIDDATA;
    }

    if (cbp0_chunk != -1) {

        bytestream2_seek(&s->gb, cbp0_chunk, SEEK_SET);
        chunk_size = bytestream2_get_be32(&s->gb);

        /* accumulate partial codebook */
        bytestream2_get_buffer(&s->gb, &s->next_codebook_buffer[s->next_codebook_buffer_index],
                               chunk_size);
        s->next_codebook_buffer_index += chunk_size;

        s->partial_countdown--;
        if (s->partial_countdown <= 0) {

            /* time to replace codebook */
            memcpy(s->codebook, s->next_codebook_buffer,
                s->next_codebook_buffer_index);

            /* reset accounting */
            s->next_codebook_buffer_index = 0;
            s->partial_countdown = s->partial_count;
        }
    }

    if (cbpz_chunk != -1) {

        bytestream2_seek(&s->gb, cbpz_chunk, SEEK_SET);
        chunk_size = bytestream2_get_be32(&s->gb);

        /* accumulate partial codebook */
        bytestream2_get_buffer(&s->gb, &s->next_codebook_buffer[s->next_codebook_buffer_index],
                               chunk_size);
        s->next_codebook_buffer_index += chunk_size;

        s->partial_countdown--;
        if (s->partial_countdown <= 0) {
            bytestream2_init(&s->gb, s->next_codebook_buffer, s->next_codebook_buffer_index);
            /* decompress codebook */
            if ((res = decode_format80(s, s->next_codebook_buffer_index,
                                       s->codebook, s->codebook_size, 0)) < 0)
                return res;

            /* reset accounting */
            s->next_codebook_buffer_index = 0;
            s->partial_countdown = s->partial_count;
        }
    }

    return 0;
}

static int vqa_decode_frame(AVCodecContext *avctx,
                            void *data, int *data_size,
                            AVPacket *avpkt)
{
    VqaContext *s = avctx->priv_data;
    int res;

    if (s->frame.data[0])
        avctx->release_buffer(avctx, &s->frame);

<<<<<<< HEAD
    if ((res = avctx->get_buffer(avctx, &s->frame))) {
        av_log(s->avctx, AV_LOG_ERROR, "get_buffer() failed\n");
        return res;
=======
    if (ff_get_buffer(avctx, &s->frame)) {
        av_log(s->avctx, AV_LOG_ERROR, "  VQA Video: get_buffer() failed\n");
        return -1;
>>>>>>> 594d4d5d
    }

    bytestream2_init(&s->gb, avpkt->data, avpkt->size);
    if ((res = vqa_decode_chunk(s)) < 0)
        return res;

    /* make the palette available on the way out */
    memcpy(s->frame.data[1], s->palette, PALETTE_COUNT * 4);
    s->frame.palette_has_changed = 1;

    *data_size = sizeof(AVFrame);
    *(AVFrame*)data = s->frame;

    /* report that the buffer was completely consumed */
    return avpkt->size;
}

static av_cold int vqa_decode_end(AVCodecContext *avctx)
{
    VqaContext *s = avctx->priv_data;

    av_freep(&s->codebook);
    av_freep(&s->next_codebook_buffer);
    av_freep(&s->decode_buffer);

    if (s->frame.data[0])
        avctx->release_buffer(avctx, &s->frame);

    return 0;
}

AVCodec ff_vqa_decoder = {
    .name           = "vqavideo",
    .type           = AVMEDIA_TYPE_VIDEO,
    .id             = AV_CODEC_ID_WS_VQA,
    .priv_data_size = sizeof(VqaContext),
    .init           = vqa_decode_init,
    .close          = vqa_decode_end,
    .decode         = vqa_decode_frame,
    .capabilities   = CODEC_CAP_DR1,
    .long_name      = NULL_IF_CONFIG_SMALL("Westwood Studios VQA (Vector Quantized Animation) video"),
};<|MERGE_RESOLUTION|>--- conflicted
+++ resolved
@@ -592,15 +592,9 @@
     if (s->frame.data[0])
         avctx->release_buffer(avctx, &s->frame);
 
-<<<<<<< HEAD
-    if ((res = avctx->get_buffer(avctx, &s->frame))) {
+    if ((res = ff_get_buffer(avctx, &s->frame))) {
         av_log(s->avctx, AV_LOG_ERROR, "get_buffer() failed\n");
         return res;
-=======
-    if (ff_get_buffer(avctx, &s->frame)) {
-        av_log(s->avctx, AV_LOG_ERROR, "  VQA Video: get_buffer() failed\n");
-        return -1;
->>>>>>> 594d4d5d
     }
 
     bytestream2_init(&s->gb, avpkt->data, avpkt->size);
