--- conflicted
+++ resolved
@@ -1,10 +1,5 @@
-<<<<<<< HEAD
-OBJS                                   += x86/fmtconvert_init.o \
-                                          x86/constants.o
-=======
 OBJS                                   += x86/constants.o               \
                                           x86/fmtconvert_init.o         \
->>>>>>> b93b27ed
 
 OBJS-$(CONFIG_AAC_DECODER)             += x86/sbrdsp_init.o
 OBJS-$(CONFIG_AC3DSP)                  += x86/ac3dsp_init.o
@@ -55,15 +50,12 @@
 YASM-OBJS-$(CONFIG_AAC_DECODER)        += x86/sbrdsp.o
 YASM-OBJS-$(CONFIG_AC3DSP)             += x86/ac3dsp.o
 YASM-OBJS-$(CONFIG_DCT)                += x86/dct32.o
-<<<<<<< HEAD
 YASM-OBJS-$(CONFIG_DIRAC_DECODER)      += x86/diracdsp_mmx.o x86/diracdsp_yasm.o\
                                           x86/dwt_yasm.o
-=======
 YASM-OBJS-$(CONFIG_DSPUTIL)            += x86/dsputil.o                 \
-                                          x86/hpeldsp.o                 \
+                                          x86/fpelbase.o                \
                                           x86/mpeg4qpel.o               \
-                                          x86/qpel.o
->>>>>>> b93b27ed
+                                          x86/qpelbase.o
 YASM-OBJS-$(CONFIG_ENCODERS)           += x86/dsputilenc.o
 YASM-OBJS-$(CONFIG_FFT)                += x86/fft.o
 YASM-OBJS-$(CONFIG_H263_DECODER)       += x86/h263_loopfilter.o
@@ -80,14 +72,10 @@
                                           x86/h264_intrapred_10bit.o
 YASM-OBJS-$(CONFIG_H264QPEL)           += x86/h264_qpel_8bit.o          \
                                           x86/h264_qpel_10bit.o         \
-<<<<<<< HEAD
                                           x86/qpelbase.o                \
                                           x86/fpelbase.o
 YASM-OBJS-$(CONFIG_HPELDSP)            += x86/hpeldsp.o                 \
                                           x86/fpelbase.o
-=======
-                                          x86/qpel.o
->>>>>>> b93b27ed
 YASM-OBJS-$(CONFIG_MPEGAUDIODSP)       += x86/imdct36.o
 YASM-OBJS-$(CONFIG_PNG_DECODER)        += x86/pngdsp.o
 YASM-OBJS-$(CONFIG_PRORES_DECODER)     += x86/proresdsp.o
@@ -104,15 +92,5 @@
 YASM-OBJS-$(CONFIG_VP8_DECODER)        += x86/vp8dsp.o
 YASM-OBJS-$(CONFIG_WEBP_DECODER)       += x86/vp8dsp.o
 
-<<<<<<< HEAD
-YASM-OBJS-$(CONFIG_DSPUTIL)            += x86/dsputil.o                 \
-                                          x86/mpeg4qpel.o               \
-                                          x86/qpelbase.o                \
-                                          x86/fpelbase.o
-
 YASM-OBJS                              += x86/deinterlace.o             \
-                                          x86/fmtconvert.o
-=======
-YASM-OBJS                              += x86/deinterlace.o             \
-                                          x86/fmtconvert.o              \
->>>>>>> b93b27ed
+                                          x86/fmtconvert.o              \