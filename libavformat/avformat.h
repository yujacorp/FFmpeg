--- conflicted
+++ resolved
@@ -743,8 +743,12 @@
 #endif
     char filename[1024]; /**< input or output filename */
     /* stream info */
-<<<<<<< HEAD
-    int64_t timestamp;
+#if FF_API_TIMESTAMP
+    /**
+     * @deprecated use 'creation_time' metadata tag instead
+     */
+    attribute_deprecated int64_t timestamp;
+#endif
 #if FF_API_OLD_METADATA
     attribute_deprecated char title[512];
     attribute_deprecated char author[512];
@@ -754,13 +758,6 @@
     attribute_deprecated int year;  /**< ID3 year, 0 if none */
     attribute_deprecated int track; /**< track number, 0 if none */
     attribute_deprecated char genre[32]; /**< ID3 genre */
-=======
-#if FF_API_TIMESTAMP
-    /**
-     * @deprecated use 'creation_time' metadata tag instead
-     */
-    attribute_deprecated int64_t timestamp;
->>>>>>> 6e19cfb0
 #endif
 
     int ctx_flags; /**< Format-specific flags, see AVFMTCTX_xx */
