--- conflicted
+++ resolved
@@ -521,11 +521,7 @@
 void ff_id3v2_free_extra_meta(ID3v2ExtraMeta **extra_meta)
 {
     ID3v2ExtraMeta *current = *extra_meta, *next;
-<<<<<<< HEAD
-    void (*free_func)(void *);
-=======
     const ID3v2EMFunc *extra_func;
->>>>>>> 5f3fb599
 
     while (current) {
         if ((extra_func = get_extra_meta_func(current->tag, 1)))
