--- conflicted
+++ resolved
@@ -1945,19 +1945,7 @@
     // buffer an audio packet to ensure the packet containing the video
     // keyframe's timecode is contained in the same cluster for WebM
     if (codec_type == AVMEDIA_TYPE_AUDIO) {
-<<<<<<< HEAD
-        mkv->cur_audio_pkt = *pkt;
-        if (pkt->buf) {
-            mkv->cur_audio_pkt.buf = av_buffer_ref(pkt->buf);
-            ret = mkv->cur_audio_pkt.buf ? 0 : AVERROR(ENOMEM);
-        } else
-            ret = av_dup_packet(&mkv->cur_audio_pkt);
-        if (mkv->cur_audio_pkt.side_data_elems > 0) {
-            ret = av_copy_packet_side_data(&mkv->cur_audio_pkt, &mkv->cur_audio_pkt);
-        }
-=======
         ret = av_packet_ref(&mkv->cur_audio_pkt, pkt);
->>>>>>> 9b56d5c1
     } else
         ret = mkv_write_packet_internal(s, pkt, 0);
     return ret;
