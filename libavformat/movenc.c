/*
 * MOV, 3GP, MP4 muxer
 * Copyright (c) 2003 Thomas Raivio
 * Copyright (c) 2004 Gildas Bazin <gbazin at videolan dot org>
 * Copyright (c) 2009 Baptiste Coudurier <baptiste dot coudurier at gmail dot com>
 *
 * This file is part of FFmpeg.
 *
 * FFmpeg is free software; you can redistribute it and/or
 * modify it under the terms of the GNU Lesser General Public
 * License as published by the Free Software Foundation; either
 * version 2.1 of the License, or (at your option) any later version.
 *
 * FFmpeg is distributed in the hope that it will be useful,
 * but WITHOUT ANY WARRANTY; without even the implied warranty of
 * MERCHANTABILITY or FITNESS FOR A PARTICULAR PURPOSE.  See the GNU
 * Lesser General Public License for more details.
 *
 * You should have received a copy of the GNU Lesser General Public
 * License along with FFmpeg; if not, write to the Free Software
 * Foundation, Inc., 51 Franklin Street, Fifth Floor, Boston, MA 02110-1301 USA
 */

#include "movenc.h"
#include "avformat.h"
#include "avio_internal.h"
#include "riff.h"
#include "avio.h"
#include "isom.h"
#include "avc.h"
#include "libavcodec/get_bits.h"
#include "libavcodec/put_bits.h"
#include "libavcodec/vc1.h"
#include "internal.h"
#include "libavutil/avstring.h"
#include "libavutil/intfloat.h"
#include "libavutil/mathematics.h"
#include "libavutil/opt.h"
#include "libavutil/dict.h"
#include "rtpenc.h"
#include "mov_chan.h"

#undef NDEBUG
#include <assert.h>

static const AVOption options[] = {
    { "movflags", "MOV muxer flags", offsetof(MOVMuxContext, flags), AV_OPT_TYPE_FLAGS, {.dbl = 0}, INT_MIN, INT_MAX, AV_OPT_FLAG_ENCODING_PARAM, "movflags" },
    { "rtphint", "Add RTP hint tracks", 0, AV_OPT_TYPE_CONST, {.dbl = FF_MOV_FLAG_RTP_HINT}, INT_MIN, INT_MAX, AV_OPT_FLAG_ENCODING_PARAM, "movflags" },
    { "moov_size", "maximum moov size so it can be placed at the begin", offsetof(MOVMuxContext, reserved_moov_size), AV_OPT_TYPE_INT, {.dbl = 0}, 0, INT_MAX, AV_OPT_FLAG_ENCODING_PARAM, 0 },
    { "empty_moov", "Make the initial moov atom empty (not supported by QuickTime)", 0, AV_OPT_TYPE_CONST, {.dbl = FF_MOV_FLAG_EMPTY_MOOV}, INT_MIN, INT_MAX, AV_OPT_FLAG_ENCODING_PARAM, "movflags" },
    { "frag_keyframe", "Fragment at video keyframes", 0, AV_OPT_TYPE_CONST, {.dbl = FF_MOV_FLAG_FRAG_KEYFRAME}, INT_MIN, INT_MAX, AV_OPT_FLAG_ENCODING_PARAM, "movflags" },
    { "separate_moof", "Write separate moof/mdat atoms for each track", 0, AV_OPT_TYPE_CONST, {.dbl = FF_MOV_FLAG_SEPARATE_MOOF}, INT_MIN, INT_MAX, AV_OPT_FLAG_ENCODING_PARAM, "movflags" },
    { "frag_custom", "Flush fragments on caller requests", 0, AV_OPT_TYPE_CONST, {.dbl = FF_MOV_FLAG_FRAG_CUSTOM}, INT_MIN, INT_MAX, AV_OPT_FLAG_ENCODING_PARAM, "movflags" },
    { "isml", "Create a live smooth streaming feed (for pushing to a publishing point)", 0, AV_OPT_TYPE_CONST, {.dbl = FF_MOV_FLAG_ISML}, INT_MIN, INT_MAX, AV_OPT_FLAG_ENCODING_PARAM, "movflags" },
    FF_RTP_FLAG_OPTS(MOVMuxContext, rtp_flags)
    { "skip_iods", "Skip writing iods atom.", offsetof(MOVMuxContext, iods_skip), AV_OPT_TYPE_INT, {.dbl = 1}, 0, 1, AV_OPT_FLAG_ENCODING_PARAM},
    { "iods_audio_profile", "iods audio profile atom.", offsetof(MOVMuxContext, iods_audio_profile), AV_OPT_TYPE_INT, {.dbl = -1}, -1, 255, AV_OPT_FLAG_ENCODING_PARAM},
    { "iods_video_profile", "iods video profile atom.", offsetof(MOVMuxContext, iods_video_profile), AV_OPT_TYPE_INT, {.dbl = -1}, -1, 255, AV_OPT_FLAG_ENCODING_PARAM},
    { "frag_duration", "Maximum fragment duration", offsetof(MOVMuxContext, max_fragment_duration), AV_OPT_TYPE_INT, {.dbl = 0}, 0, INT_MAX, AV_OPT_FLAG_ENCODING_PARAM},
    { "min_frag_duration", "Minimum fragment duration", offsetof(MOVMuxContext, min_fragment_duration), AV_OPT_TYPE_INT, {.dbl = 0}, 0, INT_MAX, AV_OPT_FLAG_ENCODING_PARAM},
    { "frag_size", "Maximum fragment size", offsetof(MOVMuxContext, max_fragment_size), AV_OPT_TYPE_INT, {.dbl = 0}, 0, INT_MAX, AV_OPT_FLAG_ENCODING_PARAM},
    { "ism_lookahead", "Number of lookahead entries for ISM files", offsetof(MOVMuxContext, ism_lookahead), AV_OPT_TYPE_INT, {.dbl = 0}, 0, INT_MAX, AV_OPT_FLAG_ENCODING_PARAM},
    { NULL },
};

#define MOV_CLASS(flavor)\
static const AVClass flavor ## _muxer_class = {\
    .class_name = #flavor " muxer",\
    .item_name  = av_default_item_name,\
    .option     = options,\
    .version    = LIBAVUTIL_VERSION_INT,\
};

//FIXME support 64 bit variant with wide placeholders
static int64_t update_size(AVIOContext *pb, int64_t pos)
{
    int64_t curpos = avio_tell(pb);
    avio_seek(pb, pos, SEEK_SET);
    avio_wb32(pb, curpos - pos); /* rewrite size */
    avio_seek(pb, curpos, SEEK_SET);

    return curpos - pos;
}

/* Chunk offset atom */
static int mov_write_stco_tag(AVIOContext *pb, MOVTrack *track)
{
    int i;
    int mode64 = 0; //   use 32 bit size variant if possible
    int64_t pos = avio_tell(pb);
    avio_wb32(pb, 0); /* size */
    if (pos > UINT32_MAX) {
        mode64 = 1;
        ffio_wfourcc(pb, "co64");
    } else
        ffio_wfourcc(pb, "stco");
    avio_wb32(pb, 0); /* version & flags */
    avio_wb32(pb, track->chunkCount); /* entry count */
    for (i=0; i<track->entry; i++) {
        if(!track->cluster[i].chunkNum)
            continue;
        if(mode64 == 1)
            avio_wb64(pb, track->cluster[i].pos + track->data_offset);
        else
            avio_wb32(pb, track->cluster[i].pos + track->data_offset);
    }
    return update_size(pb, pos);
}

/* Sample size atom */
static int mov_write_stsz_tag(AVIOContext *pb, MOVTrack *track)
{
    int equalChunks = 1;
    int i, j, entries = 0, tst = -1, oldtst = -1;

    int64_t pos = avio_tell(pb);
    avio_wb32(pb, 0); /* size */
    ffio_wfourcc(pb, "stsz");
    avio_wb32(pb, 0); /* version & flags */

    for (i=0; i<track->entry; i++) {
        tst = track->cluster[i].size/track->cluster[i].entries;
        if(oldtst != -1 && tst != oldtst) {
            equalChunks = 0;
        }
        oldtst = tst;
        entries += track->cluster[i].entries;
    }
    if (equalChunks && track->entry) {
        int sSize = track->entry ? track->cluster[0].size/track->cluster[0].entries : 0;
        sSize = FFMAX(1, sSize); // adpcm mono case could make sSize == 0
        avio_wb32(pb, sSize); // sample size
        avio_wb32(pb, entries); // sample count
    }
    else {
        avio_wb32(pb, 0); // sample size
        avio_wb32(pb, entries); // sample count
        for (i=0; i<track->entry; i++) {
            for (j=0; j<track->cluster[i].entries; j++) {
                avio_wb32(pb, track->cluster[i].size /
                         track->cluster[i].entries);
            }
        }
    }
    return update_size(pb, pos);
}

/* Sample to chunk atom */
static int mov_write_stsc_tag(AVIOContext *pb, MOVTrack *track)
{
    int index = 0, oldval = -1, i;
    int64_t entryPos, curpos;

    int64_t pos = avio_tell(pb);
    avio_wb32(pb, 0); /* size */
    ffio_wfourcc(pb, "stsc");
    avio_wb32(pb, 0); // version & flags
    entryPos = avio_tell(pb);
    avio_wb32(pb, track->chunkCount); // entry count
    for (i=0; i<track->entry; i++) {
        if (oldval != track->cluster[i].samples_in_chunk && track->cluster[i].chunkNum)
        {
            avio_wb32(pb, track->cluster[i].chunkNum); // first chunk
            avio_wb32(pb, track->cluster[i].samples_in_chunk); // samples per chunk
            avio_wb32(pb, 0x1); // sample description index
            oldval = track->cluster[i].samples_in_chunk;
            index++;
        }
    }
    curpos = avio_tell(pb);
    avio_seek(pb, entryPos, SEEK_SET);
    avio_wb32(pb, index); // rewrite size
    avio_seek(pb, curpos, SEEK_SET);

    return update_size(pb, pos);
}

/* Sync sample atom */
static int mov_write_stss_tag(AVIOContext *pb, MOVTrack *track, uint32_t flag)
{
    int64_t curpos, entryPos;
    int i, index = 0;
    int64_t pos = avio_tell(pb);
    avio_wb32(pb, 0); // size
    ffio_wfourcc(pb, flag == MOV_SYNC_SAMPLE ? "stss" : "stps");
    avio_wb32(pb, 0); // version & flags
    entryPos = avio_tell(pb);
    avio_wb32(pb, track->entry); // entry count
    for (i=0; i<track->entry; i++) {
        if (track->cluster[i].flags & flag) {
            avio_wb32(pb, i+1);
            index++;
        }
    }
    curpos = avio_tell(pb);
    avio_seek(pb, entryPos, SEEK_SET);
    avio_wb32(pb, index); // rewrite size
    avio_seek(pb, curpos, SEEK_SET);
    return update_size(pb, pos);
}

static int mov_write_amr_tag(AVIOContext *pb, MOVTrack *track)
{
    avio_wb32(pb, 0x11); /* size */
    if (track->mode == MODE_MOV) ffio_wfourcc(pb, "samr");
    else                         ffio_wfourcc(pb, "damr");
    ffio_wfourcc(pb, "FFMP");
    avio_w8(pb, 0); /* decoder version */

    avio_wb16(pb, 0x81FF); /* Mode set (all modes for AMR_NB) */
    avio_w8(pb, 0x00); /* Mode change period (no restriction) */
    avio_w8(pb, 0x01); /* Frames per sample */
    return 0x11;
}

static int mov_write_ac3_tag(AVIOContext *pb, MOVTrack *track)
{
    GetBitContext gbc;
    PutBitContext pbc;
    uint8_t buf[3];
    int fscod, bsid, bsmod, acmod, lfeon, frmsizecod;

    if (track->vos_len < 7)
        return -1;

    avio_wb32(pb, 11);
    ffio_wfourcc(pb, "dac3");

    init_get_bits(&gbc, track->vos_data + 4, (track->vos_len - 4) * 8);
    fscod      = get_bits(&gbc, 2);
    frmsizecod = get_bits(&gbc, 6);
    bsid       = get_bits(&gbc, 5);
    bsmod      = get_bits(&gbc, 3);
    acmod      = get_bits(&gbc, 3);
    if (acmod == 2) {
        skip_bits(&gbc, 2); // dsurmod
    } else {
        if ((acmod & 1) && acmod != 1)
            skip_bits(&gbc, 2); // cmixlev
        if (acmod & 4)
            skip_bits(&gbc, 2); // surmixlev
    }
    lfeon = get_bits1(&gbc);

    init_put_bits(&pbc, buf, sizeof(buf));
    put_bits(&pbc, 2, fscod);
    put_bits(&pbc, 5, bsid);
    put_bits(&pbc, 3, bsmod);
    put_bits(&pbc, 3, acmod);
    put_bits(&pbc, 1, lfeon);
    put_bits(&pbc, 5, frmsizecod>>1); // bit_rate_code
    put_bits(&pbc, 5, 0); // reserved

    flush_put_bits(&pbc);
    avio_write(pb, buf, sizeof(buf));

    return 11;
}

/**
 * This function writes extradata "as is".
 * Extradata must be formatted like a valid atom (with size and tag).
 */
static int mov_write_extradata_tag(AVIOContext *pb, MOVTrack *track)
{
    avio_write(pb, track->enc->extradata, track->enc->extradata_size);
    return track->enc->extradata_size;
}

static int mov_write_enda_tag(AVIOContext *pb)
{
    avio_wb32(pb, 10);
    ffio_wfourcc(pb, "enda");
    avio_wb16(pb, 1); /* little endian */
    return 10;
}

static void put_descr(AVIOContext *pb, int tag, unsigned int size)
{
    int i = 3;
    avio_w8(pb, tag);
    for(; i>0; i--)
        avio_w8(pb, (size>>(7*i)) | 0x80);
    avio_w8(pb, size & 0x7F);
}

static unsigned compute_avg_bitrate(MOVTrack *track)
{
    uint64_t size = 0;
    int i;
    if (!track->track_duration)
        return 0;
    for (i = 0; i < track->entry; i++)
        size += track->cluster[i].size;
    return size * 8 * track->timescale / track->track_duration;
}

static int mov_write_esds_tag(AVIOContext *pb, MOVTrack *track) // Basic
{
    int64_t pos = avio_tell(pb);
    int decoder_specific_info_len = track->vos_len ? 5 + track->vos_len : 0;
    unsigned avg_bitrate;

    avio_wb32(pb, 0); // size
    ffio_wfourcc(pb, "esds");
    avio_wb32(pb, 0); // Version

    // ES descriptor
    put_descr(pb, 0x03, 3 + 5+13 + decoder_specific_info_len + 5+1);
    avio_wb16(pb, track->track_id);
    avio_w8(pb, 0x00); // flags (= no flags)

    // DecoderConfig descriptor
    put_descr(pb, 0x04, 13 + decoder_specific_info_len);

    // Object type indication
    if ((track->enc->codec_id == CODEC_ID_MP2 ||
         track->enc->codec_id == CODEC_ID_MP3) &&
        track->enc->sample_rate > 24000)
        avio_w8(pb, 0x6B); // 11172-3
    else
        avio_w8(pb, ff_codec_get_tag(ff_mp4_obj_type, track->enc->codec_id));

    // the following fields is made of 6 bits to identify the streamtype (4 for video, 5 for audio)
    // plus 1 bit to indicate upstream and 1 bit set to 1 (reserved)
    if(track->enc->codec_type == AVMEDIA_TYPE_AUDIO)
        avio_w8(pb, 0x15); // flags (= Audiostream)
    else
        avio_w8(pb, 0x11); // flags (= Visualstream)

    avio_w8(pb,  track->enc->rc_buffer_size>>(3+16));      // Buffersize DB (24 bits)
    avio_wb16(pb, (track->enc->rc_buffer_size>>3)&0xFFFF); // Buffersize DB

    avg_bitrate = compute_avg_bitrate(track);
    // maxbitrate (FIXME should be max rate in any 1 sec window)
    avio_wb32(pb, FFMAX3(track->enc->bit_rate, track->enc->rc_max_rate, avg_bitrate));
    avio_wb32(pb, avg_bitrate);

    if (track->vos_len) {
        // DecoderSpecific info descriptor
        put_descr(pb, 0x05, track->vos_len);
        avio_write(pb, track->vos_data, track->vos_len);
    }

    // SL descriptor
    put_descr(pb, 0x06, 1);
    avio_w8(pb, 0x02);
    return update_size(pb, pos);
}

static int mov_pcm_le_gt16(enum CodecID codec_id)
{
    return codec_id == CODEC_ID_PCM_S24LE ||
           codec_id == CODEC_ID_PCM_S32LE ||
           codec_id == CODEC_ID_PCM_F32LE ||
           codec_id == CODEC_ID_PCM_F64LE;
}

static int mov_write_ms_tag(AVIOContext *pb, MOVTrack *track)
{
    int64_t pos = avio_tell(pb);
    avio_wb32(pb, 0);
    avio_wl32(pb, track->tag); // store it byteswapped
    track->enc->codec_tag = av_bswap16(track->tag >> 16);
    ff_put_wav_header(pb, track->enc);
    return update_size(pb, pos);
}

static int mov_write_wfex_tag(AVIOContext *pb, MOVTrack *track)
{
    int64_t pos = avio_tell(pb);
    avio_wb32(pb, 0);
    ffio_wfourcc(pb, "wfex");
    ff_put_wav_header(pb, track->enc);
    return update_size(pb, pos);
}

static int mov_write_chan_tag(AVIOContext *pb, MOVTrack *track)
{
    uint32_t layout_tag, bitmap;
    int64_t pos = avio_tell(pb);

    layout_tag = ff_mov_get_channel_layout_tag(track->enc->codec_id,
                                               track->enc->channel_layout,
                                               &bitmap);
    if (!layout_tag) {
        av_log(track->enc, AV_LOG_WARNING, "not writing 'chan' tag due to "
               "lack of channel information\n");
        return 0;
    }

    avio_wb32(pb, 0);           // Size
    ffio_wfourcc(pb, "chan");   // Type
    avio_w8(pb, 0);             // Version
    avio_wb24(pb, 0);           // Flags
    avio_wb32(pb, layout_tag);  // mChannelLayoutTag
    avio_wb32(pb, bitmap);      // mChannelBitmap
    avio_wb32(pb, 0);           // mNumberChannelDescriptions

    return update_size(pb, pos);
}

static int mov_write_wave_tag(AVIOContext *pb, MOVTrack *track)
{
    int64_t pos = avio_tell(pb);

    avio_wb32(pb, 0);     /* size */
    ffio_wfourcc(pb, "wave");

    avio_wb32(pb, 12);    /* size */
    ffio_wfourcc(pb, "frma");
    avio_wl32(pb, track->tag);

    if (track->enc->codec_id == CODEC_ID_AAC) {
        /* useless atom needed by mplayer, ipod, not needed by quicktime */
        avio_wb32(pb, 12); /* size */
        ffio_wfourcc(pb, "mp4a");
        avio_wb32(pb, 0);
        mov_write_esds_tag(pb, track);
    } else if (mov_pcm_le_gt16(track->enc->codec_id)) {
        mov_write_enda_tag(pb);
    } else if (track->enc->codec_id == CODEC_ID_AMR_NB) {
        mov_write_amr_tag(pb, track);
    } else if (track->enc->codec_id == CODEC_ID_AC3) {
        mov_write_ac3_tag(pb, track);
    } else if (track->enc->codec_id == CODEC_ID_ALAC) {
        mov_write_extradata_tag(pb, track);
    } else if (track->enc->codec_id == CODEC_ID_ADPCM_MS ||
               track->enc->codec_id == CODEC_ID_ADPCM_IMA_WAV) {
        mov_write_ms_tag(pb, track);
    }

    avio_wb32(pb, 8);     /* size */
    avio_wb32(pb, 0);     /* null tag */

    return update_size(pb, pos);
}

static int mov_write_dvc1_structs(MOVTrack *track, uint8_t *buf)
{
    uint8_t *unescaped;
    const uint8_t *start, *next, *end = track->vos_data + track->vos_len;
    int unescaped_size, seq_found = 0;
    int level = 0, interlace = 0;
    int packet_seq   = track->vc1_info.packet_seq;
    int packet_entry = track->vc1_info.packet_entry;
    int slices       = track->vc1_info.slices;
    PutBitContext pbc;

    if (track->start_dts == AV_NOPTS_VALUE) {
        /* No packets written yet, vc1_info isn't authoritative yet. */
        /* Assume inline sequence and entry headers. This will be
         * overwritten at the end if the file is seekable. */
        packet_seq = packet_entry = 1;
    }

    unescaped = av_mallocz(track->vos_len + FF_INPUT_BUFFER_PADDING_SIZE);
    if (!unescaped)
        return AVERROR(ENOMEM);
    start = find_next_marker(track->vos_data, end);
    for (next = start; next < end; start = next) {
        GetBitContext gb;
        int size;
        next = find_next_marker(start + 4, end);
        size = next - start - 4;
        if (size <= 0)
            continue;
        unescaped_size = vc1_unescape_buffer(start + 4, size, unescaped);
        init_get_bits(&gb, unescaped, 8 * unescaped_size);
        if (AV_RB32(start) == VC1_CODE_SEQHDR) {
            int profile = get_bits(&gb, 2);
            if (profile != PROFILE_ADVANCED) {
                av_free(unescaped);
                return AVERROR(ENOSYS);
            }
            seq_found = 1;
            level = get_bits(&gb, 3);
            /* chromaformat, frmrtq_postproc, bitrtq_postproc, postprocflag,
             * width, height */
            skip_bits_long(&gb, 2 + 3 + 5 + 1 + 2*12);
            skip_bits(&gb, 1); /* broadcast */
            interlace = get_bits1(&gb);
            skip_bits(&gb, 4); /* tfcntrflag, finterpflag, reserved, psf */
        }
    }
    if (!seq_found) {
        av_free(unescaped);
        return AVERROR(ENOSYS);
    }

    init_put_bits(&pbc, buf, 7);
    /* VC1DecSpecStruc */
    put_bits(&pbc, 4, 12); /* profile - advanced */
    put_bits(&pbc, 3, level);
    put_bits(&pbc, 1, 0); /* reserved */
    /* VC1AdvDecSpecStruc */
    put_bits(&pbc, 3, level);
    put_bits(&pbc, 1, 0); /* cbr */
    put_bits(&pbc, 6, 0); /* reserved */
    put_bits(&pbc, 1, !interlace); /* no interlace */
    put_bits(&pbc, 1, !packet_seq); /* no multiple seq */
    put_bits(&pbc, 1, !packet_entry); /* no multiple entry */
    put_bits(&pbc, 1, !slices); /* no slice code */
    put_bits(&pbc, 1, 0); /* no bframe */
    put_bits(&pbc, 1, 0); /* reserved */
    put_bits32(&pbc, track->enc->time_base.den); /* framerate */
    flush_put_bits(&pbc);

    av_free(unescaped);

    return 0;
}

static int mov_write_dvc1_tag(AVIOContext *pb, MOVTrack *track)
{
    uint8_t buf[7] = { 0 };
    int ret;

    if ((ret = mov_write_dvc1_structs(track, buf)) < 0)
        return ret;

    avio_wb32(pb, track->vos_len + 8 + sizeof(buf));
    ffio_wfourcc(pb, "dvc1");
    track->vc1_info.struct_offset = avio_tell(pb);
    avio_write(pb, buf, sizeof(buf));
    avio_write(pb, track->vos_data, track->vos_len);

    return 0;
}

static int mov_write_glbl_tag(AVIOContext *pb, MOVTrack *track)
{
    avio_wb32(pb, track->vos_len + 8);
    ffio_wfourcc(pb, "glbl");
    avio_write(pb, track->vos_data, track->vos_len);
    return 8 + track->vos_len;
}

/**
 * Compute flags for 'lpcm' tag.
 * See CoreAudioTypes and AudioStreamBasicDescription at Apple.
 */
static int mov_get_lpcm_flags(enum CodecID codec_id)
{
    switch (codec_id) {
    case CODEC_ID_PCM_F32BE:
    case CODEC_ID_PCM_F64BE:
        return 11;
    case CODEC_ID_PCM_F32LE:
    case CODEC_ID_PCM_F64LE:
        return 9;
    case CODEC_ID_PCM_U8:
        return 10;
    case CODEC_ID_PCM_S16BE:
    case CODEC_ID_PCM_S24BE:
    case CODEC_ID_PCM_S32BE:
        return 14;
    case CODEC_ID_PCM_S8:
    case CODEC_ID_PCM_S16LE:
    case CODEC_ID_PCM_S24LE:
    case CODEC_ID_PCM_S32LE:
        return 12;
    default:
        return 0;
    }
}

static int get_cluster_duration(MOVTrack *track, int cluster_idx)
{
    int64_t next_dts;

    if (cluster_idx >= track->entry)
        return 0;

    if (cluster_idx + 1 == track->entry)
        next_dts = track->track_duration + track->start_dts;
    else
        next_dts = track->cluster[cluster_idx + 1].dts;

    return next_dts - track->cluster[cluster_idx].dts;
}

static int get_samples_per_packet(MOVTrack *track)
{
    int i, first_duration;

// return track->enc->frame_size;

    /* use 1 for raw PCM */
    if (!track->audio_vbr)
        return 1;

    /* check to see if duration is constant for all clusters */
    if (!track->entry)
        return 0;
    first_duration = get_cluster_duration(track, 0);
    for (i = 1; i < track->entry; i++) {
        if (get_cluster_duration(track, i) != first_duration)
            return 0;
    }
    return first_duration;
}

static int mov_write_audio_tag(AVIOContext *pb, MOVTrack *track)
{
    int64_t pos = avio_tell(pb);
    int version = 0;
    uint32_t tag = track->tag;

    if (track->mode == MODE_MOV) {
        if (track->timescale > UINT16_MAX) {
            if (mov_get_lpcm_flags(track->enc->codec_id))
                tag = AV_RL32("lpcm");
            version = 2;
        } else if (track->audio_vbr || mov_pcm_le_gt16(track->enc->codec_id) ||
                   track->enc->codec_id == CODEC_ID_ADPCM_MS ||
                   track->enc->codec_id == CODEC_ID_ADPCM_IMA_WAV) {
            version = 1;
        }
    }

    avio_wb32(pb, 0); /* size */
    avio_wl32(pb, tag); // store it byteswapped
    avio_wb32(pb, 0); /* Reserved */
    avio_wb16(pb, 0); /* Reserved */
    avio_wb16(pb, 1); /* Data-reference index, XXX  == 1 */

    /* SoundDescription */
    avio_wb16(pb, version); /* Version */
    avio_wb16(pb, 0); /* Revision level */
    avio_wb32(pb, 0); /* Reserved */

    if (version == 2) {
        avio_wb16(pb, 3);
        avio_wb16(pb, 16);
        avio_wb16(pb, 0xfffe);
        avio_wb16(pb, 0);
        avio_wb32(pb, 0x00010000);
        avio_wb32(pb, 72);
        avio_wb64(pb, av_double2int(track->enc->sample_rate));
        avio_wb32(pb, track->enc->channels);
        avio_wb32(pb, 0x7F000000);
        avio_wb32(pb, av_get_bits_per_sample(track->enc->codec_id));
        avio_wb32(pb, mov_get_lpcm_flags(track->enc->codec_id));
        avio_wb32(pb, track->sample_size);
        avio_wb32(pb, get_samples_per_packet(track));
    } else {
        if (track->mode == MODE_MOV) {
            avio_wb16(pb, track->enc->channels);
            if (track->enc->codec_id == CODEC_ID_PCM_U8 ||
                track->enc->codec_id == CODEC_ID_PCM_S8)
                avio_wb16(pb, 8); /* bits per sample */
            else
                avio_wb16(pb, 16);
            avio_wb16(pb, track->audio_vbr ? -2 : 0); /* compression ID */
        } else { /* reserved for mp4/3gp */
            avio_wb16(pb, 2);
            avio_wb16(pb, 16);
            avio_wb16(pb, 0);
        }

        avio_wb16(pb, 0); /* packet size (= 0) */
        avio_wb16(pb, track->enc->sample_rate <= UINT16_MAX ?
                      track->enc->sample_rate : 0);
        avio_wb16(pb, 0); /* Reserved */
    }

    if(version == 1) { /* SoundDescription V1 extended info */
        avio_wb32(pb, track->enc->frame_size); /* Samples per packet */
        avio_wb32(pb, track->sample_size / track->enc->channels); /* Bytes per packet */
        avio_wb32(pb, track->sample_size); /* Bytes per frame */
        avio_wb32(pb, 2); /* Bytes per sample */
    }

    if(track->mode == MODE_MOV &&
       (track->enc->codec_id == CODEC_ID_AAC ||
        track->enc->codec_id == CODEC_ID_AC3 ||
        track->enc->codec_id == CODEC_ID_AMR_NB ||
        track->enc->codec_id == CODEC_ID_ALAC ||
        track->enc->codec_id == CODEC_ID_ADPCM_MS ||
        track->enc->codec_id == CODEC_ID_ADPCM_IMA_WAV ||
        (mov_pcm_le_gt16(track->enc->codec_id) && version==1)))
        mov_write_wave_tag(pb, track);
    else if(track->tag == MKTAG('m','p','4','a'))
        mov_write_esds_tag(pb, track);
    else if(track->enc->codec_id == CODEC_ID_AMR_NB)
        mov_write_amr_tag(pb, track);
    else if(track->enc->codec_id == CODEC_ID_AC3)
        mov_write_ac3_tag(pb, track);
    else if(track->enc->codec_id == CODEC_ID_ALAC)
        mov_write_extradata_tag(pb, track);
    else if (track->enc->codec_id == CODEC_ID_WMAPRO)
        mov_write_wfex_tag(pb, track);
    else if (track->vos_len > 0)
        mov_write_glbl_tag(pb, track);

    if (track->mode == MODE_MOV && track->enc->codec_type == AVMEDIA_TYPE_AUDIO)
        mov_write_chan_tag(pb, track);

    return update_size(pb, pos);
}

static int mov_write_d263_tag(AVIOContext *pb)
{
    avio_wb32(pb, 0xf); /* size */
    ffio_wfourcc(pb, "d263");
    ffio_wfourcc(pb, "FFMP");
    avio_w8(pb, 0); /* decoder version */
    /* FIXME use AVCodecContext level/profile, when encoder will set values */
    avio_w8(pb, 0xa); /* level */
    avio_w8(pb, 0); /* profile */
    return 0xf;
}

/* TODO: No idea about these values */
static int mov_write_svq3_tag(AVIOContext *pb)
{
    avio_wb32(pb, 0x15);
    ffio_wfourcc(pb, "SMI ");
    ffio_wfourcc(pb, "SEQH");
    avio_wb32(pb, 0x5);
    avio_wb32(pb, 0xe2c0211d);
    avio_wb32(pb, 0xc0000000);
    avio_w8(pb, 0);
    return 0x15;
}

static int mov_write_avcc_tag(AVIOContext *pb, MOVTrack *track)
{
    int64_t pos = avio_tell(pb);

    avio_wb32(pb, 0);
    ffio_wfourcc(pb, "avcC");
    ff_isom_write_avcc(pb, track->vos_data, track->vos_len);
    return update_size(pb, pos);
}

/* also used by all avid codecs (dv, imx, meridien) and their variants */
static int mov_write_avid_tag(AVIOContext *pb, MOVTrack *track)
{
    int i;
    avio_wb32(pb, 24); /* size */
    ffio_wfourcc(pb, "ACLR");
    ffio_wfourcc(pb, "ACLR");
    ffio_wfourcc(pb, "0001");
    avio_wb32(pb, 2); /* yuv range: full 1 / normal 2 */
    avio_wb32(pb, 0); /* unknown */

    avio_wb32(pb, 24); /* size */
    ffio_wfourcc(pb, "APRG");
    ffio_wfourcc(pb, "APRG");
    ffio_wfourcc(pb, "0001");
    avio_wb32(pb, 1); /* unknown */
    avio_wb32(pb, 0); /* unknown */

    avio_wb32(pb, 120); /* size */
    ffio_wfourcc(pb, "ARES");
    ffio_wfourcc(pb, "ARES");
    ffio_wfourcc(pb, "0001");
    avio_wb32(pb, AV_RB32(track->vos_data + 0x28)); /* dnxhd cid, some id ? */
    avio_wb32(pb, track->enc->width);
    /* values below are based on samples created with quicktime and avid codecs */
    if (track->vos_data[5] & 2) { // interlaced
        avio_wb32(pb, track->enc->height/2);
        avio_wb32(pb, 2); /* unknown */
        avio_wb32(pb, 0); /* unknown */
        avio_wb32(pb, 4); /* unknown */
    } else {
        avio_wb32(pb, track->enc->height);
        avio_wb32(pb, 1); /* unknown */
        avio_wb32(pb, 0); /* unknown */
        if (track->enc->height == 1080)
            avio_wb32(pb, 5); /* unknown */
        else
            avio_wb32(pb, 6); /* unknown */
    }
    /* padding */
    for (i = 0; i < 10; i++)
        avio_wb64(pb, 0);

    /* extra padding for stsd needed */
    avio_wb32(pb, 0);
    return 0;
}

static int mp4_get_codec_tag(AVFormatContext *s, MOVTrack *track)
{
    int tag = track->enc->codec_tag;

    if (!ff_codec_get_tag(ff_mp4_obj_type, track->enc->codec_id))
        return 0;

    if      (track->enc->codec_id == CODEC_ID_H264)      tag = MKTAG('a','v','c','1');
    else if (track->enc->codec_id == CODEC_ID_AC3)       tag = MKTAG('a','c','-','3');
    else if (track->enc->codec_id == CODEC_ID_DIRAC)     tag = MKTAG('d','r','a','c');
    else if (track->enc->codec_id == CODEC_ID_MOV_TEXT)  tag = MKTAG('t','x','3','g');
    else if (track->enc->codec_id == CODEC_ID_VC1)       tag = MKTAG('v','c','-','1');
    else if (track->enc->codec_type == AVMEDIA_TYPE_VIDEO) tag = MKTAG('m','p','4','v');
    else if (track->enc->codec_type == AVMEDIA_TYPE_AUDIO) tag = MKTAG('m','p','4','a');

    return tag;
}

static const AVCodecTag codec_ipod_tags[] = {
    { CODEC_ID_H264,   MKTAG('a','v','c','1') },
    { CODEC_ID_MPEG4,  MKTAG('m','p','4','v') },
    { CODEC_ID_AAC,    MKTAG('m','p','4','a') },
    { CODEC_ID_ALAC,   MKTAG('a','l','a','c') },
    { CODEC_ID_AC3,    MKTAG('a','c','-','3') },
    { CODEC_ID_MOV_TEXT, MKTAG('t','x','3','g') },
    { CODEC_ID_MOV_TEXT, MKTAG('t','e','x','t') },
    { CODEC_ID_NONE, 0 },
};

static int ipod_get_codec_tag(AVFormatContext *s, MOVTrack *track)
{
    int tag = track->enc->codec_tag;

    // keep original tag for subs, ipod supports both formats
    if (!(track->enc->codec_type == AVMEDIA_TYPE_SUBTITLE &&
        (tag == MKTAG('t','x','3','g') ||
         tag == MKTAG('t','e','x','t'))))
        tag = ff_codec_get_tag(codec_ipod_tags, track->enc->codec_id);

    if (!av_match_ext(s->filename, "m4a") && !av_match_ext(s->filename, "m4v"))
        av_log(s, AV_LOG_WARNING, "Warning, extension is not .m4a nor .m4v "
               "Quicktime/Ipod might not play the file\n");

    return tag;
}

static int mov_get_dv_codec_tag(AVFormatContext *s, MOVTrack *track)
{
    int tag;

    if (track->enc->width == 720) /* SD */
        if (track->enc->height == 480) /* NTSC */
            if  (track->enc->pix_fmt == PIX_FMT_YUV422P) tag = MKTAG('d','v','5','n');
            else                                         tag = MKTAG('d','v','c',' ');
        else if (track->enc->pix_fmt == PIX_FMT_YUV422P) tag = MKTAG('d','v','5','p');
        else if (track->enc->pix_fmt == PIX_FMT_YUV420P) tag = MKTAG('d','v','c','p');
        else                                             tag = MKTAG('d','v','p','p');
    else if (track->enc->height == 720) /* HD 720 line */
        if  (track->enc->time_base.den == 50)            tag = MKTAG('d','v','h','q');
        else                                             tag = MKTAG('d','v','h','p');
    else if (track->enc->height == 1080) /* HD 1080 line */
        if  (track->enc->time_base.den == 25)            tag = MKTAG('d','v','h','5');
        else                                             tag = MKTAG('d','v','h','6');
    else {
        av_log(s, AV_LOG_ERROR, "unsupported height for dv codec\n");
        return 0;
    }

    return tag;
}

static const struct {
    enum PixelFormat pix_fmt;
    uint32_t tag;
    unsigned bps;
} mov_pix_fmt_tags[] = {
    { PIX_FMT_YUYV422, MKTAG('y','u','v','s'),  0 },
    { PIX_FMT_UYVY422, MKTAG('2','v','u','y'),  0 },
    { PIX_FMT_RGB555BE,MKTAG('r','a','w',' '), 16 },
    { PIX_FMT_RGB555LE,MKTAG('L','5','5','5'), 16 },
    { PIX_FMT_RGB565LE,MKTAG('L','5','6','5'), 16 },
    { PIX_FMT_RGB565BE,MKTAG('B','5','6','5'), 16 },
    { PIX_FMT_GRAY16BE,MKTAG('b','1','6','g'), 16 },
    { PIX_FMT_RGB24,   MKTAG('r','a','w',' '), 24 },
    { PIX_FMT_BGR24,   MKTAG('2','4','B','G'), 24 },
    { PIX_FMT_ARGB,    MKTAG('r','a','w',' '), 32 },
    { PIX_FMT_BGRA,    MKTAG('B','G','R','A'), 32 },
    { PIX_FMT_RGBA,    MKTAG('R','G','B','A'), 32 },
    { PIX_FMT_ABGR,    MKTAG('A','B','G','R'), 32 },
    { PIX_FMT_RGB48BE, MKTAG('b','4','8','r'), 48 },
};

static int mov_get_rawvideo_codec_tag(AVFormatContext *s, MOVTrack *track)
{
    int tag = track->enc->codec_tag;
    int i;

    for (i = 0; i < FF_ARRAY_ELEMS(mov_pix_fmt_tags); i++) {
        if (track->enc->pix_fmt == mov_pix_fmt_tags[i].pix_fmt) {
            tag = mov_pix_fmt_tags[i].tag;
            track->enc->bits_per_coded_sample = mov_pix_fmt_tags[i].bps;
            break;
        }
    }

    return tag;
}

static int mov_get_codec_tag(AVFormatContext *s, MOVTrack *track)
{
    int tag = track->enc->codec_tag;

    if (!tag || (track->enc->strict_std_compliance >= FF_COMPLIANCE_NORMAL &&
                 (track->enc->codec_id == CODEC_ID_DVVIDEO ||
                  track->enc->codec_id == CODEC_ID_RAWVIDEO ||
                  track->enc->codec_id == CODEC_ID_H263 ||
                  av_get_bits_per_sample(track->enc->codec_id)))) { // pcm audio
        if (track->enc->codec_id == CODEC_ID_DVVIDEO)
            tag = mov_get_dv_codec_tag(s, track);
        else if (track->enc->codec_id == CODEC_ID_RAWVIDEO)
            tag = mov_get_rawvideo_codec_tag(s, track);
        else if (track->enc->codec_type == AVMEDIA_TYPE_VIDEO) {
            tag = ff_codec_get_tag(ff_codec_movvideo_tags, track->enc->codec_id);
            if (!tag) { // if no mac fcc found, try with Microsoft tags
                tag = ff_codec_get_tag(ff_codec_bmp_tags, track->enc->codec_id);
                if (tag)
                    av_log(s, AV_LOG_WARNING, "Using MS style video codec tag, "
                           "the file may be unplayable!\n");
            }
        } else if (track->enc->codec_type == AVMEDIA_TYPE_AUDIO) {
            tag = ff_codec_get_tag(ff_codec_movaudio_tags, track->enc->codec_id);
            if (!tag) { // if no mac fcc found, try with Microsoft tags
                int ms_tag = ff_codec_get_tag(ff_codec_wav_tags, track->enc->codec_id);
                if (ms_tag) {
                    tag = MKTAG('m', 's', ((ms_tag >> 8) & 0xff), (ms_tag & 0xff));
                    av_log(s, AV_LOG_WARNING, "Using MS style audio codec tag, "
                           "the file may be unplayable!\n");
                }
            }
        } else if (track->enc->codec_type == AVMEDIA_TYPE_SUBTITLE)
            tag = ff_codec_get_tag(ff_codec_movsubtitle_tags, track->enc->codec_id);
    }

    return tag;
}

static const AVCodecTag codec_3gp_tags[] = {
    { CODEC_ID_H263,   MKTAG('s','2','6','3') },
    { CODEC_ID_H264,   MKTAG('a','v','c','1') },
    { CODEC_ID_MPEG4,  MKTAG('m','p','4','v') },
    { CODEC_ID_AAC,    MKTAG('m','p','4','a') },
    { CODEC_ID_AMR_NB, MKTAG('s','a','m','r') },
    { CODEC_ID_AMR_WB, MKTAG('s','a','w','b') },
    { CODEC_ID_MOV_TEXT, MKTAG('t','x','3','g') },
    { CODEC_ID_NONE, 0 },
};

static int mov_find_codec_tag(AVFormatContext *s, MOVTrack *track)
{
    int tag;

    if (track->mode == MODE_MP4 || track->mode == MODE_PSP)
        tag = mp4_get_codec_tag(s, track);
    else if (track->mode == MODE_ISM) {
        tag = mp4_get_codec_tag(s, track);
        if (!tag && track->enc->codec_id == CODEC_ID_WMAPRO)
            tag = MKTAG('w', 'm', 'a', ' ');
    } else if (track->mode == MODE_IPOD)
        tag = ipod_get_codec_tag(s, track);
    else if (track->mode & MODE_3GP)
        tag = ff_codec_get_tag(codec_3gp_tags, track->enc->codec_id);
    else
        tag = mov_get_codec_tag(s, track);

    return tag;
}

/** Write uuid atom.
 * Needed to make file play in iPods running newest firmware
 * goes after avcC atom in moov.trak.mdia.minf.stbl.stsd.avc1
 */
static int mov_write_uuid_tag_ipod(AVIOContext *pb)
{
    avio_wb32(pb, 28);
    ffio_wfourcc(pb, "uuid");
    avio_wb32(pb, 0x6b6840f2);
    avio_wb32(pb, 0x5f244fc5);
    avio_wb32(pb, 0xba39a51b);
    avio_wb32(pb, 0xcf0323f3);
    avio_wb32(pb, 0x0);
    return 28;
}

static const uint16_t fiel_data[] = {
    0x0000, 0x0100, 0x0201, 0x0206, 0x0209, 0x020e
};

static int mov_write_fiel_tag(AVIOContext *pb, MOVTrack *track)
{
    unsigned mov_field_order = 0;
    if (track->enc->field_order < FF_ARRAY_ELEMS(fiel_data))
        mov_field_order = fiel_data[track->enc->field_order];
    else
        return 0;
    avio_wb32(pb, 10);
    ffio_wfourcc(pb, "fiel");
    avio_wb16(pb, mov_field_order);
    return 10;
}

static int mov_write_subtitle_tag(AVIOContext *pb, MOVTrack *track)
{
    int64_t pos = avio_tell(pb);
    avio_wb32(pb, 0);    /* size */
    avio_wl32(pb, track->tag); // store it byteswapped
    avio_wb32(pb, 0);    /* Reserved */
    avio_wb16(pb, 0);    /* Reserved */
    avio_wb16(pb, 1);    /* Data-reference index */

    if (track->enc->extradata_size)
        avio_write(pb, track->enc->extradata, track->enc->extradata_size);

    return update_size(pb, pos);
}

static int mov_write_pasp_tag(AVIOContext *pb, MOVTrack *track)
{
    AVRational sar;
    av_reduce(&sar.num, &sar.den, track->enc->sample_aspect_ratio.num,
              track->enc->sample_aspect_ratio.den, INT_MAX);

    avio_wb32(pb, 16);
    ffio_wfourcc(pb, "pasp");
    avio_wb32(pb, sar.num);
    avio_wb32(pb, sar.den);
    return 16;
}

static int mov_write_video_tag(AVIOContext *pb, MOVTrack *track)
{
    int64_t pos = avio_tell(pb);
    char compressor_name[32] = { 0 };

    avio_wb32(pb, 0); /* size */
    avio_wl32(pb, track->tag); // store it byteswapped
    avio_wb32(pb, 0); /* Reserved */
    avio_wb16(pb, 0); /* Reserved */
    avio_wb16(pb, 1); /* Data-reference index */

    avio_wb16(pb, 0); /* Codec stream version */
    avio_wb16(pb, 0); /* Codec stream revision (=0) */
    if (track->mode == MODE_MOV) {
        ffio_wfourcc(pb, "FFMP"); /* Vendor */
        if(track->enc->codec_id == CODEC_ID_RAWVIDEO) {
            avio_wb32(pb, 0); /* Temporal Quality */
            avio_wb32(pb, 0x400); /* Spatial Quality = lossless*/
        } else {
            avio_wb32(pb, 0x200); /* Temporal Quality = normal */
            avio_wb32(pb, 0x200); /* Spatial Quality = normal */
        }
    } else {
        avio_wb32(pb, 0); /* Reserved */
        avio_wb32(pb, 0); /* Reserved */
        avio_wb32(pb, 0); /* Reserved */
    }
    avio_wb16(pb, track->enc->width); /* Video width */
    avio_wb16(pb, track->height); /* Video height */
    avio_wb32(pb, 0x00480000); /* Horizontal resolution 72dpi */
    avio_wb32(pb, 0x00480000); /* Vertical resolution 72dpi */
    avio_wb32(pb, 0); /* Data size (= 0) */
    avio_wb16(pb, 1); /* Frame count (= 1) */

    /* FIXME not sure, ISO 14496-1 draft where it shall be set to 0 */
    if (track->mode == MODE_MOV && track->enc->codec && track->enc->codec->name)
        av_strlcpy(compressor_name,track->enc->codec->name,32);
    avio_w8(pb, strlen(compressor_name));
    avio_write(pb, compressor_name, 31);

    if (track->mode == MODE_MOV && track->enc->bits_per_coded_sample)
        avio_wb16(pb, track->enc->bits_per_coded_sample);
    else
        avio_wb16(pb, 0x18); /* Reserved */
    avio_wb16(pb, 0xffff); /* Reserved */
    if(track->tag == MKTAG('m','p','4','v'))
        mov_write_esds_tag(pb, track);
    else if(track->enc->codec_id == CODEC_ID_H263)
        mov_write_d263_tag(pb);
    else if(track->enc->codec_id == CODEC_ID_SVQ3)
        mov_write_svq3_tag(pb);
    else if(track->enc->codec_id == CODEC_ID_AVUI)
        mov_write_extradata_tag(pb, track);
    else if(track->enc->codec_id == CODEC_ID_DNXHD)
        mov_write_avid_tag(pb, track);
    else if(track->enc->codec_id == CODEC_ID_H264) {
        mov_write_avcc_tag(pb, track);
        if(track->mode == MODE_IPOD)
            mov_write_uuid_tag_ipod(pb);
    } else if (track->enc->field_order != AV_FIELD_UNKNOWN)
        mov_write_fiel_tag(pb, track);
    else if (track->enc->codec_id == CODEC_ID_VC1 && track->vos_len > 0)
        mov_write_dvc1_tag(pb, track);
    else if (track->vos_len > 0)
        mov_write_glbl_tag(pb, track);

    if (track->enc->sample_aspect_ratio.den && track->enc->sample_aspect_ratio.num &&
        track->enc->sample_aspect_ratio.den != track->enc->sample_aspect_ratio.num) {
        mov_write_pasp_tag(pb, track);
    }

    return update_size(pb, pos);
}

static int mov_write_tmcd_tag(AVIOContext *pb, MOVTrack *track)
{
    int64_t pos = avio_tell(pb);
    int frame_duration = track->enc->time_base.num;
    int nb_frames = (track->timescale + frame_duration/2) / frame_duration;

    avio_wb32(pb, 0); /* size */
    ffio_wfourcc(pb, "tmcd");               /* Data format */
    avio_wb32(pb, 0);                       /* Reserved */
    avio_wb32(pb, 1);                       /* Data reference index */
    avio_wb32(pb, 0);                       /* Flags */
    avio_wb32(pb, track->timecode_flags);   /* Flags (timecode) */
    avio_wb32(pb, track->timescale);        /* Timescale */
    avio_wb32(pb, frame_duration);          /* Frame duration */
    avio_w8(pb, nb_frames);                 /* Number of frames */
    avio_wb24(pb, 0);                       /* Reserved */
    /* TODO: source reference string */
    return update_size(pb, pos);
}

static int mov_write_rtp_tag(AVIOContext *pb, MOVTrack *track)
{
    int64_t pos = avio_tell(pb);
    avio_wb32(pb, 0); /* size */
    ffio_wfourcc(pb, "rtp ");
    avio_wb32(pb, 0); /* Reserved */
    avio_wb16(pb, 0); /* Reserved */
    avio_wb16(pb, 1); /* Data-reference index */

    avio_wb16(pb, 1); /* Hint track version */
    avio_wb16(pb, 1); /* Highest compatible version */
    avio_wb32(pb, track->max_packet_size); /* Max packet size */

    avio_wb32(pb, 12); /* size */
    ffio_wfourcc(pb, "tims");
    avio_wb32(pb, track->timescale);

    return update_size(pb, pos);
}

static int mov_write_stsd_tag(AVIOContext *pb, MOVTrack *track)
{
    int64_t pos = avio_tell(pb);
    avio_wb32(pb, 0); /* size */
    ffio_wfourcc(pb, "stsd");
    avio_wb32(pb, 0); /* version & flags */
    avio_wb32(pb, 1); /* entry count */
    if (track->enc->codec_type == AVMEDIA_TYPE_VIDEO)
        mov_write_video_tag(pb, track);
    else if (track->enc->codec_type == AVMEDIA_TYPE_AUDIO)
        mov_write_audio_tag(pb, track);
    else if (track->enc->codec_type == AVMEDIA_TYPE_SUBTITLE)
        mov_write_subtitle_tag(pb, track);
    else if (track->enc->codec_tag == MKTAG('r','t','p',' '))
        mov_write_rtp_tag(pb, track);
    else if (track->enc->codec_tag == MKTAG('t','m','c','d'))
        mov_write_tmcd_tag(pb, track);
    return update_size(pb, pos);
}

static int mov_write_ctts_tag(AVIOContext *pb, MOVTrack *track)
{
    MOVStts *ctts_entries;
    uint32_t entries = 0;
    uint32_t atom_size;
    int i;

    ctts_entries = av_malloc((track->entry + 1) * sizeof(*ctts_entries)); /* worst case */
    ctts_entries[0].count = 1;
    ctts_entries[0].duration = track->cluster[0].cts;
    for (i=1; i<track->entry; i++) {
        if (track->cluster[i].cts == ctts_entries[entries].duration) {
            ctts_entries[entries].count++; /* compress */
        } else {
            entries++;
            ctts_entries[entries].duration = track->cluster[i].cts;
            ctts_entries[entries].count = 1;
        }
    }
    entries++; /* last one */
    atom_size = 16 + (entries * 8);
    avio_wb32(pb, atom_size); /* size */
    ffio_wfourcc(pb, "ctts");
    avio_wb32(pb, 0); /* version & flags */
    avio_wb32(pb, entries); /* entry count */
    for (i=0; i<entries; i++) {
        avio_wb32(pb, ctts_entries[i].count);
        avio_wb32(pb, ctts_entries[i].duration);
    }
    av_free(ctts_entries);
    return atom_size;
}

/* Time to sample atom */
static int mov_write_stts_tag(AVIOContext *pb, MOVTrack *track)
{
    MOVStts *stts_entries;
    uint32_t entries = -1;
    uint32_t atom_size;
    int i;

    if (track->enc->codec_type == AVMEDIA_TYPE_AUDIO && !track->audio_vbr) {
        stts_entries = av_malloc(sizeof(*stts_entries)); /* one entry */
        stts_entries[0].count = track->sample_count;
        stts_entries[0].duration = 1;
        entries = 1;
    } else {
        stts_entries = track->entry ?
                       av_malloc(track->entry * sizeof(*stts_entries)) : /* worst case */
                       NULL;
        for (i=0; i<track->entry; i++) {
            int duration = get_cluster_duration(track, i);
            if (i && duration == stts_entries[entries].duration) {
                stts_entries[entries].count++; /* compress */
            } else {
                entries++;
                stts_entries[entries].duration = duration;
                stts_entries[entries].count = 1;
            }
        }
        entries++; /* last one */
    }
    atom_size = 16 + (entries * 8);
    avio_wb32(pb, atom_size); /* size */
    ffio_wfourcc(pb, "stts");
    avio_wb32(pb, 0); /* version & flags */
    avio_wb32(pb, entries); /* entry count */
    for (i=0; i<entries; i++) {
        avio_wb32(pb, stts_entries[i].count);
        avio_wb32(pb, stts_entries[i].duration);
    }
    av_free(stts_entries);
    return atom_size;
}

static int mov_write_dref_tag(AVIOContext *pb)
{
    avio_wb32(pb, 28); /* size */
    ffio_wfourcc(pb, "dref");
    avio_wb32(pb, 0); /* version & flags */
    avio_wb32(pb, 1); /* entry count */

    avio_wb32(pb, 0xc); /* size */
    //FIXME add the alis and rsrc atom
    ffio_wfourcc(pb, "url ");
    avio_wb32(pb, 1); /* version & flags */

    return 28;
}

static int mov_write_stbl_tag(AVIOContext *pb, MOVTrack *track)
{
    int64_t pos = avio_tell(pb);
    avio_wb32(pb, 0); /* size */
    ffio_wfourcc(pb, "stbl");
    mov_write_stsd_tag(pb, track);
    mov_write_stts_tag(pb, track);
    if ((track->enc->codec_type == AVMEDIA_TYPE_VIDEO ||
         track->enc->codec_tag == MKTAG('r','t','p',' ')) &&
        track->has_keyframes && track->has_keyframes < track->entry)
        mov_write_stss_tag(pb, track, MOV_SYNC_SAMPLE);
    if (track->mode == MODE_MOV && track->flags & MOV_TRACK_STPS)
        mov_write_stss_tag(pb, track, MOV_PARTIAL_SYNC_SAMPLE);
    if (track->enc->codec_type == AVMEDIA_TYPE_VIDEO &&
        track->flags & MOV_TRACK_CTTS)
        mov_write_ctts_tag(pb, track);
    mov_write_stsc_tag(pb, track);
    mov_write_stsz_tag(pb, track);
    mov_write_stco_tag(pb, track);
    return update_size(pb, pos);
}

static int mov_write_dinf_tag(AVIOContext *pb)
{
    int64_t pos = avio_tell(pb);
    avio_wb32(pb, 0); /* size */
    ffio_wfourcc(pb, "dinf");
    mov_write_dref_tag(pb);
    return update_size(pb, pos);
}

static int mov_write_nmhd_tag(AVIOContext *pb)
{
    avio_wb32(pb, 12);
    ffio_wfourcc(pb, "nmhd");
    avio_wb32(pb, 0);
    return 12;
}

static int mov_write_tcmi_tag(AVIOContext *pb, MOVTrack *track)
{
    int64_t pos = avio_tell(pb);
    const char *font = "Lucida Grande";
    avio_wb32(pb, 0);                   /* size */
    ffio_wfourcc(pb, "tcmi");           /* timecode media information atom */
    avio_wb32(pb, 0);                   /* version & flags */
    avio_wb16(pb, 0);                   /* text font */
    avio_wb16(pb, 0);                   /* text face */
    avio_wb16(pb, 12);                  /* text size */
    avio_wb16(pb, 0);                   /* (unknown, not in the QT specs...) */
    avio_wb16(pb, 0x0000);              /* text color (red) */
    avio_wb16(pb, 0x0000);              /* text color (green) */
    avio_wb16(pb, 0x0000);              /* text color (blue) */
    avio_wb16(pb, 0xffff);              /* background color (red) */
    avio_wb16(pb, 0xffff);              /* background color (green) */
    avio_wb16(pb, 0xffff);              /* background color (blue) */
    avio_w8(pb, strlen(font));          /* font len (part of the pascal string) */
    avio_write(pb, font, strlen(font)); /* font name */
    return update_size(pb, pos);
}

static int mov_write_gmhd_tag(AVIOContext *pb, MOVTrack *track)
{
    int64_t pos = avio_tell(pb);
    avio_wb32(pb, 0);      /* size */
    ffio_wfourcc(pb, "gmhd");
    avio_wb32(pb, 0x18);   /* gmin size */
    ffio_wfourcc(pb, "gmin");/* generic media info */
    avio_wb32(pb, 0);      /* version & flags */
    avio_wb16(pb, 0x40);   /* graphics mode = */
    avio_wb16(pb, 0x8000); /* opColor (r?) */
    avio_wb16(pb, 0x8000); /* opColor (g?) */
    avio_wb16(pb, 0x8000); /* opColor (b?) */
    avio_wb16(pb, 0);      /* balance */
    avio_wb16(pb, 0);      /* reserved */

    /*
     * This special text atom is required for
     * Apple Quicktime chapters. The contents
     * don't appear to be documented, so the
     * bytes are copied verbatim.
     */
    avio_wb32(pb, 0x2C);   /* size */
    ffio_wfourcc(pb, "text");
    avio_wb16(pb, 0x01);
    avio_wb32(pb, 0x00);
    avio_wb32(pb, 0x00);
    avio_wb32(pb, 0x00);
    avio_wb32(pb, 0x01);
    avio_wb32(pb, 0x00);
    avio_wb32(pb, 0x00);
    avio_wb32(pb, 0x00);
    avio_wb32(pb, 0x00004000);
    avio_wb16(pb, 0x0000);

    if (track->enc->codec_tag == MKTAG('t','m','c','d')) {
        int64_t tmcd_pos = avio_tell(pb);
        avio_wb32(pb, 0); /* size */
        ffio_wfourcc(pb, "tmcd");
        mov_write_tcmi_tag(pb, track);
        update_size(pb, tmcd_pos);
    }
    return update_size(pb, pos);
}

static int mov_write_smhd_tag(AVIOContext *pb)
{
    avio_wb32(pb, 16); /* size */
    ffio_wfourcc(pb, "smhd");
    avio_wb32(pb, 0); /* version & flags */
    avio_wb16(pb, 0); /* reserved (balance, normally = 0) */
    avio_wb16(pb, 0); /* reserved */
    return 16;
}

static int mov_write_vmhd_tag(AVIOContext *pb)
{
    avio_wb32(pb, 0x14); /* size (always 0x14) */
    ffio_wfourcc(pb, "vmhd");
    avio_wb32(pb, 0x01); /* version & flags */
    avio_wb64(pb, 0); /* reserved (graphics mode = copy) */
    return 0x14;
}

static int mov_write_hdlr_tag(AVIOContext *pb, MOVTrack *track)
{
    const char *hdlr, *descr = NULL, *hdlr_type = NULL;
    int64_t pos = avio_tell(pb);

    if (!track) { /* no media --> data handler */
        hdlr = "dhlr";
        hdlr_type = "url ";
        descr = "DataHandler";
    } else {
        hdlr = (track->mode == MODE_MOV) ? "mhlr" : "\0\0\0\0";
        if (track->enc->codec_type == AVMEDIA_TYPE_VIDEO) {
            hdlr_type = "vide";
            descr = "VideoHandler";
        } else if (track->enc->codec_type == AVMEDIA_TYPE_AUDIO) {
            hdlr_type = "soun";
            descr = "SoundHandler";
        } else if (track->enc->codec_type == AVMEDIA_TYPE_SUBTITLE) {
            if (track->tag == MKTAG('t','x','3','g')) hdlr_type = "sbtl";
            else                                      hdlr_type = "text";
            descr = "SubtitleHandler";
        } else if (track->enc->codec_tag == MKTAG('t','m','c','d')) {
            hdlr_type = "tmcd";
            descr = "TimeCodeHandler";
        } else if (track->enc->codec_tag == MKTAG('r','t','p',' ')) {
            hdlr_type = "hint";
            descr = "HintHandler";
        } else {
            hdlr = "dhlr";
            hdlr_type = "url ";
            descr = "DataHandler";
        }
    }

    avio_wb32(pb, 0); /* size */
    ffio_wfourcc(pb, "hdlr");
    avio_wb32(pb, 0); /* Version & flags */
    avio_write(pb, hdlr, 4); /* handler */
    ffio_wfourcc(pb, hdlr_type); /* handler type */
    avio_wb32(pb ,0); /* reserved */
    avio_wb32(pb ,0); /* reserved */
    avio_wb32(pb ,0); /* reserved */
    if (!track || track->mode == MODE_MOV)
        avio_w8(pb, strlen(descr)); /* pascal string */
    avio_write(pb, descr, strlen(descr)); /* handler description */
    if (track && track->mode != MODE_MOV)
        avio_w8(pb, 0); /* c string */
    return update_size(pb, pos);
}

static int mov_write_hmhd_tag(AVIOContext *pb)
{
    /* This atom must be present, but leaving the values at zero
     * seems harmless. */
    avio_wb32(pb, 28); /* size */
    ffio_wfourcc(pb, "hmhd");
    avio_wb32(pb, 0); /* version, flags */
    avio_wb16(pb, 0); /* maxPDUsize */
    avio_wb16(pb, 0); /* avgPDUsize */
    avio_wb32(pb, 0); /* maxbitrate */
    avio_wb32(pb, 0); /* avgbitrate */
    avio_wb32(pb, 0); /* reserved */
    return 28;
}

static int mov_write_minf_tag(AVIOContext *pb, MOVTrack *track)
{
    int64_t pos = avio_tell(pb);
    avio_wb32(pb, 0); /* size */
    ffio_wfourcc(pb, "minf");
    if(track->enc->codec_type == AVMEDIA_TYPE_VIDEO)
        mov_write_vmhd_tag(pb);
    else if (track->enc->codec_type == AVMEDIA_TYPE_AUDIO)
        mov_write_smhd_tag(pb);
    else if (track->enc->codec_type == AVMEDIA_TYPE_SUBTITLE) {
        if (track->tag == MKTAG('t','e','x','t')) mov_write_gmhd_tag(pb, track);
        else                                      mov_write_nmhd_tag(pb);
    } else if (track->tag == MKTAG('t','m','c','d')) {
        mov_write_gmhd_tag(pb, track);
    } else if (track->tag == MKTAG('r','t','p',' ')) {
        mov_write_hmhd_tag(pb);
    }
    if (track->mode == MODE_MOV) /* FIXME: Why do it for MODE_MOV only ? */
        mov_write_hdlr_tag(pb, NULL);
    mov_write_dinf_tag(pb);
    mov_write_stbl_tag(pb, track);
    return update_size(pb, pos);
}

static int mov_write_mdhd_tag(AVIOContext *pb, MOVTrack *track)
{
    int version = track->track_duration < INT32_MAX ? 0 : 1;

    if (track->mode == MODE_ISM)
        version = 1;

    (version == 1) ? avio_wb32(pb, 44) : avio_wb32(pb, 32); /* size */
    ffio_wfourcc(pb, "mdhd");
    avio_w8(pb, version);
    avio_wb24(pb, 0); /* flags */
    if (version == 1) {
        avio_wb64(pb, track->time);
        avio_wb64(pb, track->time);
    } else {
        avio_wb32(pb, track->time); /* creation time */
        avio_wb32(pb, track->time); /* modification time */
    }
    avio_wb32(pb, track->timescale); /* time scale (sample rate for audio) */
    if (!track->entry)
        (version == 1) ? avio_wb64(pb, UINT64_C(0xffffffffffffffff)) : avio_wb32(pb, 0xffffffff);
    else
        (version == 1) ? avio_wb64(pb, track->track_duration) : avio_wb32(pb, track->track_duration); /* duration */
    avio_wb16(pb, track->language); /* language */
    avio_wb16(pb, 0); /* reserved (quality) */

    if(version!=0 && track->mode == MODE_MOV){
        av_log(NULL, AV_LOG_ERROR,
            "FATAL error, file duration too long for timebase, this file will not be\n"
            "playable with quicktime. Choose a different timebase or a different\n"
            "container format\n");
    }

    return 32;
}

static int mov_write_mdia_tag(AVIOContext *pb, MOVTrack *track)
{
    int64_t pos = avio_tell(pb);
    avio_wb32(pb, 0); /* size */
    ffio_wfourcc(pb, "mdia");
    mov_write_mdhd_tag(pb, track);
    mov_write_hdlr_tag(pb, track);
    mov_write_minf_tag(pb, track);
    return update_size(pb, pos);
}

static int mov_write_tkhd_tag(AVIOContext *pb, MOVTrack *track, AVStream *st)
{
    int64_t duration = av_rescale_rnd(track->track_duration, MOV_TIMESCALE,
                                      track->timescale, AV_ROUND_UP);
    int version = duration < INT32_MAX ? 0 : 1;

    if (track->mode == MODE_ISM)
        version = 1;

    (version == 1) ? avio_wb32(pb, 104) : avio_wb32(pb, 92); /* size */
    ffio_wfourcc(pb, "tkhd");
    avio_w8(pb, version);
    avio_wb24(pb, 0xf); /* flags (track enabled) */
    if (version == 1) {
        avio_wb64(pb, track->time);
        avio_wb64(pb, track->time);
    } else {
        avio_wb32(pb, track->time); /* creation time */
        avio_wb32(pb, track->time); /* modification time */
    }
    avio_wb32(pb, track->track_id); /* track-id */
    avio_wb32(pb, 0); /* reserved */
    if (!track->entry)
        (version == 1) ? avio_wb64(pb, UINT64_C(0xffffffffffffffff)) : avio_wb32(pb, 0xffffffff);
    else
        (version == 1) ? avio_wb64(pb, duration) : avio_wb32(pb, duration);

    avio_wb32(pb, 0); /* reserved */
    avio_wb32(pb, 0); /* reserved */
    avio_wb16(pb, 0); /* layer */
    avio_wb16(pb, st ? st->codec->codec_type : 0); /* alternate group) */
    /* Volume, only for audio */
    if(track->enc->codec_type == AVMEDIA_TYPE_AUDIO)
        avio_wb16(pb, 0x0100);
    else
        avio_wb16(pb, 0);
    avio_wb16(pb, 0); /* reserved */

    /* Matrix structure */
    avio_wb32(pb, 0x00010000); /* reserved */
    avio_wb32(pb, 0x0); /* reserved */
    avio_wb32(pb, 0x0); /* reserved */
    avio_wb32(pb, 0x0); /* reserved */
    avio_wb32(pb, 0x00010000); /* reserved */
    avio_wb32(pb, 0x0); /* reserved */
    avio_wb32(pb, 0x0); /* reserved */
    avio_wb32(pb, 0x0); /* reserved */
    avio_wb32(pb, 0x40000000); /* reserved */

    /* Track width and height, for visual only */
    if(st && (track->enc->codec_type == AVMEDIA_TYPE_VIDEO ||
              track->enc->codec_type == AVMEDIA_TYPE_SUBTITLE)) {
        if(track->mode == MODE_MOV) {
            avio_wb32(pb, track->enc->width << 16);
            avio_wb32(pb, track->height << 16);
        } else {
            double sample_aspect_ratio = av_q2d(st->sample_aspect_ratio);
            if(!sample_aspect_ratio || track->height != track->enc->height)
                sample_aspect_ratio = 1;
            avio_wb32(pb, sample_aspect_ratio * track->enc->width*0x10000);
            avio_wb32(pb, track->height*0x10000);
        }
    }
    else {
        avio_wb32(pb, 0);
        avio_wb32(pb, 0);
    }
    return 0x5c;
}

static int mov_write_tapt_tag(AVIOContext *pb, MOVTrack *track)
{
    int32_t width = av_rescale(track->enc->sample_aspect_ratio.num, track->enc->width,
                               track->enc->sample_aspect_ratio.den);

    int64_t pos = avio_tell(pb);

    avio_wb32(pb, 0); /* size */
    ffio_wfourcc(pb, "tapt");

    avio_wb32(pb, 20);
    ffio_wfourcc(pb, "clef");
    avio_wb32(pb, 0);
    avio_wb32(pb, width << 16);
    avio_wb32(pb, track->enc->height << 16);

    avio_wb32(pb, 20);
    ffio_wfourcc(pb, "enof");
    avio_wb32(pb, 0);
    avio_wb32(pb, track->enc->width << 16);
    avio_wb32(pb, track->enc->height << 16);

    return update_size(pb, pos);
}

// This box seems important for the psp playback ... without it the movie seems to hang
static int mov_write_edts_tag(AVIOContext *pb, MOVTrack *track)
{
    int64_t duration = av_rescale_rnd(track->track_duration, MOV_TIMESCALE,
                                      track->timescale, AV_ROUND_UP);
    int version = duration < INT32_MAX ? 0 : 1;
    int entry_size, entry_count, size;
    int64_t delay, start_ct = track->cluster[0].cts;
    delay = av_rescale_rnd(track->cluster[0].dts + start_ct, MOV_TIMESCALE,
                           track->timescale, AV_ROUND_DOWN);
    version |= delay < INT32_MAX ? 0 : 1;

    entry_size = (version == 1) ? 20 : 12;
    entry_count = 1 + (delay > 0);
    size = 24 + entry_count * entry_size;

    /* write the atom data */
    avio_wb32(pb, size);
    ffio_wfourcc(pb, "edts");
    avio_wb32(pb, size - 8);
    ffio_wfourcc(pb, "elst");
    avio_w8(pb, version);
    avio_wb24(pb, 0); /* flags */

    avio_wb32(pb, entry_count);
    if (delay > 0) { /* add an empty edit to delay presentation */
        if (version == 1) {
            avio_wb64(pb, delay);
            avio_wb64(pb, -1);
        } else {
            avio_wb32(pb, delay);
            avio_wb32(pb, -1);
        }
        avio_wb32(pb, 0x00010000);
    }

    /* duration */
    if (version == 1) {
        avio_wb64(pb, duration);
        avio_wb64(pb, start_ct);
    } else {
        avio_wb32(pb, duration);
        avio_wb32(pb, start_ct);
    }
    avio_wb32(pb, 0x00010000);
    return size;
}

static int mov_write_tref_tag(AVIOContext *pb, MOVTrack *track)
{
    avio_wb32(pb, 20);   // size
    ffio_wfourcc(pb, "tref");
    avio_wb32(pb, 12);   // size (subatom)
    avio_wl32(pb, track->tref_tag);
    avio_wb32(pb, track->tref_id);
    return 20;
}

// goes at the end of each track!  ... Critical for PSP playback ("Incompatible data" without it)
static int mov_write_uuid_tag_psp(AVIOContext *pb, MOVTrack *mov)
{
    avio_wb32(pb, 0x34); /* size ... reports as 28 in mp4box! */
    ffio_wfourcc(pb, "uuid");
    ffio_wfourcc(pb, "USMT");
    avio_wb32(pb, 0x21d24fce);
    avio_wb32(pb, 0xbb88695c);
    avio_wb32(pb, 0xfac9c740);
    avio_wb32(pb, 0x1c);     // another size here!
    ffio_wfourcc(pb, "MTDT");
    avio_wb32(pb, 0x00010012);
    avio_wb32(pb, 0x0a);
    avio_wb32(pb, 0x55c40000);
    avio_wb32(pb, 0x1);
    avio_wb32(pb, 0x0);
    return 0x34;
}

static int mov_write_udta_sdp(AVIOContext *pb, AVFormatContext *ctx, int index)
{
    char buf[1000] = "";
    int len;

    ff_sdp_write_media(buf, sizeof(buf), ctx->streams[0]->codec, NULL, NULL, 0, 0, ctx);
    av_strlcatf(buf, sizeof(buf), "a=control:streamid=%d\r\n", index);
    len = strlen(buf);

    avio_wb32(pb, len + 24);
    ffio_wfourcc(pb, "udta");
    avio_wb32(pb, len + 16);
    ffio_wfourcc(pb, "hnti");
    avio_wb32(pb, len + 8);
    ffio_wfourcc(pb, "sdp ");
    avio_write(pb, buf, len);
    return len + 24;
}

static int mov_write_trak_tag(AVIOContext *pb, MOVMuxContext *mov,
                              MOVTrack *track, AVStream *st)
{
    int64_t pos = avio_tell(pb);
    avio_wb32(pb, 0); /* size */
    ffio_wfourcc(pb, "trak");
    mov_write_tkhd_tag(pb, track, st);
    if (!(mov->flags & FF_MOV_FLAG_FRAGMENT)) // EDTS with fragments is tricky as we dont know the duration when its written
        mov_write_edts_tag(pb, track);  // PSP Movies and several other cases require edts box
    if (track->tref_tag)
        mov_write_tref_tag(pb, track);
    mov_write_mdia_tag(pb, track);
    if (track->mode == MODE_PSP)
        mov_write_uuid_tag_psp(pb,track);  // PSP Movies require this uuid box
    if (track->tag == MKTAG('r','t','p',' '))
        mov_write_udta_sdp(pb, track->rtp_ctx, track->track_id);
    if (track->enc->codec_type == AVMEDIA_TYPE_VIDEO && track->mode == MODE_MOV) {
        double sample_aspect_ratio = av_q2d(st->sample_aspect_ratio);
        if (st->sample_aspect_ratio.num && 1.0 != sample_aspect_ratio)
            mov_write_tapt_tag(pb, track);
    };
    return update_size(pb, pos);
}

static int mov_write_iods_tag(AVIOContext *pb, MOVMuxContext *mov)
{
    int i, has_audio = 0, has_video = 0;
    int64_t pos = avio_tell(pb);
    int audio_profile = mov->iods_audio_profile;
    int video_profile = mov->iods_video_profile;
    for (i = 0; i < mov->nb_streams; i++) {
        if(mov->tracks[i].entry > 0) {
            has_audio |= mov->tracks[i].enc->codec_type == AVMEDIA_TYPE_AUDIO;
            has_video |= mov->tracks[i].enc->codec_type == AVMEDIA_TYPE_VIDEO;
        }
    }
    if (audio_profile < 0)
        audio_profile = 0xFF - has_audio;
    if (video_profile < 0)
        video_profile = 0xFF - has_video;
    avio_wb32(pb, 0x0); /* size */
    ffio_wfourcc(pb, "iods");
    avio_wb32(pb, 0);    /* version & flags */
    put_descr(pb, 0x10, 7);
    avio_wb16(pb, 0x004f);
    avio_w8(pb, 0xff);
    avio_w8(pb, 0xff);
    avio_w8(pb, audio_profile);
    avio_w8(pb, video_profile);
    avio_w8(pb, 0xff);
    return update_size(pb, pos);
}

static int mov_write_trex_tag(AVIOContext *pb, MOVTrack *track)
{
    avio_wb32(pb, 0x20); /* size */
    ffio_wfourcc(pb, "trex");
    avio_wb32(pb, 0);   /* version & flags */
    avio_wb32(pb, track->track_id); /* track ID */
    avio_wb32(pb, 1);   /* default sample description index */
    avio_wb32(pb, 0);   /* default sample duration */
    avio_wb32(pb, 0);   /* default sample size */
    avio_wb32(pb, 0);   /* default sample flags */
    return 0;
}

static int mov_write_mvex_tag(AVIOContext *pb, MOVMuxContext *mov)
{
    int64_t pos = avio_tell(pb);
    int i;
    avio_wb32(pb, 0x0); /* size */
    ffio_wfourcc(pb, "mvex");
    for (i = 0; i < mov->nb_streams; i++)
        mov_write_trex_tag(pb, &mov->tracks[i]);
    return update_size(pb, pos);
}

static int mov_write_mvhd_tag(AVIOContext *pb, MOVMuxContext *mov)
{
    int max_track_id = 1, i;
    int64_t max_track_len_temp, max_track_len = 0;
    int version;

    for (i=0; i<mov->nb_streams; i++) {
        if(mov->tracks[i].entry > 0) {
            max_track_len_temp = av_rescale_rnd(mov->tracks[i].track_duration,
                                                MOV_TIMESCALE,
                                                mov->tracks[i].timescale,
                                                AV_ROUND_UP);
            if (max_track_len < max_track_len_temp)
                max_track_len = max_track_len_temp;
            if (max_track_id < mov->tracks[i].track_id)
                max_track_id = mov->tracks[i].track_id;
        }
    }

    version = max_track_len < UINT32_MAX ? 0 : 1;
    (version == 1) ? avio_wb32(pb, 120) : avio_wb32(pb, 108); /* size */
    ffio_wfourcc(pb, "mvhd");
    avio_w8(pb, version);
    avio_wb24(pb, 0); /* flags */
    if (version == 1) {
        avio_wb64(pb, mov->time);
        avio_wb64(pb, mov->time);
    } else {
        avio_wb32(pb, mov->time); /* creation time */
        avio_wb32(pb, mov->time); /* modification time */
    }
    avio_wb32(pb, MOV_TIMESCALE);
    (version == 1) ? avio_wb64(pb, max_track_len) : avio_wb32(pb, max_track_len); /* duration of longest track */

    avio_wb32(pb, 0x00010000); /* reserved (preferred rate) 1.0 = normal */
    avio_wb16(pb, 0x0100); /* reserved (preferred volume) 1.0 = normal */
    avio_wb16(pb, 0); /* reserved */
    avio_wb32(pb, 0); /* reserved */
    avio_wb32(pb, 0); /* reserved */

    /* Matrix structure */
    avio_wb32(pb, 0x00010000); /* reserved */
    avio_wb32(pb, 0x0); /* reserved */
    avio_wb32(pb, 0x0); /* reserved */
    avio_wb32(pb, 0x0); /* reserved */
    avio_wb32(pb, 0x00010000); /* reserved */
    avio_wb32(pb, 0x0); /* reserved */
    avio_wb32(pb, 0x0); /* reserved */
    avio_wb32(pb, 0x0); /* reserved */
    avio_wb32(pb, 0x40000000); /* reserved */

    avio_wb32(pb, 0); /* reserved (preview time) */
    avio_wb32(pb, 0); /* reserved (preview duration) */
    avio_wb32(pb, 0); /* reserved (poster time) */
    avio_wb32(pb, 0); /* reserved (selection time) */
    avio_wb32(pb, 0); /* reserved (selection duration) */
    avio_wb32(pb, 0); /* reserved (current time) */
    avio_wb32(pb, max_track_id + 1); /* Next track id */
    return 0x6c;
}

static int mov_write_itunes_hdlr_tag(AVIOContext *pb, MOVMuxContext *mov,
                                     AVFormatContext *s)
{
    avio_wb32(pb, 33); /* size */
    ffio_wfourcc(pb, "hdlr");
    avio_wb32(pb, 0);
    avio_wb32(pb, 0);
    ffio_wfourcc(pb, "mdir");
    ffio_wfourcc(pb, "appl");
    avio_wb32(pb, 0);
    avio_wb32(pb, 0);
    avio_w8(pb, 0);
    return 33;
}

/* helper function to write a data tag with the specified string as data */
static int mov_write_string_data_tag(AVIOContext *pb, const char *data, int lang, int long_style)
{
    if(long_style){
        int size = 16 + strlen(data);
        avio_wb32(pb, size); /* size */
        ffio_wfourcc(pb, "data");
        avio_wb32(pb, 1);
        avio_wb32(pb, 0);
        avio_write(pb, data, strlen(data));
        return size;
    }else{
        if (!lang)
            lang = ff_mov_iso639_to_lang("und", 1);
        avio_wb16(pb, strlen(data)); /* string length */
        avio_wb16(pb, lang);
        avio_write(pb, data, strlen(data));
        return strlen(data) + 4;
    }
}

static int mov_write_string_tag(AVIOContext *pb, const char *name, const char *value, int lang, int long_style){
    int size = 0;
    if (value && value[0]) {
        int64_t pos = avio_tell(pb);
        avio_wb32(pb, 0); /* size */
        ffio_wfourcc(pb, name);
        mov_write_string_data_tag(pb, value, lang, long_style);
        size = update_size(pb, pos);
    }
    return size;
}

static int mov_write_string_metadata(AVFormatContext *s, AVIOContext *pb,
                                     const char *name, const char *tag,
                                     int long_style)
{
    int l, lang = 0, len, len2;
    AVDictionaryEntry *t, *t2 = NULL;
    char tag2[16];

    if (!(t = av_dict_get(s->metadata, tag, NULL, 0)))
        return 0;

    len = strlen(t->key);
    snprintf(tag2, sizeof(tag2), "%s-", tag);
    while ((t2 = av_dict_get(s->metadata, tag2, t2, AV_DICT_IGNORE_SUFFIX))) {
        len2 = strlen(t2->key);
        if (len2 == len+4 && !strcmp(t->value, t2->value)
            && (l=ff_mov_iso639_to_lang(&t2->key[len2-3], 1)) >= 0) {
            lang = l;
            break;
        }
    }
    return mov_write_string_tag(pb, name, t->value, lang, long_style);
}

/* iTunes track number */
static int mov_write_trkn_tag(AVIOContext *pb, MOVMuxContext *mov,
                              AVFormatContext *s)
{
    AVDictionaryEntry *t = av_dict_get(s->metadata, "track", NULL, 0);
    int size = 0, track = t ? atoi(t->value) : 0;
    if (track) {
        avio_wb32(pb, 32); /* size */
        ffio_wfourcc(pb, "trkn");
            avio_wb32(pb, 24); /* size */
            ffio_wfourcc(pb, "data");
            avio_wb32(pb, 0);        // 8 bytes empty
            avio_wb32(pb, 0);
            avio_wb16(pb, 0);        // empty
            avio_wb16(pb, track);    // track number
            avio_wb16(pb, 0);        // total track number
            avio_wb16(pb, 0);        // empty
        size = 32;
    }
    return size;
}

/* iTunes meta data list */
static int mov_write_ilst_tag(AVIOContext *pb, MOVMuxContext *mov,
                              AVFormatContext *s)
{
    int64_t pos = avio_tell(pb);
    avio_wb32(pb, 0); /* size */
    ffio_wfourcc(pb, "ilst");
    mov_write_string_metadata(s, pb, "\251nam", "title"    , 1);
    mov_write_string_metadata(s, pb, "\251ART", "artist"   , 1);
    mov_write_string_metadata(s, pb, "aART", "album_artist", 1);
    mov_write_string_metadata(s, pb, "\251wrt", "composer" , 1);
    mov_write_string_metadata(s, pb, "\251alb", "album"    , 1);
    mov_write_string_metadata(s, pb, "\251day", "date"     , 1);
    mov_write_string_tag(pb, "\251too", LIBAVFORMAT_IDENT, 0, 1);
    mov_write_string_metadata(s, pb, "\251cmt", "comment"  , 1);
    mov_write_string_metadata(s, pb, "\251gen", "genre"    , 1);
    mov_write_string_metadata(s, pb, "\251cpy", "copyright", 1);
    mov_write_string_metadata(s, pb, "\251grp", "grouping" , 1);
    mov_write_string_metadata(s, pb, "\251lyr", "lyrics"   , 1);
    mov_write_string_metadata(s, pb, "desc",    "description",1);
    mov_write_string_metadata(s, pb, "ldes",    "synopsis" , 1);
    mov_write_string_metadata(s, pb, "tvsh",    "show"     , 1);
    mov_write_string_metadata(s, pb, "tven",    "episode_id",1);
    mov_write_string_metadata(s, pb, "tvnn",    "network"  , 1);
    mov_write_trkn_tag(pb, mov, s);
    return update_size(pb, pos);
}

/* iTunes meta data tag */
static int mov_write_meta_tag(AVIOContext *pb, MOVMuxContext *mov,
                              AVFormatContext *s)
{
    int size = 0;
    int64_t pos = avio_tell(pb);
    avio_wb32(pb, 0); /* size */
    ffio_wfourcc(pb, "meta");
    avio_wb32(pb, 0);
    mov_write_itunes_hdlr_tag(pb, mov, s);
    mov_write_ilst_tag(pb, mov, s);
    size = update_size(pb, pos);
    return size;
}

static int utf8len(const uint8_t *b)
{
    int len=0;
    int val;
    while(*b){
        GET_UTF8(val, *b++, return -1;)
        len++;
    }
    return len;
}

static int ascii_to_wc(AVIOContext *pb, const uint8_t *b)
{
    int val;
    while(*b){
        GET_UTF8(val, *b++, return -1;)
        avio_wb16(pb, val);
    }
    avio_wb16(pb, 0x00);
    return 0;
}

static uint16_t language_code(const char *str)
{
    return (((str[0]-0x60) & 0x1F) << 10) + (((str[1]-0x60) & 0x1F) << 5) + ((str[2]-0x60) & 0x1F);
}

static int mov_write_3gp_udta_tag(AVIOContext *pb, AVFormatContext *s,
                                  const char *tag, const char *str)
{
    int64_t pos = avio_tell(pb);
    AVDictionaryEntry *t = av_dict_get(s->metadata, str, NULL, 0);
    if (!t || !utf8len(t->value))
        return 0;
    avio_wb32(pb, 0);   /* size */
    ffio_wfourcc(pb, tag); /* type */
    avio_wb32(pb, 0);   /* version + flags */
    if (!strcmp(tag, "yrrc"))
        avio_wb16(pb, atoi(t->value));
    else {
        avio_wb16(pb, language_code("eng")); /* language */
        avio_write(pb, t->value, strlen(t->value)+1); /* UTF8 string value */
        if (!strcmp(tag, "albm") &&
            (t = av_dict_get(s->metadata, "track", NULL, 0)))
            avio_w8(pb, atoi(t->value));
    }
    return update_size(pb, pos);
}

static int mov_write_chpl_tag(AVIOContext *pb, AVFormatContext *s)
{
    int64_t pos = avio_tell(pb);
    int i, nb_chapters = FFMIN(s->nb_chapters, 255);

    avio_wb32(pb, 0);            // size
    ffio_wfourcc(pb, "chpl");
    avio_wb32(pb, 0x01000000);   // version + flags
    avio_wb32(pb, 0);            // unknown
    avio_w8(pb, nb_chapters);

    for (i = 0; i < nb_chapters; i++) {
        AVChapter *c = s->chapters[i];
        AVDictionaryEntry *t;
        avio_wb64(pb, av_rescale_q(c->start, c->time_base, (AVRational){1,10000000}));

        if ((t = av_dict_get(c->metadata, "title", NULL, 0))) {
            int len = FFMIN(strlen(t->value), 255);
            avio_w8(pb, len);
            avio_write(pb, t->value, len);
        } else
            avio_w8(pb, 0);
    }
    return update_size(pb, pos);
}

static int mov_write_udta_tag(AVIOContext *pb, MOVMuxContext *mov,
                              AVFormatContext *s)
{
    AVIOContext *pb_buf;
    int i, ret, size;
    uint8_t *buf;

    for (i = 0; i < s->nb_streams; i++)
        if (mov->tracks[i].enc->flags & CODEC_FLAG_BITEXACT) {
            return 0;
        }

    ret = avio_open_dyn_buf(&pb_buf);
    if(ret < 0)
        return ret;

    if (mov->mode & MODE_3GP) {
        mov_write_3gp_udta_tag(pb_buf, s, "perf", "artist");
        mov_write_3gp_udta_tag(pb_buf, s, "titl", "title");
        mov_write_3gp_udta_tag(pb_buf, s, "auth", "author");
        mov_write_3gp_udta_tag(pb_buf, s, "gnre", "genre");
        mov_write_3gp_udta_tag(pb_buf, s, "dscp", "comment");
        mov_write_3gp_udta_tag(pb_buf, s, "albm", "album");
        mov_write_3gp_udta_tag(pb_buf, s, "cprt", "copyright");
        mov_write_3gp_udta_tag(pb_buf, s, "yrrc", "date");
    } else if (mov->mode == MODE_MOV) { // the title field breaks gtkpod with mp4 and my suspicion is that stuff is not valid in mp4
        mov_write_string_metadata(s, pb_buf, "\251ART", "artist"     , 0);
        mov_write_string_metadata(s, pb_buf, "\251nam", "title"      , 0);
        mov_write_string_metadata(s, pb_buf, "\251aut", "author"     , 0);
        mov_write_string_metadata(s, pb_buf, "\251alb", "album"      , 0);
        mov_write_string_metadata(s, pb_buf, "\251day", "date"       , 0);
        mov_write_string_metadata(s, pb_buf, "\251swr", "encoder"    , 0);
        mov_write_string_metadata(s, pb_buf, "\251des", "comment"    , 0);
        mov_write_string_metadata(s, pb_buf, "\251gen", "genre"      , 0);
        mov_write_string_metadata(s, pb_buf, "\251cpy", "copyright"  , 0);
    } else {
        /* iTunes meta data */
        mov_write_meta_tag(pb_buf, mov, s);
    }

    if (s->nb_chapters)
        mov_write_chpl_tag(pb_buf, s);

    if ((size = avio_close_dyn_buf(pb_buf, &buf)) > 0) {
        avio_wb32(pb, size+8);
        ffio_wfourcc(pb, "udta");
        avio_write(pb, buf, size);
    }
    av_free(buf);

    return 0;
}

static void mov_write_psp_udta_tag(AVIOContext *pb,
                                  const char *str, const char *lang, int type)
{
    int len = utf8len(str)+1;
    if(len<=0)
        return;
    avio_wb16(pb, len*2+10);            /* size */
    avio_wb32(pb, type);                /* type */
    avio_wb16(pb, language_code(lang)); /* language */
    avio_wb16(pb, 0x01);                /* ? */
    ascii_to_wc(pb, str);
}

static int mov_write_uuidusmt_tag(AVIOContext *pb, AVFormatContext *s)
{
    AVDictionaryEntry *title = av_dict_get(s->metadata, "title", NULL, 0);
    int64_t pos, pos2;

    if (title) {
        pos = avio_tell(pb);
        avio_wb32(pb, 0); /* size placeholder*/
        ffio_wfourcc(pb, "uuid");
        ffio_wfourcc(pb, "USMT");
        avio_wb32(pb, 0x21d24fce); /* 96 bit UUID */
        avio_wb32(pb, 0xbb88695c);
        avio_wb32(pb, 0xfac9c740);

        pos2 = avio_tell(pb);
        avio_wb32(pb, 0); /* size placeholder*/
        ffio_wfourcc(pb, "MTDT");
        avio_wb16(pb, 4);

        // ?
        avio_wb16(pb, 0x0C);                 /* size */
        avio_wb32(pb, 0x0B);                 /* type */
        avio_wb16(pb, language_code("und")); /* language */
        avio_wb16(pb, 0x0);                  /* ? */
        avio_wb16(pb, 0x021C);               /* data */

        mov_write_psp_udta_tag(pb, LIBAVCODEC_IDENT,      "eng", 0x04);
        mov_write_psp_udta_tag(pb, title->value,          "eng", 0x01);
//        snprintf(dt,32,"%04d/%02d/%02d %02d:%02d:%02d",t_st->tm_year+1900,t_st->tm_mon+1,t_st->tm_mday,t_st->tm_hour,t_st->tm_min,t_st->tm_sec);
        mov_write_psp_udta_tag(pb, "2006/04/01 11:11:11", "und", 0x03);

        update_size(pb, pos2);
        return update_size(pb, pos);
    }

    return 0;
}

static void build_chunks(MOVTrack *trk)
{
    int i;
    MOVIentry *chunk= &trk->cluster[0];
    uint64_t chunkSize = chunk->size;
    chunk->chunkNum= 1;
    if (trk->chunkCount)
        return;
    trk->chunkCount= 1;
    for(i=1; i<trk->entry; i++){
        if(chunk->pos + chunkSize == trk->cluster[i].pos &&
            chunkSize + trk->cluster[i].size < (1<<20)){
            chunkSize             += trk->cluster[i].size;
            chunk->samples_in_chunk += trk->cluster[i].entries;
        }else{
            trk->cluster[i].chunkNum = chunk->chunkNum+1;
            chunk=&trk->cluster[i];
            chunkSize = chunk->size;
            trk->chunkCount++;
        }
    }
}

static int mov_write_moov_tag(AVIOContext *pb, MOVMuxContext *mov,
                              AVFormatContext *s)
{
    int i;
    int64_t pos = avio_tell(pb);
    avio_wb32(pb, 0); /* size placeholder*/
    ffio_wfourcc(pb, "moov");

    for (i=0; i<mov->nb_streams; i++) {
        if (mov->tracks[i].entry <= 0 && !(mov->flags & FF_MOV_FLAG_FRAGMENT))
            continue;

        mov->tracks[i].time = mov->time;
        mov->tracks[i].track_id = i+1;

        if (mov->tracks[i].entry)
            build_chunks(&mov->tracks[i]);
    }

    if (mov->chapter_track)
        for (i=0; i<s->nb_streams; i++) {
            mov->tracks[i].tref_tag = MKTAG('c','h','a','p');
            mov->tracks[i].tref_id = mov->tracks[mov->chapter_track].track_id;
        }
    for (i = 0; i < mov->nb_streams; i++) {
        if (mov->tracks[i].tag == MKTAG('r','t','p',' ')) {
            mov->tracks[i].tref_tag = MKTAG('h','i','n','t');
            mov->tracks[i].tref_id =
                mov->tracks[mov->tracks[i].src_track].track_id;
        }
    }
    for (i = 0; i < mov->nb_streams; i++) {
        if (mov->tracks[i].tag == MKTAG('t','m','c','d')) {
            int src_trk = mov->tracks[i].src_track;
            mov->tracks[src_trk].tref_tag = mov->tracks[i].tag;
            mov->tracks[src_trk].tref_id  = mov->tracks[i].track_id;
            mov->tracks[i].track_duration = mov->tracks[src_trk].track_duration;
        }
    }

    mov_write_mvhd_tag(pb, mov);
    if (mov->mode != MODE_MOV && !mov->iods_skip)
        mov_write_iods_tag(pb, mov);
    for (i=0; i<mov->nb_streams; i++) {
        if (mov->tracks[i].entry > 0 || mov->flags & FF_MOV_FLAG_FRAGMENT) {
            mov_write_trak_tag(pb, mov, &(mov->tracks[i]), i < s->nb_streams ? s->streams[i] : NULL);
        }
    }
    if (mov->flags & FF_MOV_FLAG_FRAGMENT)
        mov_write_mvex_tag(pb, mov); /* QuickTime requires trak to precede this */

    if (mov->mode == MODE_PSP)
        mov_write_uuidusmt_tag(pb, s);
    else
        mov_write_udta_tag(pb, mov, s);

    return update_size(pb, pos);
}

static void param_write_int(AVIOContext *pb, const char *name, int value)
{
    avio_printf(pb, "<param name=\"%s\" value=\"%d\" valuetype=\"data\"/>\n", name, value);
}

static void param_write_string(AVIOContext *pb, const char *name, const char *value)
{
    avio_printf(pb, "<param name=\"%s\" value=\"%s\" valuetype=\"data\"/>\n", name, value);
}

static void param_write_hex(AVIOContext *pb, const char *name, const uint8_t *value, int len)
{
    char buf[150];
    len = FFMIN(sizeof(buf)/2 - 1, len);
    ff_data_to_hex(buf, value, len, 0);
    buf[2*len] = '\0';
    avio_printf(pb, "<param name=\"%s\" value=\"%s\" valuetype=\"data\"/>\n", name, buf);
}

static int mov_write_isml_manifest(AVIOContext *pb, MOVMuxContext *mov)
{
    int64_t pos = avio_tell(pb);
    int i;
    const uint8_t uuid[] = {
        0xa5, 0xd4, 0x0b, 0x30, 0xe8, 0x14, 0x11, 0xdd,
        0xba, 0x2f, 0x08, 0x00, 0x20, 0x0c, 0x9a, 0x66
    };

    avio_wb32(pb, 0);
    ffio_wfourcc(pb, "uuid");
    avio_write(pb, uuid, sizeof(uuid));
    avio_wb32(pb, 0);

    avio_printf(pb, "<?xml version=\"1.0\" encoding=\"utf-8\"?>\n");
    avio_printf(pb, "<smil xmlns=\"http://www.w3.org/2001/SMIL20/Language\">\n");
    avio_printf(pb, "<head>\n");
    avio_printf(pb, "<meta name=\"creator\" content=\"%s\" />\n",
                    LIBAVFORMAT_IDENT);
    avio_printf(pb, "</head>\n");
    avio_printf(pb, "<body>\n");
    avio_printf(pb, "<switch>\n");
    for (i = 0; i < mov->nb_streams; i++) {
        MOVTrack *track = &mov->tracks[i];
        const char *type;
        /* track->track_id is initialized in write_moov, and thus isn't known
         * here yet */
        int track_id = i + 1;

        if (track->enc->codec_type == AVMEDIA_TYPE_VIDEO) {
            type = "video";
        } else if (track->enc->codec_type == AVMEDIA_TYPE_AUDIO) {
            type = "audio";
        } else {
            continue;
        }
        avio_printf(pb, "<%s systemBitrate=\"%d\">\n", type,
                                                       track->enc->bit_rate);
        param_write_int(pb, "systemBitrate", track->enc->bit_rate);
        param_write_int(pb, "trackID", track_id);
        if (track->enc->codec_type == AVMEDIA_TYPE_VIDEO) {
            if (track->enc->codec_id == CODEC_ID_H264) {
                uint8_t *ptr;
                int size = track->enc->extradata_size;
                if (!ff_avc_write_annexb_extradata(track->enc->extradata, &ptr,
                                                   &size)) {
                    param_write_hex(pb, "CodecPrivateData",
                                    ptr ? ptr : track->enc->extradata,
                                    size);
                    av_free(ptr);
                }
                param_write_string(pb, "FourCC", "H264");
            } else if (track->enc->codec_id == CODEC_ID_VC1) {
                param_write_string(pb, "FourCC", "WVC1");
                param_write_hex(pb, "CodecPrivateData", track->enc->extradata,
                                track->enc->extradata_size);
            }
            param_write_int(pb, "MaxWidth", track->enc->width);
            param_write_int(pb, "MaxHeight", track->enc->height);
            param_write_int(pb, "DisplayWidth", track->enc->width);
            param_write_int(pb, "DisplayHeight", track->enc->height);
        } else {
            if (track->enc->codec_id == CODEC_ID_AAC) {
                param_write_string(pb, "FourCC", "AACL");
            } else if (track->enc->codec_id == CODEC_ID_WMAPRO) {
                param_write_string(pb, "FourCC", "WMAP");
            }
            param_write_hex(pb, "CodecPrivateData", track->enc->extradata,
                            track->enc->extradata_size);
            param_write_int(pb, "AudioTag", ff_codec_get_tag(ff_codec_wav_tags,
                                                track->enc->codec_id));
            param_write_int(pb, "Channels", track->enc->channels);
            param_write_int(pb, "SamplingRate", track->enc->sample_rate);
            param_write_int(pb, "BitsPerSample", 16);
            param_write_int(pb, "PacketSize", track->enc->block_align ?
                                              track->enc->block_align : 4);
        }
        avio_printf(pb, "</%s>\n", type);
    }
    avio_printf(pb, "</switch>\n");
    avio_printf(pb, "</body>\n");
    avio_printf(pb, "</smil>\n");

    return update_size(pb, pos);
}

static int mov_write_mfhd_tag(AVIOContext *pb, MOVMuxContext *mov)
{
    avio_wb32(pb, 16);
    ffio_wfourcc(pb, "mfhd");
    avio_wb32(pb, 0);
    avio_wb32(pb, mov->fragments);
    return 0;
}

static int mov_write_tfhd_tag(AVIOContext *pb, MOVTrack *track,
                              int64_t moof_offset)
{
    int64_t pos = avio_tell(pb);
    uint32_t flags = MOV_TFHD_DEFAULT_SIZE | MOV_TFHD_DEFAULT_DURATION |
                     MOV_TFHD_BASE_DATA_OFFSET;
    if (!track->entry) {
        flags |= MOV_TFHD_DURATION_IS_EMPTY;
    } else {
        flags |= MOV_TFHD_DEFAULT_FLAGS;
    }

    /* Don't set a default sample size, the silverlight player refuses
     * to play files with that set. Don't set a default sample duration,
     * WMP freaks out if it is set. */
    if (track->mode == MODE_ISM)
        flags &= ~(MOV_TFHD_DEFAULT_SIZE | MOV_TFHD_DEFAULT_DURATION);

    avio_wb32(pb, 0); /* size placeholder */
    ffio_wfourcc(pb, "tfhd");
    avio_w8(pb, 0); /* version */
    avio_wb24(pb, flags);

    avio_wb32(pb, track->track_id); /* track-id */
    if (flags & MOV_TFHD_BASE_DATA_OFFSET)
        avio_wb64(pb, moof_offset);
    if (flags & MOV_TFHD_DEFAULT_DURATION) {
        track->default_duration = get_cluster_duration(track, 0);
        avio_wb32(pb, track->default_duration);
    }
    if (flags & MOV_TFHD_DEFAULT_SIZE) {
        track->default_size = track->entry ? track->cluster[0].size : 1;
        avio_wb32(pb, track->default_size);
    } else
        track->default_size = -1;

    if (flags & MOV_TFHD_DEFAULT_FLAGS) {
        track->default_sample_flags =
            track->enc->codec_type == AVMEDIA_TYPE_VIDEO ?
            (MOV_FRAG_SAMPLE_FLAG_DEPENDS_YES | MOV_FRAG_SAMPLE_FLAG_IS_NON_SYNC) :
            MOV_FRAG_SAMPLE_FLAG_DEPENDS_NO;
        avio_wb32(pb, track->default_sample_flags);
    }

    return update_size(pb, pos);
}

static uint32_t get_sample_flags(MOVTrack *track, MOVIentry *entry)
{
    return entry->flags & MOV_SYNC_SAMPLE ? MOV_FRAG_SAMPLE_FLAG_DEPENDS_NO :
           (MOV_FRAG_SAMPLE_FLAG_DEPENDS_YES | MOV_FRAG_SAMPLE_FLAG_IS_NON_SYNC);
}

static int mov_write_trun_tag(AVIOContext *pb, MOVTrack *track)
{
    int64_t pos = avio_tell(pb);
    uint32_t flags = MOV_TRUN_DATA_OFFSET;
    int i;

    for (i = 0; i < track->entry; i++) {
        if (get_cluster_duration(track, i) != track->default_duration)
            flags |= MOV_TRUN_SAMPLE_DURATION;
        if (track->cluster[i].size != track->default_size)
            flags |= MOV_TRUN_SAMPLE_SIZE;
        if (i > 0 && get_sample_flags(track, &track->cluster[i]) != track->default_sample_flags)
            flags |= MOV_TRUN_SAMPLE_FLAGS;
    }
    if (!(flags & MOV_TRUN_SAMPLE_FLAGS))
        flags |= MOV_TRUN_FIRST_SAMPLE_FLAGS;
    if (track->flags & MOV_TRACK_CTTS)
        flags |= MOV_TRUN_SAMPLE_CTS;

    avio_wb32(pb, 0); /* size placeholder */
    ffio_wfourcc(pb, "trun");
    avio_w8(pb, 0); /* version */
    avio_wb24(pb, flags);

    avio_wb32(pb, track->entry); /* sample count */
    track->moof_size_offset = avio_tell(pb);
    avio_wb32(pb, 0); /* data offset */
    if (flags & MOV_TRUN_FIRST_SAMPLE_FLAGS)
        avio_wb32(pb, get_sample_flags(track, &track->cluster[0]));

    for (i = 0; i < track->entry; i++) {
        if (flags & MOV_TRUN_SAMPLE_DURATION)
            avio_wb32(pb, get_cluster_duration(track, i));
        if (flags & MOV_TRUN_SAMPLE_SIZE)
            avio_wb32(pb, track->cluster[i].size);
        if (flags & MOV_TRUN_SAMPLE_FLAGS)
            avio_wb32(pb, get_sample_flags(track, &track->cluster[i]));
        if (flags & MOV_TRUN_SAMPLE_CTS)
            avio_wb32(pb, track->cluster[i].cts);
    }

    return update_size(pb, pos);
}

static int mov_write_tfxd_tag(AVIOContext *pb, MOVTrack *track)
{
    int64_t pos = avio_tell(pb);
    const uint8_t uuid[] = {
        0x6d, 0x1d, 0x9b, 0x05, 0x42, 0xd5, 0x44, 0xe6,
        0x80, 0xe2, 0x14, 0x1d, 0xaf, 0xf7, 0x57, 0xb2
    };

    avio_wb32(pb, 0); /* size placeholder */
    ffio_wfourcc(pb, "uuid");
    avio_write(pb, uuid, sizeof(uuid));
    avio_w8(pb, 1);
    avio_wb24(pb, 0);
    avio_wb64(pb, track->frag_start);
    avio_wb64(pb, track->start_dts + track->track_duration -
                  track->cluster[0].dts);

    return update_size(pb, pos);
}

static int mov_write_tfrf_tag(AVIOContext *pb, MOVMuxContext *mov,
                              MOVTrack *track, int entry)
{
    int n = track->nb_frag_info - 1 - entry, i;
    int size = 8 + 16 + 4 + 1 + 16*n;
    const uint8_t uuid[] = {
        0xd4, 0x80, 0x7e, 0xf2, 0xca, 0x39, 0x46, 0x95,
        0x8e, 0x54, 0x26, 0xcb, 0x9e, 0x46, 0xa7, 0x9f
    };

    if (entry < 0)
        return 0;

    avio_seek(pb, track->frag_info[entry].tfrf_offset, SEEK_SET);
    avio_wb32(pb, size);
    ffio_wfourcc(pb, "uuid");
    avio_write(pb, uuid, sizeof(uuid));
    avio_w8(pb, 1);
    avio_wb24(pb, 0);
    avio_w8(pb, n);
    for (i = 0; i < n; i++) {
        int index = entry + 1 + i;
        avio_wb64(pb, track->frag_info[index].time);
        avio_wb64(pb, track->frag_info[index].duration);
    }
    if (n < mov->ism_lookahead) {
        int free_size = 16*(mov->ism_lookahead - n);
        avio_wb32(pb, free_size);
        ffio_wfourcc(pb, "free");
        for (i = 0; i < free_size - 8; i++)
            avio_w8(pb, 0);
    }

    return 0;
}

static int mov_write_tfrf_tags(AVIOContext *pb, MOVMuxContext *mov,
                               MOVTrack *track)
{
    int64_t pos = avio_tell(pb);
    int i;
    for (i = 0; i < mov->ism_lookahead; i++) {
        /* Update the tfrf tag for the last ism_lookahead fragments,
         * nb_frag_info - 1 is the next fragment to be written. */
        mov_write_tfrf_tag(pb, mov, track, track->nb_frag_info - 2 - i);
    }
    avio_seek(pb, pos, SEEK_SET);
    return 0;
}

static int mov_write_traf_tag(AVIOContext *pb, MOVMuxContext *mov,
                              MOVTrack *track, int64_t moof_offset)
{
    int64_t pos = avio_tell(pb);
    avio_wb32(pb, 0); /* size placeholder */
    ffio_wfourcc(pb, "traf");

    mov_write_tfhd_tag(pb, track, moof_offset);
    mov_write_trun_tag(pb, track);
    if (mov->mode == MODE_ISM) {
        mov_write_tfxd_tag(pb, track);

        if (mov->ism_lookahead) {
            int i, size = 16 + 4 + 1 + 16*mov->ism_lookahead;

            track->tfrf_offset = avio_tell(pb);
            avio_wb32(pb, 8 + size);
            ffio_wfourcc(pb, "free");
            for (i = 0; i < size; i++)
                avio_w8(pb, 0);
        }
    }

    return update_size(pb, pos);
}

static int mov_write_moof_tag(AVIOContext *pb, MOVMuxContext *mov, int tracks)
{
    int64_t pos = avio_tell(pb), end;
    int i, moof_size;

    avio_wb32(pb, 0); /* size placeholder */
    ffio_wfourcc(pb, "moof");

    mov_write_mfhd_tag(pb, mov);
    for (i = 0; i < mov->nb_streams; i++) {
        MOVTrack *track = &mov->tracks[i];
        if (tracks >= 0 && i != tracks)
            continue;
        if (!track->entry)
            continue;
        mov_write_traf_tag(pb, mov, track, pos);
    }

    end = avio_tell(pb);
    moof_size = end - pos;
    for (i = 0; i < mov->nb_streams; i++) {
        MOVTrack *track = &mov->tracks[i];
        if (tracks >= 0 && i != tracks)
            continue;
        if (!track->entry)
            continue;
        avio_seek(pb, mov->tracks[i].moof_size_offset, SEEK_SET);
        avio_wb32(pb, moof_size + 8 + mov->tracks[i].data_offset);
    }
    avio_seek(pb, end, SEEK_SET);

    return update_size(pb, pos);
}

static int mov_write_tfra_tag(AVIOContext *pb, MOVTrack *track)
{
    int64_t pos = avio_tell(pb);
    int i;

    avio_wb32(pb, 0); /* size placeholder */
    ffio_wfourcc(pb, "tfra");
    avio_w8(pb, 1); /* version */
    avio_wb24(pb, 0);

    avio_wb32(pb, track->track_id);
    avio_wb32(pb, 0); /* length of traf/trun/sample num */
    avio_wb32(pb, track->nb_frag_info);
    for (i = 0; i < track->nb_frag_info; i++) {
        avio_wb64(pb, track->frag_info[i].time);
        avio_wb64(pb, track->frag_info[i].offset);
        avio_w8(pb, 1); /* traf number */
        avio_w8(pb, 1); /* trun number */
        avio_w8(pb, 1); /* sample number */
    }

    return update_size(pb, pos);
}

static int mov_write_mfra_tag(AVIOContext *pb, MOVMuxContext *mov)
{
    int64_t pos = avio_tell(pb);
    int i;

    avio_wb32(pb, 0); /* size placeholder */
    ffio_wfourcc(pb, "mfra");
    /* An empty mfra atom is enough to indicate to the publishing point that
     * the stream has ended. */
    if (mov->flags & FF_MOV_FLAG_ISML)
        return update_size(pb, pos);

    for (i = 0; i < mov->nb_streams; i++) {
        MOVTrack *track = &mov->tracks[i];
        if (track->nb_frag_info)
            mov_write_tfra_tag(pb, track);
    }

    avio_wb32(pb, 16);
    ffio_wfourcc(pb, "mfro");
    avio_wb32(pb, 0); /* version + flags */
    avio_wb32(pb, avio_tell(pb) + 4 - pos);

    return update_size(pb, pos);
}

static int mov_write_mdat_tag(AVIOContext *pb, MOVMuxContext *mov)
{
    avio_wb32(pb, 8);    // placeholder for extended size field (64 bit)
    ffio_wfourcc(pb, mov->mode == MODE_MOV ? "wide" : "free");

    mov->mdat_pos = avio_tell(pb);
    avio_wb32(pb, 0); /* size placeholder*/
    ffio_wfourcc(pb, "mdat");
    return 0;
}

/* TODO: This needs to be more general */
static int mov_write_ftyp_tag(AVIOContext *pb, AVFormatContext *s)
{
    MOVMuxContext *mov = s->priv_data;
    int64_t pos = avio_tell(pb);
    int has_h264 = 0, has_video = 0;
    int minor = 0x200;
    int i;

    for (i = 0; i < s->nb_streams; i++) {
        AVStream *st = s->streams[i];
        if (st->codec->codec_type == AVMEDIA_TYPE_VIDEO)
            has_video = 1;
        if (st->codec->codec_id == CODEC_ID_H264)
            has_h264 = 1;
    }

    avio_wb32(pb, 0); /* size */
    ffio_wfourcc(pb, "ftyp");

    if (mov->mode == MODE_3GP) {
        ffio_wfourcc(pb, has_h264 ? "3gp6"  : "3gp4");
        minor =     has_h264 ?   0x100 :   0x200;
    } else if (mov->mode & MODE_3G2) {
        ffio_wfourcc(pb, has_h264 ? "3g2b"  : "3g2a");
        minor =     has_h264 ? 0x20000 : 0x10000;
    }else if (mov->mode == MODE_PSP)
        ffio_wfourcc(pb, "MSNV");
    else if (mov->mode == MODE_MP4)
        ffio_wfourcc(pb, "isom");
    else if (mov->mode == MODE_IPOD)
        ffio_wfourcc(pb, has_video ? "M4V ":"M4A ");
    else if (mov->mode == MODE_ISM)
        ffio_wfourcc(pb, "isml");
    else
        ffio_wfourcc(pb, "qt  ");

    avio_wb32(pb, minor);

    if(mov->mode == MODE_MOV)
        ffio_wfourcc(pb, "qt  ");
    else if (mov->mode == MODE_ISM) {
        ffio_wfourcc(pb, "piff");
        ffio_wfourcc(pb, "iso2");
    } else {
        ffio_wfourcc(pb, "isom");
        ffio_wfourcc(pb, "iso2");
        if(has_h264)
            ffio_wfourcc(pb, "avc1");
    }

    if (mov->mode == MODE_3GP)
        ffio_wfourcc(pb, has_h264 ? "3gp6":"3gp4");
    else if (mov->mode & MODE_3G2)
        ffio_wfourcc(pb, has_h264 ? "3g2b":"3g2a");
    else if (mov->mode == MODE_PSP)
        ffio_wfourcc(pb, "MSNV");
    else if (mov->mode == MODE_MP4)
        ffio_wfourcc(pb, "mp41");
    return update_size(pb, pos);
}

static void mov_write_uuidprof_tag(AVIOContext *pb, AVFormatContext *s)
{
    AVCodecContext *video_codec = s->streams[0]->codec;
    AVCodecContext *audio_codec = s->streams[1]->codec;
    int audio_rate = audio_codec->sample_rate;
    int frame_rate = ((video_codec->time_base.den) * (0x10000))/ (video_codec->time_base.num);
    int audio_kbitrate = audio_codec->bit_rate / 1000;
    int video_kbitrate = FFMIN(video_codec->bit_rate / 1000, 800 - audio_kbitrate);

    avio_wb32(pb, 0x94); /* size */
    ffio_wfourcc(pb, "uuid");
    ffio_wfourcc(pb, "PROF");

    avio_wb32(pb, 0x21d24fce); /* 96 bit UUID */
    avio_wb32(pb, 0xbb88695c);
    avio_wb32(pb, 0xfac9c740);

    avio_wb32(pb, 0x0);  /* ? */
    avio_wb32(pb, 0x3);  /* 3 sections ? */

    avio_wb32(pb, 0x14); /* size */
    ffio_wfourcc(pb, "FPRF");
    avio_wb32(pb, 0x0);  /* ? */
    avio_wb32(pb, 0x0);  /* ? */
    avio_wb32(pb, 0x0);  /* ? */

    avio_wb32(pb, 0x2c);  /* size */
    ffio_wfourcc(pb, "APRF");/* audio */
    avio_wb32(pb, 0x0);
    avio_wb32(pb, 0x2);   /* TrackID */
    ffio_wfourcc(pb, "mp4a");
    avio_wb32(pb, 0x20f);
    avio_wb32(pb, 0x0);
    avio_wb32(pb, audio_kbitrate);
    avio_wb32(pb, audio_kbitrate);
    avio_wb32(pb, audio_rate);
    avio_wb32(pb, audio_codec->channels);

    avio_wb32(pb, 0x34);  /* size */
    ffio_wfourcc(pb, "VPRF");   /* video */
    avio_wb32(pb, 0x0);
    avio_wb32(pb, 0x1);    /* TrackID */
    if (video_codec->codec_id == CODEC_ID_H264) {
        ffio_wfourcc(pb, "avc1");
        avio_wb16(pb, 0x014D);
        avio_wb16(pb, 0x0015);
    } else {
        ffio_wfourcc(pb, "mp4v");
        avio_wb16(pb, 0x0000);
        avio_wb16(pb, 0x0103);
    }
    avio_wb32(pb, 0x0);
    avio_wb32(pb, video_kbitrate);
    avio_wb32(pb, video_kbitrate);
    avio_wb32(pb, frame_rate);
    avio_wb32(pb, frame_rate);
    avio_wb16(pb, video_codec->width);
    avio_wb16(pb, video_codec->height);
    avio_wb32(pb, 0x010001); /* ? */
}

static int mov_parse_mpeg2_frame(AVPacket *pkt, uint32_t *flags)
{
    uint32_t c = -1;
    int i, closed_gop = 0;

    for (i = 0; i < pkt->size - 4; i++) {
        c = (c<<8) + pkt->data[i];
        if (c == 0x1b8) { // gop
            closed_gop = pkt->data[i+4]>>6 & 0x01;
        } else if (c == 0x100) { // pic
            int temp_ref = (pkt->data[i+1]<<2) | (pkt->data[i+2]>>6);
            if (!temp_ref || closed_gop) // I picture is not reordered
                *flags = MOV_SYNC_SAMPLE;
            else
                *flags = MOV_PARTIAL_SYNC_SAMPLE;
            break;
        }
    }
    return 0;
}

static void mov_parse_vc1_frame(AVPacket *pkt, MOVTrack *trk, int fragment)
{
    const uint8_t *start, *next, *end = pkt->data + pkt->size;
    int seq = 0, entry = 0;
    int key = pkt->flags & AV_PKT_FLAG_KEY;
    start = find_next_marker(pkt->data, end);
    for (next = start; next < end; start = next) {
        next = find_next_marker(start + 4, end);
        switch (AV_RB32(start)) {
        case VC1_CODE_SEQHDR:
            seq = 1;
            break;
        case VC1_CODE_ENTRYPOINT:
            entry = 1;
            break;
        case VC1_CODE_SLICE:
            trk->vc1_info.slices = 1;
            break;
        }
    }
    if (!trk->entry && !fragment) {
        /* First packet in first fragment */
        trk->vc1_info.first_packet_seq   = seq;
        trk->vc1_info.first_packet_entry = entry;
    } else if ((seq && !trk->vc1_info.packet_seq) ||
               (entry && !trk->vc1_info.packet_entry)) {
        int i;
        for (i = 0; i < trk->entry; i++)
            trk->cluster[i].flags &= ~MOV_SYNC_SAMPLE;
        trk->has_keyframes = 0;
        if (seq)
            trk->vc1_info.packet_seq = 1;
        if (entry)
            trk->vc1_info.packet_entry = 1;
        if (!fragment) {
            /* First fragment */
            if ((!seq   || trk->vc1_info.first_packet_seq) &&
                (!entry || trk->vc1_info.first_packet_entry)) {
                /* First packet had the same headers as this one, readd the
                 * sync sample flag. */
                trk->cluster[0].flags |= MOV_SYNC_SAMPLE;
                trk->has_keyframes = 1;
            }
        }
    }
    if (trk->vc1_info.packet_seq && trk->vc1_info.packet_entry)
        key = seq && entry;
    else if (trk->vc1_info.packet_seq)
        key = seq;
    else if (trk->vc1_info.packet_entry)
        key = entry;
    if (key) {
        trk->cluster[trk->entry].flags |= MOV_SYNC_SAMPLE;
        trk->has_keyframes++;
    }
}

static int mov_flush_fragment(AVFormatContext *s)
{
    MOVMuxContext *mov = s->priv_data;
    int i, first_track = -1;
    int64_t mdat_size = 0;

    if (!(mov->flags & FF_MOV_FLAG_FRAGMENT))
        return 0;

    if (!(mov->flags & FF_MOV_FLAG_EMPTY_MOOV) && mov->fragments == 0) {
        int64_t pos = avio_tell(s->pb);
        int ret;
        AVIOContext *moov_buf;
        uint8_t *buf;
        int buf_size;

        for (i = 0; i < mov->nb_streams; i++)
            if (!mov->tracks[i].entry)
                break;
        /* Don't write the initial moov unless all tracks have data */
        if (i < mov->nb_streams)
            return 0;

        if ((ret = avio_open_dyn_buf(&moov_buf)) < 0)
            return ret;
        mov_write_moov_tag(moov_buf, mov, s);
        buf_size = avio_close_dyn_buf(moov_buf, &buf);
        av_free(buf);
        for (i = 0; i < mov->nb_streams; i++)
            mov->tracks[i].data_offset = pos + buf_size + 8;

        mov_write_moov_tag(s->pb, mov, s);

        buf_size = avio_close_dyn_buf(mov->mdat_buf, &buf);
        mov->mdat_buf = NULL;
        avio_wb32(s->pb, buf_size + 8);
        ffio_wfourcc(s->pb, "mdat");
        avio_write(s->pb, buf, buf_size);
        av_free(buf);

        mov->fragments++;
        mov->mdat_size = 0;
        for (i = 0; i < mov->nb_streams; i++) {
            if (mov->tracks[i].entry)
                mov->tracks[i].frag_start += mov->tracks[i].start_dts +
                                             mov->tracks[i].track_duration -
                                             mov->tracks[i].cluster[0].dts;
            mov->tracks[i].entry = 0;
        }
        avio_flush(s->pb);
        return 0;
    }

    for (i = 0; i < mov->nb_streams; i++) {
        MOVTrack *track = &mov->tracks[i];
        if (mov->flags & FF_MOV_FLAG_SEPARATE_MOOF)
            track->data_offset = 0;
        else
            track->data_offset = mdat_size;
        if (!track->mdat_buf)
            continue;
        mdat_size += avio_tell(track->mdat_buf);
        if (first_track < 0)
            first_track = i;
    }

    if (!mdat_size)
        return 0;

    for (i = 0; i < mov->nb_streams; i++) {
        MOVTrack *track = &mov->tracks[i];
        int buf_size, write_moof = 1, moof_tracks = -1;
        uint8_t *buf;
        int64_t duration = 0;

        if (track->entry)
            duration = track->start_dts + track->track_duration -
                       track->cluster[0].dts;
        if (mov->flags & FF_MOV_FLAG_SEPARATE_MOOF) {
            if (!track->mdat_buf)
                continue;
            mdat_size = avio_tell(track->mdat_buf);
            moof_tracks = i;
        } else {
            write_moof = i == first_track;
        }

        if (write_moof) {
            MOVFragmentInfo *info;
            avio_flush(s->pb);
            track->nb_frag_info++;
            track->frag_info = av_realloc(track->frag_info,
                                          sizeof(*track->frag_info) *
                                          track->nb_frag_info);
            info = &track->frag_info[track->nb_frag_info - 1];
            info->offset   = avio_tell(s->pb);
            info->time     = mov->tracks[i].frag_start;
            info->duration = duration;
            mov_write_tfrf_tags(s->pb, mov, track);

            mov_write_moof_tag(s->pb, mov, moof_tracks);
            info->tfrf_offset = track->tfrf_offset;
            mov->fragments++;

            avio_wb32(s->pb, mdat_size + 8);
            ffio_wfourcc(s->pb, "mdat");
        }

        if (track->entry)
            track->frag_start += duration;
        track->entry = 0;
        if (!track->mdat_buf)
            continue;
        buf_size = avio_close_dyn_buf(track->mdat_buf, &buf);
        track->mdat_buf = NULL;

        avio_write(s->pb, buf, buf_size);
        av_free(buf);
    }

    mov->mdat_size = 0;

    avio_flush(s->pb);
    return 0;
}

int ff_mov_write_packet(AVFormatContext *s, AVPacket *pkt)
{
    MOVMuxContext *mov = s->priv_data;
    AVIOContext *pb = s->pb;
    MOVTrack *trk = &mov->tracks[pkt->stream_index];
    AVCodecContext *enc = trk->enc;
    unsigned int samples_in_chunk = 0;
    int size= pkt->size;
    uint8_t *reformatted_data = NULL;

    if (mov->flags & FF_MOV_FLAG_FRAGMENT) {
        int ret;
        if (mov->fragments > 0) {
            if (!trk->mdat_buf) {
                if ((ret = avio_open_dyn_buf(&trk->mdat_buf)) < 0)
                    return ret;
            }
            pb = trk->mdat_buf;
        } else {
            if (!mov->mdat_buf) {
                if ((ret = avio_open_dyn_buf(&mov->mdat_buf)) < 0)
                    return ret;
            }
            pb = mov->mdat_buf;
        }
    }

    if (enc->codec_id == CODEC_ID_AMR_NB) {
        /* We must find out how many AMR blocks there are in one packet */
        static uint16_t packed_size[16] =
            {13, 14, 16, 18, 20, 21, 27, 32, 6, 0, 0, 0, 0, 0, 0, 1};
        int len = 0;

        while (len < size && samples_in_chunk < 100) {
            len += packed_size[(pkt->data[len] >> 3) & 0x0F];
            samples_in_chunk++;
        }
        if (samples_in_chunk > 1) {
            av_log(s, AV_LOG_ERROR, "fatal error, input is not a single packet, implement a AVParser for it\n");
            return -1;
        }
    } else if (enc->codec_id == CODEC_ID_ADPCM_MS ||
               enc->codec_id == CODEC_ID_ADPCM_IMA_WAV) {
        samples_in_chunk = enc->frame_size;
    } else if (trk->sample_size)
        samples_in_chunk = size / trk->sample_size;
    else
        samples_in_chunk = 1;

    /* copy extradata if it exists */
    if (trk->vos_len == 0 && enc->extradata_size > 0) {
        trk->vos_len = enc->extradata_size;
        trk->vos_data = av_malloc(trk->vos_len);
        memcpy(trk->vos_data, enc->extradata, trk->vos_len);
    }

    if (enc->codec_id == CODEC_ID_H264 && trk->vos_len > 0 && *(uint8_t *)trk->vos_data != 1) {
        /* from x264 or from bytestream h264 */
        /* nal reformating needed */
        if (trk->hint_track >= 0 && trk->hint_track < mov->nb_streams) {
            ff_avc_parse_nal_units_buf(pkt->data, &reformatted_data,
                                       &size);
            avio_write(pb, reformatted_data, size);
        } else {
            size = ff_avc_parse_nal_units(pb, pkt->data, pkt->size);
        }
    } else if (enc->codec_id == CODEC_ID_AAC && pkt->size > 2 &&
               (AV_RB16(pkt->data) & 0xfff0) == 0xfff0) {
        av_log(s, AV_LOG_ERROR, "malformated aac bitstream, use -absf aac_adtstoasc\n");
        return -1;
    } else {
        avio_write(pb, pkt->data, size);
    }

    if ((enc->codec_id == CODEC_ID_DNXHD ||
         enc->codec_id == CODEC_ID_AC3) && !trk->vos_len) {
        /* copy frame to create needed atoms */
        trk->vos_len = size;
        trk->vos_data = av_malloc(size);
        if (!trk->vos_data)
            return AVERROR(ENOMEM);
        memcpy(trk->vos_data, pkt->data, size);
    }

    if (!(trk->entry % MOV_INDEX_CLUSTER_SIZE)) {
        trk->cluster = av_realloc_f(trk->cluster, sizeof(*trk->cluster), (trk->entry + MOV_INDEX_CLUSTER_SIZE));
        if (!trk->cluster)
            return -1;
    }

    trk->cluster[trk->entry].pos = avio_tell(pb) - size;
    trk->cluster[trk->entry].samples_in_chunk = samples_in_chunk;
    trk->cluster[trk->entry].chunkNum = 0;
    trk->cluster[trk->entry].size = size;
    trk->cluster[trk->entry].entries = samples_in_chunk;
    trk->cluster[trk->entry].dts = pkt->dts;
    if (!trk->entry && trk->start_dts != AV_NOPTS_VALUE) {
        /* First packet of a new fragment. We already wrote the duration
         * of the last packet of the previous fragment based on track_duration,
         * which might not exactly match our dts. Therefore adjust the dts
         * of this packet to be what the previous packets duration implies. */
        trk->cluster[trk->entry].dts = trk->start_dts + trk->track_duration;
    }
    if (trk->start_dts == AV_NOPTS_VALUE)
        trk->start_dts = pkt->dts;
    trk->track_duration = pkt->dts - trk->start_dts + pkt->duration;

    if (pkt->pts == AV_NOPTS_VALUE) {
        av_log(s, AV_LOG_WARNING, "pts has no value\n");
        pkt->pts = pkt->dts;
    }
    if (pkt->dts != pkt->pts)
        trk->flags |= MOV_TRACK_CTTS;
    trk->cluster[trk->entry].cts = pkt->pts - pkt->dts;
    trk->cluster[trk->entry].flags = 0;
    if (enc->codec_id == CODEC_ID_VC1) {
        mov_parse_vc1_frame(pkt, trk, mov->fragments);
    } else if (pkt->flags & AV_PKT_FLAG_KEY) {
        if (mov->mode == MODE_MOV && enc->codec_id == CODEC_ID_MPEG2VIDEO &&
            trk->entry > 0) { // force sync sample for the first key frame
            mov_parse_mpeg2_frame(pkt, &trk->cluster[trk->entry].flags);
            if (trk->cluster[trk->entry].flags & MOV_PARTIAL_SYNC_SAMPLE)
                trk->flags |= MOV_TRACK_STPS;
        } else {
            trk->cluster[trk->entry].flags = MOV_SYNC_SAMPLE;
        }
        if (trk->cluster[trk->entry].flags & MOV_SYNC_SAMPLE)
            trk->has_keyframes++;
    }
    trk->entry++;
    trk->sample_count += samples_in_chunk;
    mov->mdat_size += size;

    avio_flush(pb);

    if (trk->hint_track >= 0 && trk->hint_track < mov->nb_streams)
        ff_mov_add_hinted_packet(s, pkt, trk->hint_track, trk->entry,
                                 reformatted_data, size);
    av_free(reformatted_data);
    return 0;
}

static int mov_write_packet(AVFormatContext *s, AVPacket *pkt)
{
    if (!pkt) {
        mov_flush_fragment(s);
        return 1;
    } else {
        MOVMuxContext *mov = s->priv_data;
        MOVTrack *trk = &mov->tracks[pkt->stream_index];
        AVCodecContext *enc = trk->enc;
        int64_t frag_duration = 0;
        int size = pkt->size;

        if (!pkt->size) return 0; /* Discard 0 sized packets */

        if (trk->entry && pkt->stream_index < s->nb_streams)
            frag_duration = av_rescale_q(pkt->dts - trk->cluster[0].dts,
                                         s->streams[pkt->stream_index]->time_base,
                                         AV_TIME_BASE_Q);
        if ((mov->max_fragment_duration &&
             frag_duration >= mov->max_fragment_duration) ||
             (mov->max_fragment_size && mov->mdat_size + size >= mov->max_fragment_size) ||
             (mov->flags & FF_MOV_FLAG_FRAG_KEYFRAME &&
              enc->codec_type == AVMEDIA_TYPE_VIDEO &&
              trk->entry && pkt->flags & AV_PKT_FLAG_KEY)) {
            if (frag_duration >= mov->min_fragment_duration)
                mov_flush_fragment(s);
        }

        return ff_mov_write_packet(s, pkt);
    }
}

// QuickTime chapters involve an additional text track with the chapter names
// as samples, and a tref pointing from the other tracks to the chapter one.
static void mov_create_chapter_track(AVFormatContext *s, int tracknum)
{
    AVIOContext *pb;

    MOVMuxContext *mov = s->priv_data;
    MOVTrack *track = &mov->tracks[tracknum];
    AVPacket pkt = { .stream_index = tracknum, .flags = AV_PKT_FLAG_KEY };
    int i, len;

    track->mode = mov->mode;
    track->tag = MKTAG('t','e','x','t');
    track->timescale = MOV_TIMESCALE;
    track->enc = avcodec_alloc_context3(NULL);
    track->enc->codec_type = AVMEDIA_TYPE_SUBTITLE;

    if (avio_open_dyn_buf(&pb) >= 0) {
        int size;
        uint8_t *buf;

        /* Stub header (usually for Quicktime chapter track) */
        // TextSampleEntry
        avio_wb32(pb, 0x01); // displayFlags
        avio_w8(pb, 0x00);   // horizontal justification
        avio_w8(pb, 0x00);   // vertical justification
        avio_w8(pb, 0x00);   // bgColourRed
        avio_w8(pb, 0x00);   // bgColourGreen
        avio_w8(pb, 0x00);   // bgColourBlue
        avio_w8(pb, 0x00);   // bgColourAlpha
        // BoxRecord
        avio_wb16(pb, 0x00); // defTextBoxTop
        avio_wb16(pb, 0x00); // defTextBoxLeft
        avio_wb16(pb, 0x00); // defTextBoxBottom
        avio_wb16(pb, 0x00); // defTextBoxRight
        // StyleRecord
        avio_wb16(pb, 0x00); // startChar
        avio_wb16(pb, 0x00); // endChar
        avio_wb16(pb, 0x01); // fontID
        avio_w8(pb, 0x00);   // fontStyleFlags
        avio_w8(pb, 0x00);   // fontSize
        avio_w8(pb, 0x00);   // fgColourRed
        avio_w8(pb, 0x00);   // fgColourGreen
        avio_w8(pb, 0x00);   // fgColourBlue
        avio_w8(pb, 0x00);   // fgColourAlpha
        // FontTableBox
        avio_wb32(pb, 0x0D); // box size
        ffio_wfourcc(pb, "ftab"); // box atom name
        avio_wb16(pb, 0x01); // entry count
        // FontRecord
        avio_wb16(pb, 0x01); // font ID
        avio_w8(pb, 0x00);   // font name length

        if ((size = avio_close_dyn_buf(pb, &buf)) > 0) {
            track->enc->extradata = buf;
            track->enc->extradata_size = size;
        } else {
            av_free(&buf);
        }
    }

    for (i = 0; i < s->nb_chapters; i++) {
        AVChapter *c = s->chapters[i];
        AVDictionaryEntry *t;

        int64_t end = av_rescale_q(c->end, c->time_base, (AVRational){1,MOV_TIMESCALE});
        pkt.pts = pkt.dts = av_rescale_q(c->start, c->time_base, (AVRational){1,MOV_TIMESCALE});
        pkt.duration = end - pkt.dts;

        if ((t = av_dict_get(c->metadata, "title", NULL, 0))) {
            len = strlen(t->value);
            pkt.size = len+2;
            pkt.data = av_malloc(pkt.size);
            AV_WB16(pkt.data, len);
            memcpy(pkt.data+2, t->value, len);
            ff_mov_write_packet(s, &pkt);
            av_freep(&pkt.data);
        }
    }
}

static int mov_create_timecode_track(AVFormatContext *s, int index, int src_index, const char *tcstr)
{
    MOVMuxContext *mov  = s->priv_data;
    MOVTrack *track     = &mov->tracks[index];
    AVStream *src_st    = s->streams[src_index];
    AVTimecode tc;
    AVPacket pkt    = {.stream_index = index, .flags = AV_PKT_FLAG_KEY, .size = 4};
    AVRational rate = {src_st->codec->time_base.den, src_st->codec->time_base.num};

    /* compute the frame number */
    int ret = av_timecode_init_from_string(&tc, rate, tcstr, s);
    if (ret < 0)
        return ret;

    /* tmcd track based on video stream */
    track->mode      = mov->mode;
    track->tag       = MKTAG('t','m','c','d');
    track->src_track = src_index;
    track->timescale = src_st->codec->time_base.den;
    if (tc.flags & AV_TIMECODE_FLAG_DROPFRAME)
        track->timecode_flags |= MOV_TIMECODE_FLAG_DROPFRAME;

    /* encode context: tmcd data stream */
    track->enc = avcodec_alloc_context3(NULL);
    track->enc->codec_type = AVMEDIA_TYPE_DATA;
    track->enc->codec_tag  = track->tag;
    track->enc->time_base  = src_st->codec->time_base;

    /* the tmcd track just contains one packet with the frame number */
    pkt.data = av_malloc(pkt.size);
    AV_WB32(pkt.data, tc.start);
    ret = ff_mov_write_packet(s, &pkt);
    av_free(pkt.data);
    return ret;
}

static int mov_write_header(AVFormatContext *s)
{
    AVIOContext *pb = s->pb;
    MOVMuxContext *mov = s->priv_data;
    AVDictionaryEntry *t, *global_tcr = av_dict_get(s->metadata, "timecode", NULL, 0);
    int i, hint_track = 0, tmcd_track = 0;

    /* Set the FRAGMENT flag if any of the fragmentation methods are
     * enabled. */
    if (mov->max_fragment_duration || mov->max_fragment_size ||
        mov->flags & (FF_MOV_FLAG_EMPTY_MOOV |
                      FF_MOV_FLAG_FRAG_KEYFRAME |
                      FF_MOV_FLAG_FRAG_CUSTOM))
        mov->flags |= FF_MOV_FLAG_FRAGMENT;

    /* Non-seekable output is ok if using fragmentation. If ism_lookahead
     * is enabled, we don't support non-seekable output at all. */
    if (!s->pb->seekable &&
        ((!(mov->flags & FF_MOV_FLAG_FRAGMENT) &&
          !(s->oformat && !strcmp(s->oformat->name, "ismv")))
         || mov->ism_lookahead)) {
        av_log(s, AV_LOG_ERROR, "muxer does not support non seekable output\n");
        return -1;
    }

    /* Default mode == MP4 */
    mov->mode = MODE_MP4;

    if (s->oformat != NULL) {
        if (!strcmp("3gp", s->oformat->name)) mov->mode = MODE_3GP;
        else if (!strcmp("3g2", s->oformat->name)) mov->mode = MODE_3GP|MODE_3G2;
        else if (!strcmp("mov", s->oformat->name)) mov->mode = MODE_MOV;
        else if (!strcmp("psp", s->oformat->name)) mov->mode = MODE_PSP;
        else if (!strcmp("ipod",s->oformat->name)) mov->mode = MODE_IPOD;
        else if (!strcmp("ismv",s->oformat->name)) mov->mode = MODE_ISM;

        mov_write_ftyp_tag(pb,s);
        if (mov->mode == MODE_PSP) {
            if (s->nb_streams != 2) {
                av_log(s, AV_LOG_ERROR, "PSP mode need one video and one audio stream\n");
                return -1;
            }
            mov_write_uuidprof_tag(pb,s);
        }
    }

    mov->nb_streams = s->nb_streams;
    if (mov->mode & (MODE_MOV|MODE_IPOD) && s->nb_chapters)
        mov->chapter_track = mov->nb_streams++;

    if (mov->flags & FF_MOV_FLAG_RTP_HINT) {
        /* Add hint tracks for each audio and video stream */
        hint_track = mov->nb_streams;
        for (i = 0; i < s->nb_streams; i++) {
            AVStream *st = s->streams[i];
            if (st->codec->codec_type == AVMEDIA_TYPE_VIDEO ||
                st->codec->codec_type == AVMEDIA_TYPE_AUDIO) {
                mov->nb_streams++;
            }
        }
    }

    if (mov->mode == MODE_MOV) {
        /* Add a tmcd track for each video stream with a timecode */
        tmcd_track = mov->nb_streams;
        for (i = 0; i < s->nb_streams; i++) {
            AVStream *st = s->streams[i];
            if (st->codec->codec_type == AVMEDIA_TYPE_VIDEO &&
                (global_tcr || av_dict_get(st->metadata, "timecode", NULL, 0)))
                mov->nb_streams++;
        }
    }

    mov->tracks = av_mallocz(mov->nb_streams*sizeof(*mov->tracks));
    if (!mov->tracks)
        return AVERROR(ENOMEM);

    for(i=0; i<s->nb_streams; i++){
        AVStream *st= s->streams[i];
        MOVTrack *track= &mov->tracks[i];
        AVDictionaryEntry *lang = av_dict_get(st->metadata, "language", NULL,0);

        track->enc = st->codec;
        track->language = ff_mov_iso639_to_lang(lang?lang->value:"und", mov->mode!=MODE_MOV);
        if (track->language < 0)
            track->language = 0;
        track->mode = mov->mode;
        track->tag = mov_find_codec_tag(s, track);
        if (!track->tag) {
            av_log(s, AV_LOG_ERROR, "track %d: could not find tag, "
                   "codec not currently supported in container\n", i);
            goto error;
        }
        /* If hinting of this track is enabled by a later hint track,
         * this is updated. */
        track->hint_track = -1;
        track->start_dts = AV_NOPTS_VALUE;
        if(st->codec->codec_type == AVMEDIA_TYPE_VIDEO){
            if (track->tag == MKTAG('m','x','3','p') || track->tag == MKTAG('m','x','3','n') ||
                track->tag == MKTAG('m','x','4','p') || track->tag == MKTAG('m','x','4','n') ||
                track->tag == MKTAG('m','x','5','p') || track->tag == MKTAG('m','x','5','n')) {
                if (st->codec->width != 720 || (st->codec->height != 608 && st->codec->height != 512)) {
                    av_log(s, AV_LOG_ERROR, "D-10/IMX must use 720x608 or 720x512 video resolution\n");
                    goto error;
                }
                track->height = track->tag>>24 == 'n' ? 486 : 576;
            }
            track->timescale = st->codec->time_base.den;
            if (track->mode == MODE_MOV && track->timescale > 100000)
                av_log(s, AV_LOG_WARNING,
                       "WARNING codec timebase is very high. If duration is too long,\n"
                       "file may not be playable by quicktime. Specify a shorter timebase\n"
                       "or choose different container.\n");
        }else if(st->codec->codec_type == AVMEDIA_TYPE_AUDIO){
            track->timescale = st->codec->sample_rate;
<<<<<<< HEAD
            if(!st->codec->frame_size && !av_get_bits_per_sample(st->codec->codec_id)) {
                av_log(s, AV_LOG_WARNING, "track %d: codec frame size is not set\n", i);
                track->audio_vbr = 1;
            }else if(st->codec->codec_id == CODEC_ID_ADPCM_MS ||
                     st->codec->codec_id == CODEC_ID_ADPCM_IMA_WAV){
=======
            /* set sample_size for PCM and ADPCM */
            if (av_get_bits_per_sample(st->codec->codec_id) ||
                st->codec->codec_id == CODEC_ID_ILBC) {
>>>>>>> 4cc2920d
                if (!st->codec->block_align) {
                    av_log(s, AV_LOG_ERROR, "track %d: codec block align is not set for adpcm\n", i);
                    goto error;
                }
                track->sample_size = st->codec->block_align;
            }else if(st->codec->frame_size > 1){ /* assume compressed audio */
                track->audio_vbr = 1;
            }else{
                track->sample_size = (av_get_bits_per_sample(st->codec->codec_id) >> 3) * st->codec->channels;
            }
            if (track->mode != MODE_MOV &&
                track->enc->codec_id == CODEC_ID_MP3 && track->timescale < 16000) {
                av_log(s, AV_LOG_ERROR, "track %d: muxing mp3 at %dhz is not supported\n",
                       i, track->enc->sample_rate);
                goto error;
            }
        }else if(st->codec->codec_type == AVMEDIA_TYPE_SUBTITLE){
            track->timescale = st->codec->time_base.den;
        }else{
            track->timescale = MOV_TIMESCALE;
        }
        if (!track->height)
            track->height = st->codec->height;
        /* The ism specific timescale isn't mandatory, but is assumed by
         * some tools, such as mp4split. */
        if (mov->mode == MODE_ISM)
            track->timescale = 10000000;

        avpriv_set_pts_info(st, 64, 1, track->timescale);

        /* copy extradata if it exists */
        if (st->codec->extradata_size) {
            track->vos_len  = st->codec->extradata_size;
            track->vos_data = av_malloc(track->vos_len);
            memcpy(track->vos_data, st->codec->extradata, track->vos_len);
        }
    }

    if (mov->mode == MODE_ISM) {
        /* If no fragmentation options have been set, set a default. */
        if (!(mov->flags & (FF_MOV_FLAG_FRAG_KEYFRAME |
                            FF_MOV_FLAG_FRAG_CUSTOM)) &&
            !mov->max_fragment_duration && !mov->max_fragment_size)
            mov->max_fragment_duration = 5000000;
        mov->flags |= FF_MOV_FLAG_EMPTY_MOOV | FF_MOV_FLAG_SEPARATE_MOOF |
                      FF_MOV_FLAG_FRAGMENT;
    }

    if(mov->reserved_moov_size){
        mov->reserved_moov_pos= avio_tell(pb);
        avio_skip(pb, mov->reserved_moov_size);
    }

    if (!(mov->flags & FF_MOV_FLAG_FRAGMENT))
        mov_write_mdat_tag(pb, mov);

    if (t = av_dict_get(s->metadata, "creation_time", NULL, 0))
        mov->time = ff_iso8601_to_unix_time(t->value);
    if (mov->time)
        mov->time += 0x7C25B080; // 1970 based -> 1904 based

    if (mov->chapter_track)
        mov_create_chapter_track(s, mov->chapter_track);

    if (mov->flags & FF_MOV_FLAG_RTP_HINT) {
        /* Initialize the hint tracks for each audio and video stream */
        for (i = 0; i < s->nb_streams; i++) {
            AVStream *st = s->streams[i];
            if (st->codec->codec_type == AVMEDIA_TYPE_VIDEO ||
                st->codec->codec_type == AVMEDIA_TYPE_AUDIO) {
                ff_mov_init_hinting(s, hint_track, i);
                hint_track++;
            }
        }
    }

    if (mov->mode == MODE_MOV) {
        /* Initialize the tmcd tracks */
        for (i = 0; i < s->nb_streams; i++) {
            AVStream *st = s->streams[i];
            t = global_tcr;

            if (st->codec->codec_type == AVMEDIA_TYPE_VIDEO) {
                if (!t)
                    t = av_dict_get(st->metadata, "timecode", NULL, 0);
                if (!t)
                    continue;
                if (mov_create_timecode_track(s, tmcd_track, i, t->value) < 0)
                    goto error;
                tmcd_track++;
            }
        }
    }

    avio_flush(pb);

    if (mov->flags & FF_MOV_FLAG_ISML)
        mov_write_isml_manifest(pb, mov);

    if (mov->flags & FF_MOV_FLAG_EMPTY_MOOV) {
        mov_write_moov_tag(pb, mov, s);
        mov->fragments++;
    }

    return 0;
 error:
    av_freep(&mov->tracks);
    return -1;
}

static int mov_write_trailer(AVFormatContext *s)
{
    MOVMuxContext *mov = s->priv_data;
    AVIOContext *pb = s->pb;
    int res = 0;
    int i;

    int64_t moov_pos = avio_tell(pb);

    if (!(mov->flags & FF_MOV_FLAG_FRAGMENT)) {
        /* Write size of mdat tag */
        if (mov->mdat_size + 8 <= UINT32_MAX) {
            avio_seek(pb, mov->mdat_pos, SEEK_SET);
            avio_wb32(pb, mov->mdat_size + 8);
        } else {
            /* overwrite 'wide' placeholder atom */
            avio_seek(pb, mov->mdat_pos - 8, SEEK_SET);
            /* special value: real atom size will be 64 bit value after
             * tag field */
            avio_wb32(pb, 1);
            ffio_wfourcc(pb, "mdat");
            avio_wb64(pb, mov->mdat_size + 16);
        }
        avio_seek(pb, mov->reserved_moov_size ? mov->reserved_moov_pos : moov_pos, SEEK_SET);

        mov_write_moov_tag(pb, mov, s);
        if(mov->reserved_moov_size){
            int64_t size=  mov->reserved_moov_size - (avio_tell(pb) - mov->reserved_moov_pos);
            if(size < 8){
                av_log(s, AV_LOG_ERROR, "reserved_moov_size is too small, needed %"PRId64" additional\n", 8-size);
                return -1;
            }
            avio_wb32(pb, size);
            ffio_wfourcc(pb, "free");
            for(i=0; i<size; i++)
                avio_w8(pb, 0);
            avio_seek(pb, moov_pos, SEEK_SET);
        }
    } else {
        mov_flush_fragment(s);
        mov_write_mfra_tag(pb, mov);
    }

    if (mov->chapter_track)
        av_freep(&mov->tracks[mov->chapter_track].enc);

    for (i=0; i<mov->nb_streams; i++) {
        if (mov->tracks[i].tag == MKTAG('r','t','p',' '))
            ff_mov_close_hinting(&mov->tracks[i]);
        else if (mov->tracks[i].tag == MKTAG('t','m','c','d'))
            av_freep(&mov->tracks[i].enc);
        if (mov->flags & FF_MOV_FLAG_FRAGMENT &&
            mov->tracks[i].vc1_info.struct_offset && s->pb->seekable) {
            int64_t off = avio_tell(pb);
            uint8_t buf[7];
            if (mov_write_dvc1_structs(&mov->tracks[i], buf) >= 0) {
                avio_seek(pb, mov->tracks[i].vc1_info.struct_offset, SEEK_SET);
                avio_write(pb, buf, 7);
                avio_seek(pb, off, SEEK_SET);
            }
        }
        av_freep(&mov->tracks[i].cluster);
        av_freep(&mov->tracks[i].frag_info);

        if (mov->tracks[i].vos_len)
            av_free(mov->tracks[i].vos_data);

    }

    avio_flush(pb);

    av_freep(&mov->tracks);

    return res;
}

#if CONFIG_MOV_MUXER
MOV_CLASS(mov)
AVOutputFormat ff_mov_muxer = {
    .name              = "mov",
    .long_name         = NULL_IF_CONFIG_SMALL("MOV format"),
    .extensions        = "mov",
    .priv_data_size    = sizeof(MOVMuxContext),
    .audio_codec       = CODEC_ID_AAC,
#if CONFIG_LIBX264_ENCODER
    .video_codec       = CODEC_ID_H264,
#else
    .video_codec       = CODEC_ID_MPEG4,
#endif
    .write_header      = mov_write_header,
    .write_packet      = mov_write_packet,
    .write_trailer     = mov_write_trailer,
    .flags             = AVFMT_GLOBALHEADER | AVFMT_ALLOW_FLUSH,
    .codec_tag         = (const AVCodecTag* const []){
        ff_codec_movvideo_tags, ff_codec_movaudio_tags, 0
    },
    .priv_class        = &mov_muxer_class,
};
#endif
#if CONFIG_TGP_MUXER
MOV_CLASS(tgp)
AVOutputFormat ff_tgp_muxer = {
    .name              = "3gp",
    .long_name         = NULL_IF_CONFIG_SMALL("3GP format"),
    .extensions        = "3gp",
    .priv_data_size    = sizeof(MOVMuxContext),
    .audio_codec       = CODEC_ID_AMR_NB,
    .video_codec       = CODEC_ID_H263,
    .write_header      = mov_write_header,
    .write_packet      = mov_write_packet,
    .write_trailer     = mov_write_trailer,
    .flags             = AVFMT_GLOBALHEADER | AVFMT_ALLOW_FLUSH,
    .codec_tag         = (const AVCodecTag* const []){ codec_3gp_tags, 0 },
    .priv_class        = &tgp_muxer_class,
};
#endif
#if CONFIG_MP4_MUXER
MOV_CLASS(mp4)
AVOutputFormat ff_mp4_muxer = {
    .name              = "mp4",
    .long_name         = NULL_IF_CONFIG_SMALL("MP4 format"),
    .mime_type         = "application/mp4",
    .extensions        = "mp4",
    .priv_data_size    = sizeof(MOVMuxContext),
    .audio_codec       = CODEC_ID_AAC,
#if CONFIG_LIBX264_ENCODER
    .video_codec       = CODEC_ID_H264,
#else
    .video_codec       = CODEC_ID_MPEG4,
#endif
    .write_header      = mov_write_header,
    .write_packet      = mov_write_packet,
    .write_trailer     = mov_write_trailer,
    .flags             = AVFMT_GLOBALHEADER | AVFMT_ALLOW_FLUSH,
    .codec_tag         = (const AVCodecTag* const []){ ff_mp4_obj_type, 0 },
    .priv_class        = &mp4_muxer_class,
};
#endif
#if CONFIG_PSP_MUXER
MOV_CLASS(psp)
AVOutputFormat ff_psp_muxer = {
    .name              = "psp",
    .long_name         = NULL_IF_CONFIG_SMALL("PSP MP4 format"),
    .extensions        = "mp4,psp",
    .priv_data_size    = sizeof(MOVMuxContext),
    .audio_codec       = CODEC_ID_AAC,
#if CONFIG_LIBX264_ENCODER
    .video_codec       = CODEC_ID_H264,
#else
    .video_codec       = CODEC_ID_MPEG4,
#endif
    .write_header      = mov_write_header,
    .write_packet      = mov_write_packet,
    .write_trailer     = mov_write_trailer,
    .flags             = AVFMT_GLOBALHEADER | AVFMT_ALLOW_FLUSH,
    .codec_tag         = (const AVCodecTag* const []){ ff_mp4_obj_type, 0 },
    .priv_class        = &psp_muxer_class,
};
#endif
#if CONFIG_TG2_MUXER
MOV_CLASS(tg2)
AVOutputFormat ff_tg2_muxer = {
    .name              = "3g2",
    .long_name         = NULL_IF_CONFIG_SMALL("3GP2 format"),
    .extensions        = "3g2",
    .priv_data_size    = sizeof(MOVMuxContext),
    .audio_codec       = CODEC_ID_AMR_NB,
    .video_codec       = CODEC_ID_H263,
    .write_header      = mov_write_header,
    .write_packet      = mov_write_packet,
    .write_trailer     = mov_write_trailer,
    .flags             = AVFMT_GLOBALHEADER | AVFMT_ALLOW_FLUSH,
    .codec_tag         = (const AVCodecTag* const []){ codec_3gp_tags, 0 },
    .priv_class        = &tg2_muxer_class,
};
#endif
#if CONFIG_IPOD_MUXER
MOV_CLASS(ipod)
AVOutputFormat ff_ipod_muxer = {
    .name              = "ipod",
    .long_name         = NULL_IF_CONFIG_SMALL("iPod H.264 MP4 format"),
    .mime_type         = "application/mp4",
    .extensions        = "m4v,m4a",
    .priv_data_size    = sizeof(MOVMuxContext),
    .audio_codec       = CODEC_ID_AAC,
    .video_codec       = CODEC_ID_H264,
    .write_header      = mov_write_header,
    .write_packet      = mov_write_packet,
    .write_trailer     = mov_write_trailer,
    .flags             = AVFMT_GLOBALHEADER | AVFMT_ALLOW_FLUSH,
    .codec_tag         = (const AVCodecTag* const []){ codec_ipod_tags, 0 },
    .priv_class        = &ipod_muxer_class,
};
#endif
#if CONFIG_ISMV_MUXER
MOV_CLASS(ismv)
AVOutputFormat ff_ismv_muxer = {
    .name              = "ismv",
    .long_name         = NULL_IF_CONFIG_SMALL("ISMV/ISMA (Smooth Streaming) format"),
    .mime_type         = "application/mp4",
    .extensions        = "ismv,isma",
    .priv_data_size    = sizeof(MOVMuxContext),
    .audio_codec       = CODEC_ID_AAC,
    .video_codec       = CODEC_ID_H264,
    .write_header      = mov_write_header,
    .write_packet      = mov_write_packet,
    .write_trailer     = mov_write_trailer,
    .flags             = AVFMT_GLOBALHEADER | AVFMT_ALLOW_FLUSH,
    .codec_tag         = (const AVCodecTag* const []){ ff_mp4_obj_type, 0 },
    .priv_class        = &ismv_muxer_class,
};
#endif<|MERGE_RESOLUTION|>--- conflicted
+++ resolved
@@ -3367,17 +3367,12 @@
                        "or choose different container.\n");
         }else if(st->codec->codec_type == AVMEDIA_TYPE_AUDIO){
             track->timescale = st->codec->sample_rate;
-<<<<<<< HEAD
             if(!st->codec->frame_size && !av_get_bits_per_sample(st->codec->codec_id)) {
                 av_log(s, AV_LOG_WARNING, "track %d: codec frame size is not set\n", i);
                 track->audio_vbr = 1;
             }else if(st->codec->codec_id == CODEC_ID_ADPCM_MS ||
-                     st->codec->codec_id == CODEC_ID_ADPCM_IMA_WAV){
-=======
-            /* set sample_size for PCM and ADPCM */
-            if (av_get_bits_per_sample(st->codec->codec_id) ||
-                st->codec->codec_id == CODEC_ID_ILBC) {
->>>>>>> 4cc2920d
+                     st->codec->codec_id == CODEC_ID_ADPCM_IMA_WAV ||
+                     st->codec->codec_id == CODEC_ID_ILBC){
                 if (!st->codec->block_align) {
                     av_log(s, AV_LOG_ERROR, "track %d: codec block align is not set for adpcm\n", i);
                     goto error;
