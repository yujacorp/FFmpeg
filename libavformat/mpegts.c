--- conflicted
+++ resolved
@@ -1939,18 +1939,12 @@
     if (s->iformat == &ff_mpegts_demuxer) {
         /* normal demux */
 
-<<<<<<< HEAD
-        /* first do a scanning to get all the services */
+        /* first do a scan to get all the services */
         /* NOTE: We attempt to seek on non-seekable files as well, as the
          * probe buffer usually is big enough. Only warn if the seek failed
          * on files where the seek should work. */
         if (avio_seek(pb, pos, SEEK_SET) < 0)
             av_log(s, pb->seekable ? AV_LOG_ERROR : AV_LOG_INFO, "Unable to seek back to the start\n");
-=======
-        /* first do a scan to get all the services */
-        if (pb->seekable && avio_seek(pb, pos, SEEK_SET) < 0)
-            av_log(s, AV_LOG_ERROR, "Unable to seek back to the start\n");
->>>>>>> 599b4c6e
 
         mpegts_open_section_filter(ts, SDT_PID, sdt_cb, ts, 1);
 
