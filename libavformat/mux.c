--- conflicted
+++ resolved
@@ -557,25 +557,17 @@
 
         if (s->internal->offset == AV_NOPTS_VALUE && pkt->dts != AV_NOPTS_VALUE &&
             (pkt->dts < 0 || s->avoid_negative_ts == AVFMT_AVOID_NEG_TS_MAKE_ZERO)) {
-<<<<<<< HEAD
-            s->offset = -pkt->dts;
-            s->offset_timebase = st->time_base;
-        }
-
-        if (s->offset != AV_NOPTS_VALUE && !offset) {
+            s->internal->offset = -pkt->dts;
+            s->internal->offset_timebase = st->time_base;
+        }
+
+        if (s->internal->offset != AV_NOPTS_VALUE && !offset) {
             offset = st->mux_ts_offset =
-                av_rescale_q_rnd(s->offset,
-                                 s->offset_timebase,
+                av_rescale_q_rnd(s->internal->offset,
+                                 s->internal->offset_timebase,
                                  st->time_base,
                                  AV_ROUND_UP);
         }
-=======
-            s->internal->offset = -pkt->dts;
-            s->internal->offset_timebase = time_base;
-        }
-        if (s->internal->offset != AV_NOPTS_VALUE)
-            offset = av_rescale_q(s->internal->offset, s->internal->offset_timebase, time_base);
->>>>>>> 9deaec78
 
         if (pkt->dts != AV_NOPTS_VALUE)
             pkt->dts += offset;
@@ -700,16 +692,10 @@
     }
 
     if (s->streams[pkt->stream_index]->last_in_packet_buffer) {
-<<<<<<< HEAD
         next_point = &(st->last_in_packet_buffer->next);
     } else {
-        next_point = &s->packet_buffer;
-    }
-=======
-        next_point = &(s->streams[pkt->stream_index]->last_in_packet_buffer->next);
-    } else
         next_point = &s->internal->packet_buffer;
->>>>>>> 9deaec78
+    }
 
     if (chunked) {
         uint64_t max= av_rescale_q_rnd(s->max_chunk_duration, AV_TIME_BASE_Q, st->time_base, AV_ROUND_UP);
@@ -729,18 +715,13 @@
         }
     }
     if (*next_point) {
-<<<<<<< HEAD
         if (chunked && !(this_pktl->pkt.flags & CHUNK_START))
             goto next_non_null;
 
-        if (compare(s, &s->packet_buffer_end->pkt, pkt)) {
+        if (compare(s, &s->internal->packet_buffer_end->pkt, pkt)) {
             while (   *next_point
                    && ((chunked && !((*next_point)->pkt.flags&CHUNK_START))
                        || !compare(s, &(*next_point)->pkt, pkt)))
-=======
-        if (compare(s, &s->internal->packet_buffer_end->pkt, pkt)) {
-            while (!compare(s, &(*next_point)->pkt, pkt))
->>>>>>> 9deaec78
                 next_point = &(*next_point)->next;
             if (*next_point)
                 goto next_non_null;
@@ -797,7 +778,6 @@
             return ret;
     }
 
-<<<<<<< HEAD
     for (i = 0; i < s->nb_streams; i++) {
         if (s->streams[i]->last_in_packet_buffer) {
             ++stream_count;
@@ -812,15 +792,11 @@
         flush = 1;
 
     if (s->max_interleave_delta > 0 &&
-        s->packet_buffer &&
+        s->internal->packet_buffer &&
         !flush &&
         s->internal->nb_interleaved_streams == stream_count+noninterleaved_count
     ) {
-        AVPacket *top_pkt = &s->packet_buffer->pkt;
-=======
-    if (s->max_interleave_delta > 0 && s->internal->packet_buffer && !flush) {
         AVPacket *top_pkt = &s->internal->packet_buffer->pkt;
->>>>>>> 9deaec78
         int64_t delta_dts = INT64_MIN;
         int64_t top_dts = av_rescale_q(top_pkt->dts,
                                        s->streams[top_pkt->stream_index]->time_base,
@@ -848,15 +824,9 @@
         }
     }
 
-<<<<<<< HEAD
     if (stream_count && flush) {
         AVStream *st;
-        pktl = s->packet_buffer;
-=======
-
-    if (stream_count && (s->internal->nb_interleaved_streams == stream_count || flush)) {
         pktl = s->internal->packet_buffer;
->>>>>>> 9deaec78
         *out = pktl->pkt;
         st   = s->streams[out->stream_index];
 
