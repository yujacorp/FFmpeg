--- conflicted
+++ resolved
@@ -74,15 +74,10 @@
     { "data", "Data", 0, AV_OPT_TYPE_CONST, {.i64 = 1 << AVMEDIA_TYPE_DATA}, 0, 0, DEC, "allowed_media_types" }, \
     { "subtitle", "Subtitle", 0, AV_OPT_TYPE_CONST, {.i64 = 1 << AVMEDIA_TYPE_SUBTITLE}, 0, 0, DEC, "allowed_media_types" }
 
-<<<<<<< HEAD
-#define RTSP_REORDERING_OPTS() \
-    { "reorder_queue_size", "set number of packets to buffer for handling of reordered packets", OFFSET(reordering_queue_size), AV_OPT_TYPE_INT, { .i64 = -1 }, -1, INT_MAX, DEC }
-=======
 #define COMMON_OPTS() \
-    { "reorder_queue_size", "Number of packets to buffer for handling of reordered packets", OFFSET(reordering_queue_size), AV_OPT_TYPE_INT, { .i64 = -1 }, -1, INT_MAX, DEC }, \
+    { "reorder_queue_size", "set number of packets to buffer for handling of reordered packets", OFFSET(reordering_queue_size), AV_OPT_TYPE_INT, { .i64 = -1 }, -1, INT_MAX, DEC }, \
     { "buffer_size",        "Underlying protocol send/receive buffer size",                  OFFSET(buffer_size),           AV_OPT_TYPE_INT, { .i64 = -1 }, -1, INT_MAX, DEC|ENC } \
 
->>>>>>> e3ec6fe7
 
 const AVOption ff_rtsp_options[] = {
     { "initial_pause",  "do not start playing the stream immediately", OFFSET(initial_pause), AV_OPT_TYPE_INT, {.i64 = 0}, 0, 1, DEC },
@@ -92,7 +87,6 @@
     { "tcp", "TCP", 0, AV_OPT_TYPE_CONST, {.i64 = 1 << RTSP_LOWER_TRANSPORT_TCP}, 0, 0, DEC|ENC, "rtsp_transport" }, \
     { "udp_multicast", "UDP multicast", 0, AV_OPT_TYPE_CONST, {.i64 = 1 << RTSP_LOWER_TRANSPORT_UDP_MULTICAST}, 0, 0, DEC, "rtsp_transport" },
     { "http", "HTTP tunneling", 0, AV_OPT_TYPE_CONST, {.i64 = (1 << RTSP_LOWER_TRANSPORT_HTTP)}, 0, 0, DEC, "rtsp_transport" },
-<<<<<<< HEAD
     RTSP_FLAG_OPTS("rtsp_flags", "set RTSP flags"),
     { "listen", "wait for incoming connections", 0, AV_OPT_TYPE_CONST, {.i64 = RTSP_FLAG_LISTEN}, 0, 0, DEC, "rtsp_flags" },
     { "prefer_tcp", "try RTP via TCP first, if available", 0, AV_OPT_TYPE_CONST, {.i64 = RTSP_FLAG_PREFER_TCP}, 0, 0, DEC|ENC, "rtsp_flags" },
@@ -101,44 +95,23 @@
     { "max_port", "set maximum local UDP port", OFFSET(rtp_port_max), AV_OPT_TYPE_INT, {.i64 = RTSP_RTP_PORT_MAX}, 0, 65535, DEC|ENC },
     { "timeout", "set maximum timeout (in seconds) to wait for incoming connections (-1 is infinite, imply flag listen)", OFFSET(initial_timeout), AV_OPT_TYPE_INT, {.i64 = -1}, INT_MIN, INT_MAX, DEC },
     { "stimeout", "set timeout (in microseconds) of socket TCP I/O operations", OFFSET(stimeout), AV_OPT_TYPE_INT, {.i64 = 0}, INT_MIN, INT_MAX, DEC },
-    RTSP_REORDERING_OPTS(),
+    COMMON_OPTS(),
     { "user-agent", "override User-Agent header", OFFSET(user_agent), AV_OPT_TYPE_STRING, {.str = LIBAVFORMAT_IDENT}, 0, 0, DEC },
-=======
-    RTSP_FLAG_OPTS("rtsp_flags", "RTSP flags"),
-    { "listen", "Wait for incoming connections", 0, AV_OPT_TYPE_CONST, {.i64 = RTSP_FLAG_LISTEN}, 0, 0, DEC, "rtsp_flags" },
-    RTSP_MEDIATYPE_OPTS("allowed_media_types", "Media types to accept from the server"),
-    { "min_port", "Minimum local UDP port", OFFSET(rtp_port_min), AV_OPT_TYPE_INT, {.i64 = RTSP_RTP_PORT_MIN}, 0, 65535, DEC|ENC },
-    { "max_port", "Maximum local UDP port", OFFSET(rtp_port_max), AV_OPT_TYPE_INT, {.i64 = RTSP_RTP_PORT_MAX}, 0, 65535, DEC|ENC },
-    { "timeout", "Maximum timeout (in seconds) to wait for incoming connections. -1 is infinite. Implies flag listen", OFFSET(initial_timeout), AV_OPT_TYPE_INT, {.i64 = -1}, INT_MIN, INT_MAX, DEC },
-    COMMON_OPTS(),
->>>>>>> e3ec6fe7
     { NULL },
 };
 
 static const AVOption sdp_options[] = {
     RTSP_FLAG_OPTS("sdp_flags", "SDP flags"),
-<<<<<<< HEAD
     { "custom_io", "use custom I/O", 0, AV_OPT_TYPE_CONST, {.i64 = RTSP_FLAG_CUSTOM_IO}, 0, 0, DEC, "rtsp_flags" },
     { "rtcp_to_source", "send RTCP packets to the source address of received packets", 0, AV_OPT_TYPE_CONST, {.i64 = RTSP_FLAG_RTCP_TO_SOURCE}, 0, 0, DEC, "rtsp_flags" },
     RTSP_MEDIATYPE_OPTS("allowed_media_types", "set media types to accept from the server"),
-    RTSP_REORDERING_OPTS(),
-=======
-    { "custom_io", "Use custom IO", 0, AV_OPT_TYPE_CONST, {.i64 = RTSP_FLAG_CUSTOM_IO}, 0, 0, DEC, "rtsp_flags" },
-    { "rtcp_to_source", "Send RTCP packets to the source address of received packets", 0, AV_OPT_TYPE_CONST, {.i64 = RTSP_FLAG_RTCP_TO_SOURCE}, 0, 0, DEC, "rtsp_flags" },
-    RTSP_MEDIATYPE_OPTS("allowed_media_types", "Media types to accept from the server"),
     COMMON_OPTS(),
->>>>>>> e3ec6fe7
     { NULL },
 };
 
 static const AVOption rtp_options[] = {
-<<<<<<< HEAD
     RTSP_FLAG_OPTS("rtp_flags", "set RTP flags"),
-    RTSP_REORDERING_OPTS(),
-=======
-    RTSP_FLAG_OPTS("rtp_flags", "RTP flags"),
     COMMON_OPTS(),
->>>>>>> e3ec6fe7
     { NULL },
 };
 
