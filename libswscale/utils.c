/*
 * Copyright (C) 2001-2003 Michael Niedermayer <michaelni@gmx.at>
 *
 * This file is part of FFmpeg.
 *
 * FFmpeg is free software; you can redistribute it and/or
 * modify it under the terms of the GNU Lesser General Public
 * License as published by the Free Software Foundation; either
 * version 2.1 of the License, or (at your option) any later version.
 *
 * FFmpeg is distributed in the hope that it will be useful,
 * but WITHOUT ANY WARRANTY; without even the implied warranty of
 * MERCHANTABILITY or FITNESS FOR A PARTICULAR PURPOSE.  See the GNU
 * Lesser General Public License for more details.
 *
 * You should have received a copy of the GNU Lesser General Public
 * License along with FFmpeg; if not, write to the Free Software
 * Foundation, Inc., 51 Franklin Street, Fifth Floor, Boston, MA 02110-1301 USA
 */

#include "config.h"

#define _SVID_SOURCE // needed for MAP_ANONYMOUS
#define _DARWIN_C_SOURCE // needed for MAP_ANON
#include <inttypes.h>
#include <math.h>
#include <stdio.h>
#include <string.h>
#if HAVE_SYS_MMAN_H
#include <sys/mman.h>
#if defined(MAP_ANON) && !defined(MAP_ANONYMOUS)
#define MAP_ANONYMOUS MAP_ANON
#endif
#endif
#if HAVE_VIRTUALALLOC
#define WIN32_LEAN_AND_MEAN
#include <windows.h>
#endif

#include "libavutil/attributes.h"
#include "libavutil/avassert.h"
#include "libavutil/avutil.h"
#include "libavutil/bswap.h"
#include "libavutil/cpu.h"
#include "libavutil/intreadwrite.h"
#include "libavutil/mathematics.h"
#include "libavutil/opt.h"
#include "libavutil/pixdesc.h"
#include "libavutil/x86_cpu.h"
#include "rgb2rgb.h"
#include "swscale.h"
#include "swscale_internal.h"

unsigned swscale_version(void)
{
    av_assert0(LIBSWSCALE_VERSION_MICRO >= 100);
    return LIBSWSCALE_VERSION_INT;
}

const char *swscale_configuration(void)
{
    return FFMPEG_CONFIGURATION;
}

const char *swscale_license(void)
{
#define LICENSE_PREFIX "libswscale license: "
    return LICENSE_PREFIX FFMPEG_LICENSE + sizeof(LICENSE_PREFIX) - 1;
}

#define RET 0xC3 // near return opcode for x86

typedef struct FormatEntry {
    int is_supported_in, is_supported_out;
} FormatEntry;

static const FormatEntry format_entries[PIX_FMT_NB] = {
    [PIX_FMT_YUV420P]     = { 1, 1 },
    [PIX_FMT_YUYV422]     = { 1, 1 },
    [PIX_FMT_RGB24]       = { 1, 1 },
    [PIX_FMT_BGR24]       = { 1, 1 },
    [PIX_FMT_YUV422P]     = { 1, 1 },
    [PIX_FMT_YUV444P]     = { 1, 1 },
    [PIX_FMT_YUV410P]     = { 1, 1 },
    [PIX_FMT_YUV411P]     = { 1, 1 },
    [PIX_FMT_GRAY8]       = { 1, 1 },
    [PIX_FMT_MONOWHITE]   = { 1, 1 },
    [PIX_FMT_MONOBLACK]   = { 1, 1 },
    [PIX_FMT_PAL8]        = { 1, 0 },
    [PIX_FMT_YUVJ420P]    = { 1, 1 },
    [PIX_FMT_YUVJ422P]    = { 1, 1 },
    [PIX_FMT_YUVJ444P]    = { 1, 1 },
    [PIX_FMT_UYVY422]     = { 1, 1 },
    [PIX_FMT_UYYVYY411]   = { 0, 0 },
    [PIX_FMT_BGR8]        = { 1, 1 },
    [PIX_FMT_BGR4]        = { 0, 1 },
    [PIX_FMT_BGR4_BYTE]   = { 1, 1 },
    [PIX_FMT_RGB8]        = { 1, 1 },
    [PIX_FMT_RGB4]        = { 0, 1 },
    [PIX_FMT_RGB4_BYTE]   = { 1, 1 },
    [PIX_FMT_NV12]        = { 1, 1 },
    [PIX_FMT_NV21]        = { 1, 1 },
    [PIX_FMT_ARGB]        = { 1, 1 },
    [PIX_FMT_RGBA]        = { 1, 1 },
    [PIX_FMT_ABGR]        = { 1, 1 },
    [PIX_FMT_BGRA]        = { 1, 1 },
    [PIX_FMT_0RGB]        = { 1, 1 },
    [PIX_FMT_RGB0]        = { 1, 1 },
    [PIX_FMT_0BGR]        = { 1, 1 },
    [PIX_FMT_BGR0]        = { 1, 1 },
    [PIX_FMT_GRAY16BE]    = { 1, 1 },
    [PIX_FMT_GRAY16LE]    = { 1, 1 },
    [PIX_FMT_YUV440P]     = { 1, 1 },
    [PIX_FMT_YUVJ440P]    = { 1, 1 },
    [PIX_FMT_YUVA420P]    = { 1, 1 },
    [PIX_FMT_YUVA422P]    = { 1, 1 },
    [PIX_FMT_YUVA444P]    = { 1, 1 },
    [PIX_FMT_RGB48BE]     = { 1, 1 },
    [PIX_FMT_RGB48LE]     = { 1, 1 },
    [PIX_FMT_RGBA64BE]    = { 1, 0 },
    [PIX_FMT_RGBA64LE]    = { 1, 0 },
    [PIX_FMT_RGB565BE]    = { 1, 1 },
    [PIX_FMT_RGB565LE]    = { 1, 1 },
    [PIX_FMT_RGB555BE]    = { 1, 1 },
    [PIX_FMT_RGB555LE]    = { 1, 1 },
    [PIX_FMT_BGR565BE]    = { 1, 1 },
    [PIX_FMT_BGR565LE]    = { 1, 1 },
    [PIX_FMT_BGR555BE]    = { 1, 1 },
    [PIX_FMT_BGR555LE]    = { 1, 1 },
    [PIX_FMT_YUV420P16LE] = { 1, 1 },
    [PIX_FMT_YUV420P16BE] = { 1, 1 },
    [PIX_FMT_YUV422P16LE] = { 1, 1 },
    [PIX_FMT_YUV422P16BE] = { 1, 1 },
    [PIX_FMT_YUV444P16LE] = { 1, 1 },
    [PIX_FMT_YUV444P16BE] = { 1, 1 },
    [PIX_FMT_RGB444LE]    = { 1, 1 },
    [PIX_FMT_RGB444BE]    = { 1, 1 },
    [PIX_FMT_BGR444LE]    = { 1, 1 },
    [PIX_FMT_BGR444BE]    = { 1, 1 },
    [PIX_FMT_Y400A]       = { 1, 0 },
    [PIX_FMT_BGR48BE]     = { 1, 1 },
    [PIX_FMT_BGR48LE]     = { 1, 1 },
    [PIX_FMT_BGRA64BE]    = { 0, 0 },
    [PIX_FMT_BGRA64LE]    = { 0, 0 },
    [PIX_FMT_YUV420P9BE]  = { 1, 1 },
    [PIX_FMT_YUV420P9LE]  = { 1, 1 },
    [PIX_FMT_YUV420P10BE] = { 1, 1 },
    [PIX_FMT_YUV420P10LE] = { 1, 1 },
    [PIX_FMT_YUV420P12BE] = { 1, 1 },
    [PIX_FMT_YUV420P12LE] = { 1, 1 },
    [PIX_FMT_YUV420P14BE] = { 1, 1 },
    [PIX_FMT_YUV420P14LE] = { 1, 1 },
    [PIX_FMT_YUV422P9BE]  = { 1, 1 },
    [PIX_FMT_YUV422P9LE]  = { 1, 1 },
    [PIX_FMT_YUV422P10BE] = { 1, 1 },
    [PIX_FMT_YUV422P10LE] = { 1, 1 },
    [PIX_FMT_YUV422P12BE] = { 1, 1 },
    [PIX_FMT_YUV422P12LE] = { 1, 1 },
    [PIX_FMT_YUV422P14BE] = { 1, 1 },
    [PIX_FMT_YUV422P14LE] = { 1, 1 },
    [PIX_FMT_YUV444P9BE]  = { 1, 1 },
    [PIX_FMT_YUV444P9LE]  = { 1, 1 },
    [PIX_FMT_YUV444P10BE] = { 1, 1 },
    [PIX_FMT_YUV444P10LE] = { 1, 1 },
    [PIX_FMT_YUV444P12BE] = { 1, 1 },
    [PIX_FMT_YUV444P12LE] = { 1, 1 },
    [PIX_FMT_YUV444P14BE] = { 1, 1 },
    [PIX_FMT_YUV444P14LE] = { 1, 1 },
    [PIX_FMT_GBRP]        = { 1, 0 },
    [PIX_FMT_GBRP9LE]     = { 1, 0 },
    [PIX_FMT_GBRP9BE]     = { 1, 0 },
    [PIX_FMT_GBRP10LE]    = { 1, 0 },
    [PIX_FMT_GBRP10BE]    = { 1, 0 },
    [PIX_FMT_GBRP12LE]    = { 1, 0 },
    [PIX_FMT_GBRP12BE]    = { 1, 0 },
    [PIX_FMT_GBRP14LE]    = { 1, 0 },
    [PIX_FMT_GBRP14BE]    = { 1, 0 },
    [PIX_FMT_GBRP16LE]    = { 1, 0 },
    [PIX_FMT_GBRP16BE]    = { 1, 0 },
};

int sws_isSupportedInput(enum PixelFormat pix_fmt)
{
    return (unsigned)pix_fmt < PIX_FMT_NB ?
           format_entries[pix_fmt].is_supported_in : 0;
}

int sws_isSupportedOutput(enum PixelFormat pix_fmt)
{
    return (unsigned)pix_fmt < PIX_FMT_NB ?
           format_entries[pix_fmt].is_supported_out : 0;
}

extern const int32_t ff_yuv2rgb_coeffs[8][4];

#if FF_API_SWS_FORMAT_NAME
const char *sws_format_name(enum PixelFormat format)
{
    return av_get_pix_fmt_name(format);
}
#endif

static double getSplineCoeff(double a, double b, double c, double d,
                             double dist)
{
    if (dist <= 1.0)
        return ((d * dist + c) * dist + b) * dist + a;
    else
        return getSplineCoeff(0.0,
                               b + 2.0 * c + 3.0 * d,
                               c + 3.0 * d,
                              -b - 3.0 * c - 6.0 * d,
                              dist - 1.0);
}

static int initFilter(int16_t **outFilter, int32_t **filterPos,
                      int *outFilterSize, int xInc, int srcW, int dstW,
                      int filterAlign, int one, int flags, int cpu_flags,
                      SwsVector *srcFilter, SwsVector *dstFilter,
                      double param[2])
{
    int i;
    int filterSize;
    int filter2Size;
    int minFilterSize;
    int64_t *filter    = NULL;
    int64_t *filter2   = NULL;
    const int64_t fone = 1LL << 54;
    int ret            = -1;

    emms_c(); // FIXME should not be required but IS (even for non-MMX versions)

    // NOTE: the +3 is for the MMX(+1) / SSE(+3) scaler which reads over the end
    FF_ALLOC_OR_GOTO(NULL, *filterPos, (dstW + 3) * sizeof(**filterPos), fail);

    if (FFABS(xInc - 0x10000) < 10) { // unscaled
        int i;
        filterSize = 1;
        FF_ALLOCZ_OR_GOTO(NULL, filter,
                          dstW * sizeof(*filter) * filterSize, fail);

        for (i = 0; i < dstW; i++) {
            filter[i * filterSize] = fone;
            (*filterPos)[i]        = i;
        }
    } else if (flags & SWS_POINT) { // lame looking point sampling mode
        int i;
        int64_t xDstInSrc;
        filterSize = 1;
        FF_ALLOC_OR_GOTO(NULL, filter,
                         dstW * sizeof(*filter) * filterSize, fail);

        xDstInSrc = xInc / 2 - 0x8000;
        for (i = 0; i < dstW; i++) {
            int xx = (xDstInSrc - ((filterSize - 1) << 15) + (1 << 15)) >> 16;

            (*filterPos)[i] = xx;
            filter[i]       = fone;
            xDstInSrc      += xInc;
        }
    } else if ((xInc <= (1 << 16) && (flags & SWS_AREA)) ||
               (flags & SWS_FAST_BILINEAR)) { // bilinear upscale
        int i;
        int64_t xDstInSrc;
        filterSize = 2;
        FF_ALLOC_OR_GOTO(NULL, filter,
                         dstW * sizeof(*filter) * filterSize, fail);

        xDstInSrc = xInc / 2 - 0x8000;
        for (i = 0; i < dstW; i++) {
            int xx = (xDstInSrc - ((filterSize - 1) << 15) + (1 << 15)) >> 16;
            int j;

            (*filterPos)[i] = xx;
            // bilinear upscale / linear interpolate / area averaging
            for (j = 0; j < filterSize; j++) {
                int64_t coeff= fone - FFABS(((int64_t)xx<<16) - xDstInSrc)*(fone>>16);
                if (coeff < 0)
                    coeff = 0;
                filter[i * filterSize + j] = coeff;
                xx++;
            }
            xDstInSrc += xInc;
        }
    } else {
        int64_t xDstInSrc;
        int sizeFactor;

        if (flags & SWS_BICUBIC)
            sizeFactor = 4;
        else if (flags & SWS_X)
            sizeFactor = 8;
        else if (flags & SWS_AREA)
            sizeFactor = 1;     // downscale only, for upscale it is bilinear
        else if (flags & SWS_GAUSS)
            sizeFactor = 8;     // infinite ;)
        else if (flags & SWS_LANCZOS)
            sizeFactor = param[0] != SWS_PARAM_DEFAULT ? ceil(2 * param[0]) : 6;
        else if (flags & SWS_SINC)
            sizeFactor = 20;    // infinite ;)
        else if (flags & SWS_SPLINE)
            sizeFactor = 20;    // infinite ;)
        else if (flags & SWS_BILINEAR)
            sizeFactor = 2;
        else {
            av_assert0(0);
        }

        if (xInc <= 1 << 16)
            filterSize = 1 + sizeFactor;    // upscale
        else
            filterSize = 1 + (sizeFactor * srcW + dstW - 1) / dstW;

        filterSize = FFMIN(filterSize, srcW - 2);
        filterSize = FFMAX(filterSize, 1);

        FF_ALLOC_OR_GOTO(NULL, filter,
                         dstW * sizeof(*filter) * filterSize, fail);

        xDstInSrc = xInc - 0x10000;
        for (i = 0; i < dstW; i++) {
            int xx = (xDstInSrc - ((filterSize - 2) << 16)) / (1 << 17);
            int j;
            (*filterPos)[i] = xx;
            for (j = 0; j < filterSize; j++) {
                int64_t d = (FFABS(((int64_t)xx << 17) - xDstInSrc)) << 13;
                double floatd;
                int64_t coeff;

                if (xInc > 1 << 16)
                    d = d * dstW / srcW;
                floatd = d * (1.0 / (1 << 30));

                if (flags & SWS_BICUBIC) {
                    int64_t B = (param[0] != SWS_PARAM_DEFAULT ? param[0] :   0) * (1 << 24);
                    int64_t C = (param[1] != SWS_PARAM_DEFAULT ? param[1] : 0.6) * (1 << 24);

                    if (d >= 1LL << 31) {
                        coeff = 0.0;
                    } else {
                        int64_t dd  = (d  * d) >> 30;
                        int64_t ddd = (dd * d) >> 30;

                        if (d < 1LL << 30)
                            coeff =  (12 * (1 << 24) -  9 * B - 6 * C) * ddd +
                                    (-18 * (1 << 24) + 12 * B + 6 * C) *  dd +
                                      (6 * (1 << 24) -  2 * B)         * (1 << 30);
                        else
                            coeff =      (-B -  6 * C) * ddd +
                                      (6 * B + 30 * C) * dd  +
                                    (-12 * B - 48 * C) * d   +
                                      (8 * B + 24 * C) * (1 << 30);
                    }
                    coeff *= fone >> (30 + 24);
                }
#if 0
                else if (flags & SWS_X) {
                    double p  = param ? param * 0.01 : 0.3;
                    coeff     = d ? sin(d * M_PI) / (d * M_PI) : 1.0;
                    coeff    *= pow(2.0, -p * d * d);
                }
#endif
                else if (flags & SWS_X) {
                    double A = param[0] != SWS_PARAM_DEFAULT ? param[0] : 1.0;
                    double c;

                    if (floatd < 1.0)
                        c = cos(floatd * M_PI);
                    else
                        c = -1.0;
                    if (c < 0.0)
                        c = -pow(-c, A);
                    else
                        c = pow(c, A);
                    coeff = (c * 0.5 + 0.5) * fone;
                } else if (flags & SWS_AREA) {
                    int64_t d2 = d - (1 << 29);
                    if (d2 * xInc < -(1LL << (29 + 16)))
                        coeff = 1.0 * (1LL << (30 + 16));
                    else if (d2 * xInc < (1LL << (29 + 16)))
                        coeff = -d2 * xInc + (1LL << (29 + 16));
                    else
                        coeff = 0.0;
                    coeff *= fone >> (30 + 16);
                } else if (flags & SWS_GAUSS) {
                    double p = param[0] != SWS_PARAM_DEFAULT ? param[0] : 3.0;
                    coeff = (pow(2.0, -p * floatd * floatd)) * fone;
                } else if (flags & SWS_SINC) {
                    coeff = (d ? sin(floatd * M_PI) / (floatd * M_PI) : 1.0) * fone;
                } else if (flags & SWS_LANCZOS) {
                    double p = param[0] != SWS_PARAM_DEFAULT ? param[0] : 3.0;
                    coeff = (d ? sin(floatd * M_PI) * sin(floatd * M_PI / p) /
                             (floatd * floatd * M_PI * M_PI / p) : 1.0) * fone;
                    if (floatd > p)
                        coeff = 0;
                } else if (flags & SWS_BILINEAR) {
                    coeff = (1 << 30) - d;
                    if (coeff < 0)
                        coeff = 0;
                    coeff *= fone >> 30;
                } else if (flags & SWS_SPLINE) {
                    double p = -2.196152422706632;
                    coeff = getSplineCoeff(1.0, 0.0, p, -p - 1.0, floatd) * fone;
                } else {
                    av_assert0(0);
                }

                filter[i * filterSize + j] = coeff;
                xx++;
            }
            xDstInSrc += 2 * xInc;
        }
    }

    /* apply src & dst Filter to filter -> filter2
     * av_free(filter);
     */
    av_assert0(filterSize > 0);
    filter2Size = filterSize;
    if (srcFilter)
        filter2Size += srcFilter->length - 1;
    if (dstFilter)
        filter2Size += dstFilter->length - 1;
    av_assert0(filter2Size > 0);
    FF_ALLOCZ_OR_GOTO(NULL, filter2, filter2Size * dstW * sizeof(*filter2), fail);

    for (i = 0; i < dstW; i++) {
        int j, k;

        if (srcFilter) {
            for (k = 0; k < srcFilter->length; k++) {
                for (j = 0; j < filterSize; j++)
                    filter2[i * filter2Size + k + j] +=
                        srcFilter->coeff[k] * filter[i * filterSize + j];
            }
        } else {
            for (j = 0; j < filterSize; j++)
                filter2[i * filter2Size + j] = filter[i * filterSize + j];
        }
        // FIXME dstFilter

        (*filterPos)[i] += (filterSize - 1) / 2 - (filter2Size - 1) / 2;
    }
    av_freep(&filter);

    /* try to reduce the filter-size (step1 find size and shift left) */
    // Assume it is near normalized (*0.5 or *2.0 is OK but * 0.001 is not).
    minFilterSize = 0;
    for (i = dstW - 1; i >= 0; i--) {
        int min = filter2Size;
        int j;
        int64_t cutOff = 0.0;

        /* get rid of near zero elements on the left by shifting left */
        for (j = 0; j < filter2Size; j++) {
            int k;
            cutOff += FFABS(filter2[i * filter2Size]);

            if (cutOff > SWS_MAX_REDUCE_CUTOFF * fone)
                break;

            /* preserve monotonicity because the core can't handle the
             * filter otherwise */
            if (i < dstW - 1 && (*filterPos)[i] >= (*filterPos)[i + 1])
                break;

            // move filter coefficients left
            for (k = 1; k < filter2Size; k++)
                filter2[i * filter2Size + k - 1] = filter2[i * filter2Size + k];
            filter2[i * filter2Size + k - 1] = 0;
            (*filterPos)[i]++;
        }

        cutOff = 0;
        /* count near zeros on the right */
        for (j = filter2Size - 1; j > 0; j--) {
            cutOff += FFABS(filter2[i * filter2Size + j]);

            if (cutOff > SWS_MAX_REDUCE_CUTOFF * fone)
                break;
            min--;
        }

        if (min > minFilterSize)
            minFilterSize = min;
    }

    if (HAVE_ALTIVEC && cpu_flags & AV_CPU_FLAG_ALTIVEC) {
        // we can handle the special case 4, so we don't want to go the full 8
        if (minFilterSize < 5)
            filterAlign = 4;

        /* We really don't want to waste our time doing useless computation, so
         * fall back on the scalar C code for very small filters.
         * Vectorizing is worth it only if you have a decent-sized vector. */
        if (minFilterSize < 3)
            filterAlign = 1;
    }

    if (HAVE_MMX && cpu_flags & AV_CPU_FLAG_MMX) {
        // special case for unscaled vertical filtering
        if (minFilterSize == 1 && filterAlign == 2)
            filterAlign = 1;
    }

    av_assert0(minFilterSize > 0);
    filterSize = (minFilterSize + (filterAlign - 1)) & (~(filterAlign - 1));
    av_assert0(filterSize > 0);
    filter = av_malloc(filterSize * dstW * sizeof(*filter));
    if (filterSize >= MAX_FILTER_SIZE * 16 /
                      ((flags & SWS_ACCURATE_RND) ? APCK_SIZE : 16) || !filter)
        goto fail;
    *outFilterSize = filterSize;

    if (flags & SWS_PRINT_INFO)
        av_log(NULL, AV_LOG_VERBOSE,
               "SwScaler: reducing / aligning filtersize %d -> %d\n",
               filter2Size, filterSize);
    /* try to reduce the filter-size (step2 reduce it) */
    for (i = 0; i < dstW; i++) {
        int j;

        for (j = 0; j < filterSize; j++) {
            if (j >= filter2Size)
                filter[i * filterSize + j] = 0;
            else
                filter[i * filterSize + j] = filter2[i * filter2Size + j];
            if ((flags & SWS_BITEXACT) && j >= minFilterSize)
                filter[i * filterSize + j] = 0;
        }
    }

    // FIXME try to align filterPos if possible

    // fix borders
    for (i = 0; i < dstW; i++) {
        int j;
        if ((*filterPos)[i] < 0) {
            // move filter coefficients left to compensate for filterPos
            for (j = 1; j < filterSize; j++) {
                int left = FFMAX(j + (*filterPos)[i], 0);
                filter[i * filterSize + left] += filter[i * filterSize + j];
                filter[i * filterSize + j]     = 0;
            }
            (*filterPos)[i]= 0;
        }

        if ((*filterPos)[i] + filterSize > srcW) {
            int shift = (*filterPos)[i] + filterSize - srcW;
            // move filter coefficients right to compensate for filterPos
            for (j = filterSize - 2; j >= 0; j--) {
                int right = FFMIN(j + shift, filterSize - 1);
                filter[i * filterSize + right] += filter[i * filterSize + j];
                filter[i * filterSize + j]      = 0;
            }
            (*filterPos)[i]= srcW - filterSize;
        }
    }

    // Note the +1 is for the MMX scaler which reads over the end
    /* align at 16 for AltiVec (needed by hScale_altivec_real) */
    FF_ALLOCZ_OR_GOTO(NULL, *outFilter,
                      *outFilterSize * (dstW + 3) * sizeof(int16_t), fail);

    /* normalize & store in outFilter */
    for (i = 0; i < dstW; i++) {
        int j;
        int64_t error = 0;
        int64_t sum   = 0;

        for (j = 0; j < filterSize; j++) {
            sum += filter[i * filterSize + j];
        }
        sum = (sum + one / 2) / one;
        for (j = 0; j < *outFilterSize; j++) {
            int64_t v = filter[i * filterSize + j] + error;
            int intV  = ROUNDED_DIV(v, sum);
            (*outFilter)[i * (*outFilterSize) + j] = intV;
            error                                  = v - intV * sum;
        }
    }

    (*filterPos)[dstW + 0] =
    (*filterPos)[dstW + 1] =
    (*filterPos)[dstW + 2] = (*filterPos)[dstW - 1]; /* the MMX/SSE scaler will
                                                      * read over the end */
    for (i = 0; i < *outFilterSize; i++) {
        int k = (dstW - 1) * (*outFilterSize) + i;
        (*outFilter)[k + 1 * (*outFilterSize)] =
        (*outFilter)[k + 2 * (*outFilterSize)] =
        (*outFilter)[k + 3 * (*outFilterSize)] = (*outFilter)[k];
    }

    ret = 0;

fail:
    av_free(filter);
    av_free(filter2);
    return ret;
}

#if HAVE_MMXEXT && HAVE_INLINE_ASM
static int initMMX2HScaler(int dstW, int xInc, uint8_t *filterCode,
                           int16_t *filter, int32_t *filterPos, int numSplits)
{
    uint8_t *fragmentA;
    x86_reg imm8OfPShufW1A;
    x86_reg imm8OfPShufW2A;
    x86_reg fragmentLengthA;
    uint8_t *fragmentB;
    x86_reg imm8OfPShufW1B;
    x86_reg imm8OfPShufW2B;
    x86_reg fragmentLengthB;
    int fragmentPos;

    int xpos, i;

    // create an optimized horizontal scaling routine
    /* This scaler is made of runtime-generated MMX2 code using specially tuned
     * pshufw instructions. For every four output pixels, if four input pixels
     * are enough for the fast bilinear scaling, then a chunk of fragmentB is
     * used. If five input pixels are needed, then a chunk of fragmentA is used.
     */

    // code fragment

    __asm__ volatile (
        "jmp                         9f                 \n\t"
        // Begin
        "0:                                             \n\t"
        "movq    (%%"REG_d", %%"REG_a"), %%mm3          \n\t"
        "movd    (%%"REG_c", %%"REG_S"), %%mm0          \n\t"
        "movd   1(%%"REG_c", %%"REG_S"), %%mm1          \n\t"
        "punpcklbw                %%mm7, %%mm1          \n\t"
        "punpcklbw                %%mm7, %%mm0          \n\t"
        "pshufw                   $0xFF, %%mm1, %%mm1   \n\t"
        "1:                                             \n\t"
        "pshufw                   $0xFF, %%mm0, %%mm0   \n\t"
        "2:                                             \n\t"
        "psubw                    %%mm1, %%mm0          \n\t"
        "movl   8(%%"REG_b", %%"REG_a"), %%esi          \n\t"
        "pmullw                   %%mm3, %%mm0          \n\t"
        "psllw                       $7, %%mm1          \n\t"
        "paddw                    %%mm1, %%mm0          \n\t"

        "movq                     %%mm0, (%%"REG_D", %%"REG_a") \n\t"

        "add                         $8, %%"REG_a"      \n\t"
        // End
        "9:                                             \n\t"
        // "int $3                                         \n\t"
        "lea       " LOCAL_MANGLE(0b) ", %0             \n\t"
        "lea       " LOCAL_MANGLE(1b) ", %1             \n\t"
        "lea       " LOCAL_MANGLE(2b) ", %2             \n\t"
        "dec                         %1                 \n\t"
        "dec                         %2                 \n\t"
        "sub                         %0, %1             \n\t"
        "sub                         %0, %2             \n\t"
        "lea       " LOCAL_MANGLE(9b) ", %3             \n\t"
        "sub                         %0, %3             \n\t"


        : "=r" (fragmentA), "=r" (imm8OfPShufW1A), "=r" (imm8OfPShufW2A),
          "=r" (fragmentLengthA)
        );

    __asm__ volatile (
        "jmp                         9f                 \n\t"
        // Begin
        "0:                                             \n\t"
        "movq    (%%"REG_d", %%"REG_a"), %%mm3          \n\t"
        "movd    (%%"REG_c", %%"REG_S"), %%mm0          \n\t"
        "punpcklbw                %%mm7, %%mm0          \n\t"
        "pshufw                   $0xFF, %%mm0, %%mm1   \n\t"
        "1:                                             \n\t"
        "pshufw                   $0xFF, %%mm0, %%mm0   \n\t"
        "2:                                             \n\t"
        "psubw                    %%mm1, %%mm0          \n\t"
        "movl   8(%%"REG_b", %%"REG_a"), %%esi          \n\t"
        "pmullw                   %%mm3, %%mm0          \n\t"
        "psllw                       $7, %%mm1          \n\t"
        "paddw                    %%mm1, %%mm0          \n\t"

        "movq                     %%mm0, (%%"REG_D", %%"REG_a") \n\t"

        "add                         $8, %%"REG_a"      \n\t"
        // End
        "9:                                             \n\t"
        // "int                       $3                   \n\t"
        "lea       " LOCAL_MANGLE(0b) ", %0             \n\t"
        "lea       " LOCAL_MANGLE(1b) ", %1             \n\t"
        "lea       " LOCAL_MANGLE(2b) ", %2             \n\t"
        "dec                         %1                 \n\t"
        "dec                         %2                 \n\t"
        "sub                         %0, %1             \n\t"
        "sub                         %0, %2             \n\t"
        "lea       " LOCAL_MANGLE(9b) ", %3             \n\t"
        "sub                         %0, %3             \n\t"


        : "=r" (fragmentB), "=r" (imm8OfPShufW1B), "=r" (imm8OfPShufW2B),
          "=r" (fragmentLengthB)
        );

    xpos        = 0; // lumXInc/2 - 0x8000; // difference between pixel centers
    fragmentPos = 0;

    for (i = 0; i < dstW / numSplits; i++) {
        int xx = xpos >> 16;

        if ((i & 3) == 0) {
            int a                  = 0;
            int b                  = ((xpos + xInc) >> 16) - xx;
            int c                  = ((xpos + xInc * 2) >> 16) - xx;
            int d                  = ((xpos + xInc * 3) >> 16) - xx;
            int inc                = (d + 1 < 4);
            uint8_t *fragment      = (d + 1 < 4) ? fragmentB : fragmentA;
            x86_reg imm8OfPShufW1  = (d + 1 < 4) ? imm8OfPShufW1B : imm8OfPShufW1A;
            x86_reg imm8OfPShufW2  = (d + 1 < 4) ? imm8OfPShufW2B : imm8OfPShufW2A;
            x86_reg fragmentLength = (d + 1 < 4) ? fragmentLengthB : fragmentLengthA;
            int maxShift           = 3 - (d + inc);
            int shift              = 0;

            if (filterCode) {
                filter[i]        = ((xpos              & 0xFFFF) ^ 0xFFFF) >> 9;
                filter[i + 1]    = (((xpos + xInc)     & 0xFFFF) ^ 0xFFFF) >> 9;
                filter[i + 2]    = (((xpos + xInc * 2) & 0xFFFF) ^ 0xFFFF) >> 9;
                filter[i + 3]    = (((xpos + xInc * 3) & 0xFFFF) ^ 0xFFFF) >> 9;
                filterPos[i / 2] = xx;

                memcpy(filterCode + fragmentPos, fragment, fragmentLength);

                filterCode[fragmentPos + imm8OfPShufW1] =  (a + inc)       |
                                                          ((b + inc) << 2) |
                                                          ((c + inc) << 4) |
                                                          ((d + inc) << 6);
                filterCode[fragmentPos + imm8OfPShufW2] =  a | (b << 2) |
                                                               (c << 4) |
                                                               (d << 6);

                if (i + 4 - inc >= dstW)
                    shift = maxShift;               // avoid overread
                else if ((filterPos[i / 2] & 3) <= maxShift)
                    shift = filterPos[i / 2] & 3;   // align

                if (shift && i >= shift) {
                    filterCode[fragmentPos + imm8OfPShufW1] += 0x55 * shift;
                    filterCode[fragmentPos + imm8OfPShufW2] += 0x55 * shift;
                    filterPos[i / 2]                        -= shift;
                }
            }

            fragmentPos += fragmentLength;

            if (filterCode)
                filterCode[fragmentPos] = RET;
        }
        xpos += xInc;
    }
    if (filterCode)
        filterPos[((i / 2) + 1) & (~1)] = xpos >> 16;  // needed to jump to the next part

    return fragmentPos + 1;
}
#endif /* HAVE_MMXEXT && HAVE_INLINE_ASM */

static void getSubSampleFactors(int *h, int *v, enum PixelFormat format)
{
    *h = av_pix_fmt_descriptors[format].log2_chroma_w;
    *v = av_pix_fmt_descriptors[format].log2_chroma_h;
}

int sws_setColorspaceDetails(struct SwsContext *c, const int inv_table[4],
                             int srcRange, const int table[4], int dstRange,
                             int brightness, int contrast, int saturation)
{
    memcpy(c->srcColorspaceTable, inv_table, sizeof(int) * 4);
    memcpy(c->dstColorspaceTable, table, sizeof(int) * 4);

    c->brightness = brightness;
    c->contrast   = contrast;
    c->saturation = saturation;
    c->srcRange   = srcRange;
    c->dstRange   = dstRange;
    if (isYUV(c->dstFormat) || isGray(c->dstFormat))
        return -1;

    c->dstFormatBpp = av_get_bits_per_pixel(&av_pix_fmt_descriptors[c->dstFormat]);
    c->srcFormatBpp = av_get_bits_per_pixel(&av_pix_fmt_descriptors[c->srcFormat]);

    ff_yuv2rgb_c_init_tables(c, inv_table, srcRange, brightness,
                             contrast, saturation);
    // FIXME factorize

    if (HAVE_ALTIVEC && av_get_cpu_flags() & AV_CPU_FLAG_ALTIVEC)
        ff_yuv2rgb_init_tables_altivec(c, inv_table, brightness,
                                       contrast, saturation);
    return 0;
}

int sws_getColorspaceDetails(struct SwsContext *c, int **inv_table,
                             int *srcRange, int **table, int *dstRange,
                             int *brightness, int *contrast, int *saturation)
{
    if (!c || isYUV(c->dstFormat) || isGray(c->dstFormat))
        return -1;

    *inv_table  = c->srcColorspaceTable;
    *table      = c->dstColorspaceTable;
    *srcRange   = c->srcRange;
    *dstRange   = c->dstRange;
    *brightness = c->brightness;
    *contrast   = c->contrast;
    *saturation = c->saturation;

    return 0;
}

static int handle_jpeg(enum PixelFormat *format)
{
    switch (*format) {
    case PIX_FMT_YUVJ420P:
        *format = PIX_FMT_YUV420P;
        return 1;
    case PIX_FMT_YUVJ422P:
        *format = PIX_FMT_YUV422P;
        return 1;
    case PIX_FMT_YUVJ444P:
        *format = PIX_FMT_YUV444P;
        return 1;
    case PIX_FMT_YUVJ440P:
        *format = PIX_FMT_YUV440P;
        return 1;
    default:
        return 0;
    }
}

static int handle_0alpha(enum PixelFormat *format)
{
    switch (*format) {
    case PIX_FMT_0BGR    : *format = PIX_FMT_ABGR   ; return 1;
    case PIX_FMT_BGR0    : *format = PIX_FMT_BGRA   ; return 4;
    case PIX_FMT_0RGB    : *format = PIX_FMT_ARGB   ; return 1;
    case PIX_FMT_RGB0    : *format = PIX_FMT_RGBA   ; return 4;
    default:                                          return 0;
    }
}

SwsContext *sws_alloc_context(void)
{
    SwsContext *c = av_mallocz(sizeof(SwsContext));

    c->av_class = &sws_context_class;
    av_opt_set_defaults(c);

    return c;
}

av_cold int sws_init_context(SwsContext *c, SwsFilter *srcFilter,
                             SwsFilter *dstFilter)
{
    int i, j;
    int usesVFilter, usesHFilter;
    int unscaled;
    SwsFilter dummyFilter = { NULL, NULL, NULL, NULL };
    int srcW              = c->srcW;
    int srcH              = c->srcH;
    int dstW              = c->dstW;
    int dstH              = c->dstH;
    int dst_stride        = FFALIGN(dstW * sizeof(int16_t) + 66, 16);
    int flags, cpu_flags;
    enum PixelFormat srcFormat = c->srcFormat;
    enum PixelFormat dstFormat = c->dstFormat;

    cpu_flags = av_get_cpu_flags();
    flags     = c->flags;
    emms_c();
    if (!rgb15to16)
        sws_rgb2rgb_init();

    unscaled = (srcW == dstW && srcH == dstH);

    handle_jpeg(&srcFormat);
    handle_jpeg(&dstFormat);
    handle_0alpha(&srcFormat);
    handle_0alpha(&dstFormat);

    if(srcFormat!=c->srcFormat || dstFormat!=c->dstFormat){
        av_log(c, AV_LOG_WARNING, "deprecated pixel format used, make sure you did set range correctly\n");
        c->srcFormat= srcFormat;
        c->dstFormat= dstFormat;
    }

    if (!sws_isSupportedInput(srcFormat)) {
        av_log(c, AV_LOG_ERROR, "%s is not supported as input pixel format\n",
               av_get_pix_fmt_name(srcFormat));
        return AVERROR(EINVAL);
    }
    if (!sws_isSupportedOutput(dstFormat)) {
        av_log(c, AV_LOG_ERROR, "%s is not supported as output pixel format\n",
               av_get_pix_fmt_name(dstFormat));
        return AVERROR(EINVAL);
    }

    i = flags & (SWS_POINT         |
                 SWS_AREA          |
                 SWS_BILINEAR      |
                 SWS_FAST_BILINEAR |
                 SWS_BICUBIC       |
                 SWS_X             |
                 SWS_GAUSS         |
                 SWS_LANCZOS       |
                 SWS_SINC          |
                 SWS_SPLINE        |
                 SWS_BICUBLIN);
    if (!i || (i & (i - 1))) {
        av_log(c, AV_LOG_ERROR, "Exactly one scaler algorithm must be chosen, got %X\n", i);
        return AVERROR(EINVAL);
    }
    /* sanity check */
    if (srcW < 4 || srcH < 1 || dstW < 8 || dstH < 1) {
        /* FIXME check if these are enough and try to lower them after
         * fixing the relevant parts of the code */
        av_log(c, AV_LOG_ERROR, "%dx%d -> %dx%d is invalid scaling dimension\n",
               srcW, srcH, dstW, dstH);
        return AVERROR(EINVAL);
    }

    if (!dstFilter)
        dstFilter = &dummyFilter;
    if (!srcFilter)
        srcFilter = &dummyFilter;

    c->lumXInc      = (((int64_t)srcW << 16) + (dstW >> 1)) / dstW;
    c->lumYInc      = (((int64_t)srcH << 16) + (dstH >> 1)) / dstH;
    c->dstFormatBpp = av_get_bits_per_pixel(&av_pix_fmt_descriptors[dstFormat]);
    c->srcFormatBpp = av_get_bits_per_pixel(&av_pix_fmt_descriptors[srcFormat]);
    c->vRounder     = 4 * 0x0001000100010001ULL;

    usesVFilter = (srcFilter->lumV && srcFilter->lumV->length > 1) ||
                  (srcFilter->chrV && srcFilter->chrV->length > 1) ||
                  (dstFilter->lumV && dstFilter->lumV->length > 1) ||
                  (dstFilter->chrV && dstFilter->chrV->length > 1);
    usesHFilter = (srcFilter->lumH && srcFilter->lumH->length > 1) ||
                  (srcFilter->chrH && srcFilter->chrH->length > 1) ||
                  (dstFilter->lumH && dstFilter->lumH->length > 1) ||
                  (dstFilter->chrH && dstFilter->chrH->length > 1);

    getSubSampleFactors(&c->chrSrcHSubSample, &c->chrSrcVSubSample, srcFormat);
    getSubSampleFactors(&c->chrDstHSubSample, &c->chrDstVSubSample, dstFormat);


    if (isAnyRGB(dstFormat) && !(flags&SWS_FULL_CHR_H_INT)) {
        if (dstW&1) {
            av_log(c, AV_LOG_DEBUG, "Forcing full internal H chroma due to odd output size\n");
            flags |= SWS_FULL_CHR_H_INT;
            c->flags = flags;
        }
    }
    /* reuse chroma for 2 pixels RGB/BGR unless user wants full
     * chroma interpolation */
    if (flags & SWS_FULL_CHR_H_INT &&
        isAnyRGB(dstFormat)        &&
        dstFormat != PIX_FMT_RGBA  &&
        dstFormat != PIX_FMT_ARGB  &&
        dstFormat != PIX_FMT_BGRA  &&
        dstFormat != PIX_FMT_ABGR  &&
        dstFormat != PIX_FMT_RGB24 &&
        dstFormat != PIX_FMT_BGR24) {
        av_log(c, AV_LOG_WARNING,
               "full chroma interpolation for destination format '%s' not yet implemented\n",
               av_get_pix_fmt_name(dstFormat));
        flags   &= ~SWS_FULL_CHR_H_INT;
        c->flags = flags;
    }
    if (isAnyRGB(dstFormat) && !(flags & SWS_FULL_CHR_H_INT))
        c->chrDstHSubSample = 1;

    // drop some chroma lines if the user wants it
    c->vChrDrop          = (flags & SWS_SRC_V_CHR_DROP_MASK) >>
                           SWS_SRC_V_CHR_DROP_SHIFT;
    c->chrSrcVSubSample += c->vChrDrop;

    /* drop every other pixel for chroma calculation unless user
     * wants full chroma */
    if (isAnyRGB(srcFormat) && !(flags & SWS_FULL_CHR_H_INP)   &&
        srcFormat != PIX_FMT_RGB8 && srcFormat != PIX_FMT_BGR8 &&
        srcFormat != PIX_FMT_RGB4 && srcFormat != PIX_FMT_BGR4 &&
        srcFormat != PIX_FMT_RGB4_BYTE && srcFormat != PIX_FMT_BGR4_BYTE &&
        ((dstW >> c->chrDstHSubSample) <= (srcW >> 1) ||
         (flags & SWS_FAST_BILINEAR)))
        c->chrSrcHSubSample = 1;

    // Note the -((-x)>>y) is so that we always round toward +inf.
    c->chrSrcW = -((-srcW) >> c->chrSrcHSubSample);
    c->chrSrcH = -((-srcH) >> c->chrSrcVSubSample);
    c->chrDstW = -((-dstW) >> c->chrDstHSubSample);
    c->chrDstH = -((-dstH) >> c->chrDstVSubSample);

    FF_ALLOC_OR_GOTO(c, c->formatConvBuffer, FFALIGN(srcW*2+78, 16) * 2, fail);

    /* unscaled special cases */
    if (unscaled && !usesHFilter && !usesVFilter &&
        (c->srcRange == c->dstRange || isAnyRGB(dstFormat))) {
        ff_get_unscaled_swscale(c);

        if (c->swScale) {
            if (flags & SWS_PRINT_INFO)
                av_log(c, AV_LOG_INFO,
                       "using unscaled %s -> %s special converter\n",
                       av_get_pix_fmt_name(srcFormat), av_get_pix_fmt_name(dstFormat));
            return 0;
        }
    }

    c->srcBpc = 1 + av_pix_fmt_descriptors[srcFormat].comp[0].depth_minus1;
    if (c->srcBpc < 8)
        c->srcBpc = 8;
    c->dstBpc = 1 + av_pix_fmt_descriptors[dstFormat].comp[0].depth_minus1;
    if (c->dstBpc < 8)
        c->dstBpc = 8;
    if (isAnyRGB(srcFormat) || srcFormat == PIX_FMT_PAL8)
        c->srcBpc = 16;
    if (c->dstBpc == 16)
        dst_stride <<= 1;
<<<<<<< HEAD
    if (HAVE_MMX2 && HAVE_INLINE_ASM && cpu_flags & AV_CPU_FLAG_MMX2 &&
        c->srcBpc == 8 && c->dstBpc <= 14) {
=======
    FF_ALLOC_OR_GOTO(c, c->formatConvBuffer,
                     (FFALIGN(srcW, 16) * 2 * FFALIGN(c->srcBpc, 8) >> 3) + 16,
                     fail);
    if (HAVE_MMXEXT && HAVE_INLINE_ASM && cpu_flags & AV_CPU_FLAG_MMXEXT &&
        c->srcBpc == 8 && c->dstBpc <= 10) {
>>>>>>> 8821ae64
        c->canMMX2BeUsed = (dstW >= srcW && (dstW & 31) == 0 &&
                            (srcW & 15) == 0) ? 1 : 0;
        if (!c->canMMX2BeUsed && dstW >= srcW && (srcW & 15) == 0
            && (flags & SWS_FAST_BILINEAR)) {
            if (flags & SWS_PRINT_INFO)
                av_log(c, AV_LOG_INFO,
                       "output width is not a multiple of 32 -> no MMX2 scaler\n");
        }
        if (usesHFilter || isNBPS(c->srcFormat) || is16BPS(c->srcFormat) || isAnyRGB(c->srcFormat))
            c->canMMX2BeUsed=0;
    } else
        c->canMMX2BeUsed = 0;

    c->chrXInc = (((int64_t)c->chrSrcW << 16) + (c->chrDstW >> 1)) / c->chrDstW;
    c->chrYInc = (((int64_t)c->chrSrcH << 16) + (c->chrDstH >> 1)) / c->chrDstH;

    /* Match pixel 0 of the src to pixel 0 of dst and match pixel n-2 of src
     * to pixel n-2 of dst, but only for the FAST_BILINEAR mode otherwise do
     * correct scaling.
     * n-2 is the last chrominance sample available.
     * This is not perfect, but no one should notice the difference, the more
     * correct variant would be like the vertical one, but that would require
     * some special code for the first and last pixel */
    if (flags & SWS_FAST_BILINEAR) {
        if (c->canMMX2BeUsed) {
            c->lumXInc += 20;
            c->chrXInc += 20;
        }
        // we don't use the x86 asm scaler if MMX is available
        else if (HAVE_MMX && cpu_flags & AV_CPU_FLAG_MMX && c->dstBpc <= 14) {
            c->lumXInc = ((int64_t)(srcW       - 2) << 16) / (dstW       - 2) - 20;
            c->chrXInc = ((int64_t)(c->chrSrcW - 2) << 16) / (c->chrDstW - 2) - 20;
        }
    }

    /* precalculate horizontal scaler filter coefficients */
    {
#if HAVE_MMXEXT && HAVE_INLINE_ASM
// can't downscale !!!
        if (c->canMMX2BeUsed && (flags & SWS_FAST_BILINEAR)) {
            c->lumMmx2FilterCodeSize = initMMX2HScaler(dstW, c->lumXInc, NULL,
                                                       NULL, NULL, 8);
            c->chrMmx2FilterCodeSize = initMMX2HScaler(c->chrDstW, c->chrXInc,
                                                       NULL, NULL, NULL, 4);

#ifdef MAP_ANONYMOUS
            c->lumMmx2FilterCode = mmap(NULL, c->lumMmx2FilterCodeSize, PROT_READ | PROT_WRITE, MAP_PRIVATE | MAP_ANONYMOUS, -1, 0);
            c->chrMmx2FilterCode = mmap(NULL, c->chrMmx2FilterCodeSize, PROT_READ | PROT_WRITE, MAP_PRIVATE | MAP_ANONYMOUS, -1, 0);
#elif HAVE_VIRTUALALLOC
            c->lumMmx2FilterCode = VirtualAlloc(NULL, c->lumMmx2FilterCodeSize, MEM_COMMIT, PAGE_EXECUTE_READWRITE);
            c->chrMmx2FilterCode = VirtualAlloc(NULL, c->chrMmx2FilterCodeSize, MEM_COMMIT, PAGE_EXECUTE_READWRITE);
#else
            c->lumMmx2FilterCode = av_malloc(c->lumMmx2FilterCodeSize);
            c->chrMmx2FilterCode = av_malloc(c->chrMmx2FilterCodeSize);
#endif

#ifdef MAP_ANONYMOUS
            if (c->lumMmx2FilterCode == MAP_FAILED || c->chrMmx2FilterCode == MAP_FAILED)
#else
            if (!c->lumMmx2FilterCode || !c->chrMmx2FilterCode)
#endif
            {
                av_log(c, AV_LOG_ERROR, "Failed to allocate MMX2FilterCode\n");
                return AVERROR(ENOMEM);
            }

            FF_ALLOCZ_OR_GOTO(c, c->hLumFilter,    (dstW           / 8 + 8) * sizeof(int16_t), fail);
            FF_ALLOCZ_OR_GOTO(c, c->hChrFilter,    (c->chrDstW     / 4 + 8) * sizeof(int16_t), fail);
            FF_ALLOCZ_OR_GOTO(c, c->hLumFilterPos, (dstW       / 2 / 8 + 8) * sizeof(int32_t), fail);
            FF_ALLOCZ_OR_GOTO(c, c->hChrFilterPos, (c->chrDstW / 2 / 4 + 8) * sizeof(int32_t), fail);

            initMMX2HScaler(      dstW, c->lumXInc, c->lumMmx2FilterCode,
                            c->hLumFilter, (uint32_t*)c->hLumFilterPos, 8);
            initMMX2HScaler(c->chrDstW, c->chrXInc, c->chrMmx2FilterCode,
                            c->hChrFilter, (uint32_t*)c->hChrFilterPos, 4);

#ifdef MAP_ANONYMOUS
            mprotect(c->lumMmx2FilterCode, c->lumMmx2FilterCodeSize, PROT_EXEC | PROT_READ);
            mprotect(c->chrMmx2FilterCode, c->chrMmx2FilterCodeSize, PROT_EXEC | PROT_READ);
#endif
        } else
#endif /* HAVE_MMXEXT && HAVE_INLINE_ASM */
        {
            const int filterAlign =
                (HAVE_MMX && cpu_flags & AV_CPU_FLAG_MMX) ? 4 :
                (HAVE_ALTIVEC && cpu_flags & AV_CPU_FLAG_ALTIVEC) ? 8 :
                1;

            if (initFilter(&c->hLumFilter, &c->hLumFilterPos,
                           &c->hLumFilterSize, c->lumXInc,
                           srcW, dstW, filterAlign, 1 << 14,
                           (flags & SWS_BICUBLIN) ? (flags | SWS_BICUBIC) : flags,
                           cpu_flags, srcFilter->lumH, dstFilter->lumH,
                           c->param) < 0)
                goto fail;
            if (initFilter(&c->hChrFilter, &c->hChrFilterPos,
                           &c->hChrFilterSize, c->chrXInc,
                           c->chrSrcW, c->chrDstW, filterAlign, 1 << 14,
                           (flags & SWS_BICUBLIN) ? (flags | SWS_BILINEAR) : flags,
                           cpu_flags, srcFilter->chrH, dstFilter->chrH,
                           c->param) < 0)
                goto fail;
        }
    } // initialize horizontal stuff

    /* precalculate vertical scaler filter coefficients */
    {
        const int filterAlign =
            (HAVE_MMX && cpu_flags & AV_CPU_FLAG_MMX) ? 2 :
            (HAVE_ALTIVEC && cpu_flags & AV_CPU_FLAG_ALTIVEC) ? 8 :
            1;

        if (initFilter(&c->vLumFilter, &c->vLumFilterPos, &c->vLumFilterSize,
                       c->lumYInc, srcH, dstH, filterAlign, (1 << 12),
                       (flags & SWS_BICUBLIN) ? (flags | SWS_BICUBIC) : flags,
                       cpu_flags, srcFilter->lumV, dstFilter->lumV,
                       c->param) < 0)
            goto fail;
        if (initFilter(&c->vChrFilter, &c->vChrFilterPos, &c->vChrFilterSize,
                       c->chrYInc, c->chrSrcH, c->chrDstH,
                       filterAlign, (1 << 12),
                       (flags & SWS_BICUBLIN) ? (flags | SWS_BILINEAR) : flags,
                       cpu_flags, srcFilter->chrV, dstFilter->chrV,
                       c->param) < 0)
            goto fail;

#if HAVE_ALTIVEC
        FF_ALLOC_OR_GOTO(c, c->vYCoeffsBank, sizeof(vector signed short) * c->vLumFilterSize * c->dstH,    fail);
        FF_ALLOC_OR_GOTO(c, c->vCCoeffsBank, sizeof(vector signed short) * c->vChrFilterSize * c->chrDstH, fail);

        for (i = 0; i < c->vLumFilterSize * c->dstH; i++) {
            int j;
            short *p = (short *)&c->vYCoeffsBank[i];
            for (j = 0; j < 8; j++)
                p[j] = c->vLumFilter[i];
        }

        for (i = 0; i < c->vChrFilterSize * c->chrDstH; i++) {
            int j;
            short *p = (short *)&c->vCCoeffsBank[i];
            for (j = 0; j < 8; j++)
                p[j] = c->vChrFilter[i];
        }
#endif
    }

    // calculate buffer sizes so that they won't run out while handling these damn slices
    c->vLumBufSize = c->vLumFilterSize;
    c->vChrBufSize = c->vChrFilterSize;
    for (i = 0; i < dstH; i++) {
        int chrI      = (int64_t)i * c->chrDstH / dstH;
        int nextSlice = FFMAX(c->vLumFilterPos[i] + c->vLumFilterSize - 1,
                              ((c->vChrFilterPos[chrI] + c->vChrFilterSize - 1)
                               << c->chrSrcVSubSample));

        nextSlice >>= c->chrSrcVSubSample;
        nextSlice <<= c->chrSrcVSubSample;
        if (c->vLumFilterPos[i] + c->vLumBufSize < nextSlice)
            c->vLumBufSize = nextSlice - c->vLumFilterPos[i];
        if (c->vChrFilterPos[chrI] + c->vChrBufSize <
            (nextSlice >> c->chrSrcVSubSample))
            c->vChrBufSize = (nextSlice >> c->chrSrcVSubSample) -
                             c->vChrFilterPos[chrI];
    }

    /* Allocate pixbufs (we use dynamic allocation because otherwise we would
     * need to allocate several megabytes to handle all possible cases) */
    FF_ALLOC_OR_GOTO(c, c->lumPixBuf,  c->vLumBufSize * 3 * sizeof(int16_t *), fail);
    FF_ALLOC_OR_GOTO(c, c->chrUPixBuf, c->vChrBufSize * 3 * sizeof(int16_t *), fail);
    FF_ALLOC_OR_GOTO(c, c->chrVPixBuf, c->vChrBufSize * 3 * sizeof(int16_t *), fail);
    if (CONFIG_SWSCALE_ALPHA && isALPHA(c->srcFormat) && isALPHA(c->dstFormat))
        FF_ALLOCZ_OR_GOTO(c, c->alpPixBuf, c->vLumBufSize * 3 * sizeof(int16_t *), fail);
    /* Note we need at least one pixel more at the end because of the MMX code
     * (just in case someone wants to replace the 4000/8000). */
    /* align at 16 bytes for AltiVec */
    for (i = 0; i < c->vLumBufSize; i++) {
        FF_ALLOCZ_OR_GOTO(c, c->lumPixBuf[i + c->vLumBufSize],
                          dst_stride + 16, fail);
        c->lumPixBuf[i] = c->lumPixBuf[i + c->vLumBufSize];
    }
    // 64 / c->scalingBpp is the same as 16 / sizeof(scaling_intermediate)
    c->uv_off   = (dst_stride>>1) + 64 / (c->dstBpc &~ 7);
    c->uv_offx2 = dst_stride + 16;
    for (i = 0; i < c->vChrBufSize; i++) {
        FF_ALLOC_OR_GOTO(c, c->chrUPixBuf[i + c->vChrBufSize],
                         dst_stride * 2 + 32, fail);
        c->chrUPixBuf[i] = c->chrUPixBuf[i + c->vChrBufSize];
        c->chrVPixBuf[i] = c->chrVPixBuf[i + c->vChrBufSize]
                         = c->chrUPixBuf[i] + (dst_stride >> 1) + 8;
    }
    if (CONFIG_SWSCALE_ALPHA && c->alpPixBuf)
        for (i = 0; i < c->vLumBufSize; i++) {
            FF_ALLOCZ_OR_GOTO(c, c->alpPixBuf[i + c->vLumBufSize],
                              dst_stride + 16, fail);
            c->alpPixBuf[i] = c->alpPixBuf[i + c->vLumBufSize];
        }

    // try to avoid drawing green stuff between the right end and the stride end
    for (i = 0; i < c->vChrBufSize; i++)
        if(av_pix_fmt_descriptors[c->dstFormat].comp[0].depth_minus1 == 15){
            av_assert0(c->dstBpc > 14);
            for(j=0; j<dst_stride/2+1; j++)
                ((int32_t*)(c->chrUPixBuf[i]))[j] = 1<<18;
        } else
            for(j=0; j<dst_stride+1; j++)
                ((int16_t*)(c->chrUPixBuf[i]))[j] = 1<<14;

    av_assert0(c->chrDstH <= dstH);

    if (flags & SWS_PRINT_INFO) {
        if (flags & SWS_FAST_BILINEAR)
            av_log(c, AV_LOG_INFO, "FAST_BILINEAR scaler, ");
        else if (flags & SWS_BILINEAR)
            av_log(c, AV_LOG_INFO, "BILINEAR scaler, ");
        else if (flags & SWS_BICUBIC)
            av_log(c, AV_LOG_INFO, "BICUBIC scaler, ");
        else if (flags & SWS_X)
            av_log(c, AV_LOG_INFO, "Experimental scaler, ");
        else if (flags & SWS_POINT)
            av_log(c, AV_LOG_INFO, "Nearest Neighbor / POINT scaler, ");
        else if (flags & SWS_AREA)
            av_log(c, AV_LOG_INFO, "Area Averaging scaler, ");
        else if (flags & SWS_BICUBLIN)
            av_log(c, AV_LOG_INFO, "luma BICUBIC / chroma BILINEAR scaler, ");
        else if (flags & SWS_GAUSS)
            av_log(c, AV_LOG_INFO, "Gaussian scaler, ");
        else if (flags & SWS_SINC)
            av_log(c, AV_LOG_INFO, "Sinc scaler, ");
        else if (flags & SWS_LANCZOS)
            av_log(c, AV_LOG_INFO, "Lanczos scaler, ");
        else if (flags & SWS_SPLINE)
            av_log(c, AV_LOG_INFO, "Bicubic spline scaler, ");
        else
            av_log(c, AV_LOG_INFO, "ehh flags invalid?! ");

        av_log(c, AV_LOG_INFO, "from %s to %s%s ",
               av_get_pix_fmt_name(srcFormat),
#ifdef DITHER1XBPP
               dstFormat == PIX_FMT_BGR555   || dstFormat == PIX_FMT_BGR565   ||
               dstFormat == PIX_FMT_RGB444BE || dstFormat == PIX_FMT_RGB444LE ||
               dstFormat == PIX_FMT_BGR444BE || dstFormat == PIX_FMT_BGR444LE ?
                                                             "dithered " : "",
#else
               "",
#endif
               av_get_pix_fmt_name(dstFormat));

        if (HAVE_MMXEXT && cpu_flags & AV_CPU_FLAG_MMXEXT)
            av_log(c, AV_LOG_INFO, "using MMX2\n");
        else if (HAVE_AMD3DNOW && cpu_flags & AV_CPU_FLAG_3DNOW)
            av_log(c, AV_LOG_INFO, "using 3DNOW\n");
        else if (HAVE_MMX && cpu_flags & AV_CPU_FLAG_MMX)
            av_log(c, AV_LOG_INFO, "using MMX\n");
        else if (HAVE_ALTIVEC && cpu_flags & AV_CPU_FLAG_ALTIVEC)
            av_log(c, AV_LOG_INFO, "using AltiVec\n");
        else
            av_log(c, AV_LOG_INFO, "using C\n");

        av_log(c, AV_LOG_VERBOSE, "%dx%d -> %dx%d\n", srcW, srcH, dstW, dstH);
        av_log(c, AV_LOG_DEBUG,
               "lum srcW=%d srcH=%d dstW=%d dstH=%d xInc=%d yInc=%d\n",
               c->srcW, c->srcH, c->dstW, c->dstH, c->lumXInc, c->lumYInc);
        av_log(c, AV_LOG_DEBUG,
               "chr srcW=%d srcH=%d dstW=%d dstH=%d xInc=%d yInc=%d\n",
               c->chrSrcW, c->chrSrcH, c->chrDstW, c->chrDstH,
               c->chrXInc, c->chrYInc);
    }

    c->swScale = ff_getSwsFunc(c);
    return 0;
fail: // FIXME replace things by appropriate error codes
    return -1;
}

#if FF_API_SWS_GETCONTEXT
SwsContext *sws_getContext(int srcW, int srcH, enum PixelFormat srcFormat,
                           int dstW, int dstH, enum PixelFormat dstFormat,
                           int flags, SwsFilter *srcFilter,
                           SwsFilter *dstFilter, const double *param)
{
    SwsContext *c;

    if (!(c = sws_alloc_context()))
        return NULL;

    c->flags     = flags;
    c->srcW      = srcW;
    c->srcH      = srcH;
    c->dstW      = dstW;
    c->dstH      = dstH;
    c->srcRange  = handle_jpeg(&srcFormat);
    c->dstRange  = handle_jpeg(&dstFormat);
    c->src0Alpha = handle_0alpha(&srcFormat);
    c->dst0Alpha = handle_0alpha(&dstFormat);
    c->srcFormat = srcFormat;
    c->dstFormat = dstFormat;

    if (param) {
        c->param[0] = param[0];
        c->param[1] = param[1];
    }
    sws_setColorspaceDetails(c, ff_yuv2rgb_coeffs[SWS_CS_DEFAULT], c->srcRange,
                             ff_yuv2rgb_coeffs[SWS_CS_DEFAULT] /* FIXME*/,
                             c->dstRange, 0, 1 << 16, 1 << 16);

    if (sws_init_context(c, srcFilter, dstFilter) < 0) {
        sws_freeContext(c);
        return NULL;
    }

    return c;
}
#endif

SwsFilter *sws_getDefaultFilter(float lumaGBlur, float chromaGBlur,
                                float lumaSharpen, float chromaSharpen,
                                float chromaHShift, float chromaVShift,
                                int verbose)
{
    SwsFilter *filter = av_malloc(sizeof(SwsFilter));
    if (!filter)
        return NULL;

    if (lumaGBlur != 0.0) {
        filter->lumH = sws_getGaussianVec(lumaGBlur, 3.0);
        filter->lumV = sws_getGaussianVec(lumaGBlur, 3.0);
    } else {
        filter->lumH = sws_getIdentityVec();
        filter->lumV = sws_getIdentityVec();
    }

    if (chromaGBlur != 0.0) {
        filter->chrH = sws_getGaussianVec(chromaGBlur, 3.0);
        filter->chrV = sws_getGaussianVec(chromaGBlur, 3.0);
    } else {
        filter->chrH = sws_getIdentityVec();
        filter->chrV = sws_getIdentityVec();
    }

    if (chromaSharpen != 0.0) {
        SwsVector *id = sws_getIdentityVec();
        sws_scaleVec(filter->chrH, -chromaSharpen);
        sws_scaleVec(filter->chrV, -chromaSharpen);
        sws_addVec(filter->chrH, id);
        sws_addVec(filter->chrV, id);
        sws_freeVec(id);
    }

    if (lumaSharpen != 0.0) {
        SwsVector *id = sws_getIdentityVec();
        sws_scaleVec(filter->lumH, -lumaSharpen);
        sws_scaleVec(filter->lumV, -lumaSharpen);
        sws_addVec(filter->lumH, id);
        sws_addVec(filter->lumV, id);
        sws_freeVec(id);
    }

    if (chromaHShift != 0.0)
        sws_shiftVec(filter->chrH, (int)(chromaHShift + 0.5));

    if (chromaVShift != 0.0)
        sws_shiftVec(filter->chrV, (int)(chromaVShift + 0.5));

    sws_normalizeVec(filter->chrH, 1.0);
    sws_normalizeVec(filter->chrV, 1.0);
    sws_normalizeVec(filter->lumH, 1.0);
    sws_normalizeVec(filter->lumV, 1.0);

    if (verbose)
        sws_printVec2(filter->chrH, NULL, AV_LOG_DEBUG);
    if (verbose)
        sws_printVec2(filter->lumH, NULL, AV_LOG_DEBUG);

    return filter;
}

SwsVector *sws_allocVec(int length)
{
    SwsVector *vec = av_malloc(sizeof(SwsVector));
    if (!vec)
        return NULL;
    vec->length = length;
    vec->coeff  = av_malloc(sizeof(double) * length);
    if (!vec->coeff)
        av_freep(&vec);
    return vec;
}

SwsVector *sws_getGaussianVec(double variance, double quality)
{
    const int length = (int)(variance * quality + 0.5) | 1;
    int i;
    double middle  = (length - 1) * 0.5;
    SwsVector *vec = sws_allocVec(length);

    if (!vec)
        return NULL;

    for (i = 0; i < length; i++) {
        double dist = i - middle;
        vec->coeff[i] = exp(-dist * dist / (2 * variance * variance)) /
                        sqrt(2 * variance * M_PI);
    }

    sws_normalizeVec(vec, 1.0);

    return vec;
}

SwsVector *sws_getConstVec(double c, int length)
{
    int i;
    SwsVector *vec = sws_allocVec(length);

    if (!vec)
        return NULL;

    for (i = 0; i < length; i++)
        vec->coeff[i] = c;

    return vec;
}

SwsVector *sws_getIdentityVec(void)
{
    return sws_getConstVec(1.0, 1);
}

static double sws_dcVec(SwsVector *a)
{
    int i;
    double sum = 0;

    for (i = 0; i < a->length; i++)
        sum += a->coeff[i];

    return sum;
}

void sws_scaleVec(SwsVector *a, double scalar)
{
    int i;

    for (i = 0; i < a->length; i++)
        a->coeff[i] *= scalar;
}

void sws_normalizeVec(SwsVector *a, double height)
{
    sws_scaleVec(a, height / sws_dcVec(a));
}

static SwsVector *sws_getConvVec(SwsVector *a, SwsVector *b)
{
    int length = a->length + b->length - 1;
    int i, j;
    SwsVector *vec = sws_getConstVec(0.0, length);

    if (!vec)
        return NULL;

    for (i = 0; i < a->length; i++) {
        for (j = 0; j < b->length; j++) {
            vec->coeff[i + j] += a->coeff[i] * b->coeff[j];
        }
    }

    return vec;
}

static SwsVector *sws_sumVec(SwsVector *a, SwsVector *b)
{
    int length = FFMAX(a->length, b->length);
    int i;
    SwsVector *vec = sws_getConstVec(0.0, length);

    if (!vec)
        return NULL;

    for (i = 0; i < a->length; i++)
        vec->coeff[i + (length - 1) / 2 - (a->length - 1) / 2] += a->coeff[i];
    for (i = 0; i < b->length; i++)
        vec->coeff[i + (length - 1) / 2 - (b->length - 1) / 2] += b->coeff[i];

    return vec;
}

static SwsVector *sws_diffVec(SwsVector *a, SwsVector *b)
{
    int length = FFMAX(a->length, b->length);
    int i;
    SwsVector *vec = sws_getConstVec(0.0, length);

    if (!vec)
        return NULL;

    for (i = 0; i < a->length; i++)
        vec->coeff[i + (length - 1) / 2 - (a->length - 1) / 2] += a->coeff[i];
    for (i = 0; i < b->length; i++)
        vec->coeff[i + (length - 1) / 2 - (b->length - 1) / 2] -= b->coeff[i];

    return vec;
}

/* shift left / or right if "shift" is negative */
static SwsVector *sws_getShiftedVec(SwsVector *a, int shift)
{
    int length = a->length + FFABS(shift) * 2;
    int i;
    SwsVector *vec = sws_getConstVec(0.0, length);

    if (!vec)
        return NULL;

    for (i = 0; i < a->length; i++) {
        vec->coeff[i + (length    - 1) / 2 -
                       (a->length - 1) / 2 - shift] = a->coeff[i];
    }

    return vec;
}

void sws_shiftVec(SwsVector *a, int shift)
{
    SwsVector *shifted = sws_getShiftedVec(a, shift);
    av_free(a->coeff);
    a->coeff  = shifted->coeff;
    a->length = shifted->length;
    av_free(shifted);
}

void sws_addVec(SwsVector *a, SwsVector *b)
{
    SwsVector *sum = sws_sumVec(a, b);
    av_free(a->coeff);
    a->coeff  = sum->coeff;
    a->length = sum->length;
    av_free(sum);
}

void sws_subVec(SwsVector *a, SwsVector *b)
{
    SwsVector *diff = sws_diffVec(a, b);
    av_free(a->coeff);
    a->coeff  = diff->coeff;
    a->length = diff->length;
    av_free(diff);
}

void sws_convVec(SwsVector *a, SwsVector *b)
{
    SwsVector *conv = sws_getConvVec(a, b);
    av_free(a->coeff);
    a->coeff  = conv->coeff;
    a->length = conv->length;
    av_free(conv);
}

SwsVector *sws_cloneVec(SwsVector *a)
{
    int i;
    SwsVector *vec = sws_allocVec(a->length);

    if (!vec)
        return NULL;

    for (i = 0; i < a->length; i++)
        vec->coeff[i] = a->coeff[i];

    return vec;
}

void sws_printVec2(SwsVector *a, AVClass *log_ctx, int log_level)
{
    int i;
    double max = 0;
    double min = 0;
    double range;

    for (i = 0; i < a->length; i++)
        if (a->coeff[i] > max)
            max = a->coeff[i];

    for (i = 0; i < a->length; i++)
        if (a->coeff[i] < min)
            min = a->coeff[i];

    range = max - min;

    for (i = 0; i < a->length; i++) {
        int x = (int)((a->coeff[i] - min) * 60.0 / range + 0.5);
        av_log(log_ctx, log_level, "%1.3f ", a->coeff[i]);
        for (; x > 0; x--)
            av_log(log_ctx, log_level, " ");
        av_log(log_ctx, log_level, "|\n");
    }
}

void sws_freeVec(SwsVector *a)
{
    if (!a)
        return;
    av_freep(&a->coeff);
    a->length = 0;
    av_free(a);
}

void sws_freeFilter(SwsFilter *filter)
{
    if (!filter)
        return;

    if (filter->lumH)
        sws_freeVec(filter->lumH);
    if (filter->lumV)
        sws_freeVec(filter->lumV);
    if (filter->chrH)
        sws_freeVec(filter->chrH);
    if (filter->chrV)
        sws_freeVec(filter->chrV);
    av_free(filter);
}

void sws_freeContext(SwsContext *c)
{
    int i;
    if (!c)
        return;

    if (c->lumPixBuf) {
        for (i = 0; i < c->vLumBufSize; i++)
            av_freep(&c->lumPixBuf[i]);
        av_freep(&c->lumPixBuf);
    }

    if (c->chrUPixBuf) {
        for (i = 0; i < c->vChrBufSize; i++)
            av_freep(&c->chrUPixBuf[i]);
        av_freep(&c->chrUPixBuf);
        av_freep(&c->chrVPixBuf);
    }

    if (CONFIG_SWSCALE_ALPHA && c->alpPixBuf) {
        for (i = 0; i < c->vLumBufSize; i++)
            av_freep(&c->alpPixBuf[i]);
        av_freep(&c->alpPixBuf);
    }

    av_freep(&c->vLumFilter);
    av_freep(&c->vChrFilter);
    av_freep(&c->hLumFilter);
    av_freep(&c->hChrFilter);
#if HAVE_ALTIVEC
    av_freep(&c->vYCoeffsBank);
    av_freep(&c->vCCoeffsBank);
#endif

    av_freep(&c->vLumFilterPos);
    av_freep(&c->vChrFilterPos);
    av_freep(&c->hLumFilterPos);
    av_freep(&c->hChrFilterPos);

#if HAVE_MMX
#ifdef MAP_ANONYMOUS
    if (c->lumMmx2FilterCode)
        munmap(c->lumMmx2FilterCode, c->lumMmx2FilterCodeSize);
    if (c->chrMmx2FilterCode)
        munmap(c->chrMmx2FilterCode, c->chrMmx2FilterCodeSize);
#elif HAVE_VIRTUALALLOC
    if (c->lumMmx2FilterCode)
        VirtualFree(c->lumMmx2FilterCode, 0, MEM_RELEASE);
    if (c->chrMmx2FilterCode)
        VirtualFree(c->chrMmx2FilterCode, 0, MEM_RELEASE);
#else
    av_free(c->lumMmx2FilterCode);
    av_free(c->chrMmx2FilterCode);
#endif
    c->lumMmx2FilterCode = NULL;
    c->chrMmx2FilterCode = NULL;
#endif /* HAVE_MMX */

    av_freep(&c->yuvTable);
    av_freep(&c->formatConvBuffer);

    av_free(c);
}

struct SwsContext *sws_getCachedContext(struct SwsContext *context, int srcW,
                                        int srcH, enum PixelFormat srcFormat,
                                        int dstW, int dstH,
                                        enum PixelFormat dstFormat, int flags,
                                        SwsFilter *srcFilter,
                                        SwsFilter *dstFilter,
                                        const double *param)
{
    static const double default_param[2] = { SWS_PARAM_DEFAULT,
                                             SWS_PARAM_DEFAULT };

    if (!param)
        param = default_param;

    if (context &&
        (context->srcW      != srcW      ||
         context->srcH      != srcH      ||
         context->srcFormat != srcFormat ||
         context->dstW      != dstW      ||
         context->dstH      != dstH      ||
         context->dstFormat != dstFormat ||
         context->flags     != flags     ||
         context->param[0]  != param[0]  ||
         context->param[1]  != param[1])) {
        sws_freeContext(context);
        context = NULL;
    }

    if (!context) {
        if (!(context = sws_alloc_context()))
            return NULL;
        context->srcW      = srcW;
        context->srcH      = srcH;
        context->srcRange  = handle_jpeg(&srcFormat);
        context->src0Alpha = handle_0alpha(&srcFormat);
        context->srcFormat = srcFormat;
        context->dstW      = dstW;
        context->dstH      = dstH;
        context->dstRange  = handle_jpeg(&dstFormat);
        context->dst0Alpha = handle_0alpha(&dstFormat);
        context->dstFormat = dstFormat;
        context->flags     = flags;
        context->param[0]  = param[0];
        context->param[1]  = param[1];
        sws_setColorspaceDetails(context, ff_yuv2rgb_coeffs[SWS_CS_DEFAULT],
                                 context->srcRange,
                                 ff_yuv2rgb_coeffs[SWS_CS_DEFAULT] /* FIXME*/,
                                 context->dstRange, 0, 1 << 16, 1 << 16);
        if (sws_init_context(context, srcFilter, dstFilter) < 0) {
            sws_freeContext(context);
            return NULL;
        }
    }
    return context;
}<|MERGE_RESOLUTION|>--- conflicted
+++ resolved
@@ -1024,16 +1024,8 @@
         c->srcBpc = 16;
     if (c->dstBpc == 16)
         dst_stride <<= 1;
-<<<<<<< HEAD
-    if (HAVE_MMX2 && HAVE_INLINE_ASM && cpu_flags & AV_CPU_FLAG_MMX2 &&
+    if (HAVE_MMXEXT && HAVE_INLINE_ASM && cpu_flags & AV_CPU_FLAG_MMXEXT &&
         c->srcBpc == 8 && c->dstBpc <= 14) {
-=======
-    FF_ALLOC_OR_GOTO(c, c->formatConvBuffer,
-                     (FFALIGN(srcW, 16) * 2 * FFALIGN(c->srcBpc, 8) >> 3) + 16,
-                     fail);
-    if (HAVE_MMXEXT && HAVE_INLINE_ASM && cpu_flags & AV_CPU_FLAG_MMXEXT &&
-        c->srcBpc == 8 && c->dstBpc <= 10) {
->>>>>>> 8821ae64
         c->canMMX2BeUsed = (dstW >= srcW && (dstW & 31) == 0 &&
                             (srcW & 15) == 0) ? 1 : 0;
         if (!c->canMMX2BeUsed && dstW >= srcW && (srcW & 15) == 0
